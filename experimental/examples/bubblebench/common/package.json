--- conflicted
+++ resolved
@@ -49,15 +49,9 @@
     "temp-directory": "nyc/.nyc_output"
   },
   "dependencies": {
-<<<<<<< HEAD
-    "@fluid-experimental/tree": "^0.41.0",
-    "@fluidframework/aqueduct": "^0.41.0",
-    "@fluidframework/container-definitions": "^0.40.0-0",
-=======
     "@fluid-experimental/tree": "^0.42.0",
     "@fluidframework/aqueduct": "^0.42.0",
     "@fluidframework/container-definitions": "^0.39.0",
->>>>>>> bc9a32f7
     "@fluidframework/core-interfaces": "^0.39.0",
     "@fluidframework/datastore-definitions": "^0.42.0",
     "@fluidframework/map": "^0.42.0",
