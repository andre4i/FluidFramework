{
  "name": "@fluid-experimental/react-inputs",
<<<<<<< HEAD
  "version": "0.59.4000",
=======
  "version": "0.60.1000",
>>>>>>> 3c923a5a
  "description": "React support for the Aqueduct framework.",
  "homepage": "https://fluidframework.com",
  "repository": {
    "type": "git",
    "url": "https://github.com/microsoft/FluidFramework.git",
    "directory": "experimental/framework/react-inputs"
  },
  "license": "MIT",
  "author": "Microsoft and contributors",
  "sideEffects": false,
  "main": "dist/index.js",
  "module": "lib/index.js",
  "types": "dist/index.d.ts",
  "scripts": {
    "build": "concurrently npm:build:compile npm:lint && npm run build:docs",
    "build:compile": "concurrently npm:tsc npm:build:esnext",
    "build:docs": "api-extractor run --local --typescript-compiler-folder ../../../node_modules/typescript && copyfiles -u 1 ./_api-extractor-temp/doc-models/* ../../../_api-extractor-temp/",
    "build:esnext": "tsc --project ./tsconfig.esnext.json",
    "build:full": "npm run build",
    "build:full:compile": "npm run build:compile",
    "ci:build:docs": "api-extractor run --typescript-compiler-folder ../../../node_modules/typescript && copyfiles -u 1 ./_api-extractor-temp/* ../../../_api-extractor-temp/",
    "clean": "rimraf dist lib *.tsbuildinfo *.build.log",
    "eslint": "eslint --format stylish src",
    "eslint:fix": "eslint --format stylish src --fix --fix-type problem,suggestion,layout",
    "lint": "npm run eslint",
    "lint:fix": "npm run eslint:fix",
    "tsc": "tsc",
    "tsfmt": "tsfmt --verify",
    "tsfmt:fix": "tsfmt --replace"
  },
  "dependencies": {
<<<<<<< HEAD
    "@fluidframework/cell": "^0.59.4000",
    "@fluidframework/common-definitions": "^0.20.1",
    "@fluidframework/common-utils": "^0.32.1",
    "@fluidframework/merge-tree": "^0.59.4000",
    "@fluidframework/sequence": "^0.59.4000",
=======
    "@fluidframework/cell": "^0.60.1000",
    "@fluidframework/common-definitions": "^0.20.1",
    "@fluidframework/common-utils": "^0.32.1",
    "@fluidframework/merge-tree": "^0.60.1000",
    "@fluidframework/sequence": "^0.60.1000",
>>>>>>> 3c923a5a
    "react": "^16.10.2"
  },
  "devDependencies": {
    "@fluidframework/build-common": "^0.23.0",
    "@fluidframework/eslint-config-fluid": "^0.28.2000-0",
    "@microsoft/api-extractor": "^7.22.2",
    "@rushstack/eslint-config": "^2.5.1",
    "@types/node": "^14.18.0",
    "@types/react": "^16.9.15",
    "@typescript-eslint/eslint-plugin": "~5.9.0",
    "@typescript-eslint/parser": "~5.9.0",
    "concurrently": "^6.2.0",
    "copyfiles": "^2.1.0",
    "eslint": "~8.6.0",
    "eslint-plugin-editorconfig": "~3.2.0",
    "eslint-plugin-eslint-comments": "~3.2.0",
    "eslint-plugin-import": "~2.25.4",
    "eslint-plugin-jest": "~26.1.3",
    "eslint-plugin-mocha": "~10.0.3",
    "eslint-plugin-promise": "~6.0.0",
    "eslint-plugin-react": "~7.28.0",
    "eslint-plugin-tsdoc": "~0.2.14",
    "eslint-plugin-unicorn": "~40.0.0",
    "rimraf": "^2.6.2",
    "typescript": "~4.5.5",
    "typescript-formatter": "7.1.0"
  }
}<|MERGE_RESOLUTION|>--- conflicted
+++ resolved
@@ -1,10 +1,6 @@
 {
   "name": "@fluid-experimental/react-inputs",
-<<<<<<< HEAD
-  "version": "0.59.4000",
-=======
   "version": "0.60.1000",
->>>>>>> 3c923a5a
   "description": "React support for the Aqueduct framework.",
   "homepage": "https://fluidframework.com",
   "repository": {
@@ -36,19 +32,11 @@
     "tsfmt:fix": "tsfmt --replace"
   },
   "dependencies": {
-<<<<<<< HEAD
-    "@fluidframework/cell": "^0.59.4000",
-    "@fluidframework/common-definitions": "^0.20.1",
-    "@fluidframework/common-utils": "^0.32.1",
-    "@fluidframework/merge-tree": "^0.59.4000",
-    "@fluidframework/sequence": "^0.59.4000",
-=======
     "@fluidframework/cell": "^0.60.1000",
     "@fluidframework/common-definitions": "^0.20.1",
     "@fluidframework/common-utils": "^0.32.1",
     "@fluidframework/merge-tree": "^0.60.1000",
     "@fluidframework/sequence": "^0.60.1000",
->>>>>>> 3c923a5a
     "react": "^16.10.2"
   },
   "devDependencies": {
