{
	"name": "@fluid-example/property-inspector",
	"version": "2.0.0-internal.5.3.0",
	"private": true,
	"description": "TreeTable representation for property-dds which allow browsing, editing and searching.",
	"homepage": "https://fluidframework.com",
	"repository": {
		"type": "git",
		"url": "https://github.com/microsoft/FluidFramework.git",
		"directory": "experimental/PropertyDDS/examples/property-inspector"
	},
	"license": "MIT",
	"author": "Microsoft and contributors",
	"scripts": {
		"build": "fluid-build . --task build",
		"build:compile": "fluid-build . --task compile",
		"build:webpack": "npm run webpack",
		"build:webpack:dev": "webpack --env.clean",
		"clean": "rimraf dist *.tsbuildinfo *.build.log",
		"eslint": "eslint --format stylish src",
		"eslint:fix": "eslint --format stylish src --fix --fix-type problem,suggestion,layout",
		"format": "npm run prettier:fix",
		"lint": "npm run prettier && npm run eslint",
		"lint:fix": "npm run prettier:fix && npm run eslint:fix",
		"prepack": "npm run webpack",
		"prettier": "prettier --check . --ignore-path ../../../../.prettierignore",
		"prettier:fix": "prettier --write . --ignore-path ../../../../.prettierignore",
		"start": "webpack serve --open",
		"start:server": "tinylicious",
		"start:test": "webpack serve --config webpack.test.js",
		"start:tinylicious": "concurrently \"npm:start:server\" \"npm:start\"",
		"test": "npm run test:jest",
		"test:jest": "jest",
		"test:jest:verbose": "cross-env FLUID_TEST_VERBOSE=1 jest",
		"test:watch": "npm run test:jest -- --watch",
		"tsc": "tsc",
		"webpack": "webpack --color --no-stats"
	},
	"dependencies": {
		"@fluid-example/example-utils": "workspace:~",
		"@fluid-example/schemas": "workspace:~",
		"@fluid-experimental/property-binder": "workspace:~",
		"@fluid-experimental/property-changeset": "workspace:~",
		"@fluid-experimental/property-common": "workspace:~",
		"@fluid-experimental/property-dds": "workspace:~",
		"@fluid-experimental/property-inspector-table": "workspace:~",
		"@fluid-experimental/property-properties": "workspace:~",
		"@fluid-experimental/property-proxy": "workspace:~",
		"@fluidframework/aqueduct": "workspace:~",
		"@fluidframework/common-utils": "^1.1.1",
		"@fluidframework/container-definitions": "workspace:~",
		"@fluidframework/container-loader": "workspace:~",
		"@fluidframework/container-runtime": "workspace:~",
		"@fluidframework/container-runtime-definitions": "workspace:~",
		"@fluidframework/core-interfaces": "workspace:~",
		"@fluidframework/data-object-base": "workspace:~",
		"@fluidframework/datastore": "workspace:~",
		"@fluidframework/datastore-definitions": "workspace:~",
		"@fluidframework/map": "workspace:~",
		"@fluidframework/merge-tree": "workspace:~",
		"@fluidframework/protocol-definitions": "^1.1.0",
		"@fluidframework/request-handler": "workspace:~",
		"@fluidframework/routerlicious-driver": "workspace:~",
		"@fluidframework/runtime-definitions": "workspace:~",
		"@fluidframework/runtime-utils": "workspace:~",
		"@fluidframework/sequence": "workspace:~",
		"@fluidframework/shared-object-base": "workspace:~",
		"@fluidframework/tinylicious-driver": "workspace:~",
		"@fluidframework/view-interfaces": "workspace:~",
		"@hig/fonts": "^1.0.2",
		"@material-ui/core": "4.12.4",
		"@material-ui/lab": "4.0.0-alpha.61",
		"@material-ui/styles": "4.11.5",
		"@types/uuid": "^8.3.0",
		"events": "^3.1.0",
		"jsonwebtoken": "^8.4.0",
		"lodash": "^4.17.21",
		"react": "^17.0.1",
		"react-dom": "^17.0.1",
		"react-virtualized-auto-sizer": "^1.0.6"
	},
	"devDependencies": {
<<<<<<< HEAD
		"@fluidframework/build-common": "^1.2.0",
		"@fluidframework/build-tools": "^0.20.0",
=======
		"@fluidframework/build-common": "^2.0.0",
>>>>>>> 6768ac20
		"@types/expect-puppeteer": "2.2.1",
		"@types/jest": "22.2.3",
		"@types/jest-environment-puppeteer": "2.2.0",
		"@types/puppeteer": "1.3.0",
		"clean-webpack-plugin": "^4.0.0",
		"concurrently": "^7.6.0",
		"cross-env": "^7.0.3",
		"css-loader": "^1.0.0",
		"eslint": "~8.6.0",
		"html-webpack-plugin": "^5.5.0",
		"jest": "^26.6.3",
		"jest-junit": "^10.0.0",
		"jest-puppeteer": "^6.2.0",
		"prettier": "~2.6.2",
		"puppeteer": "^17.1.3",
		"rimraf": "^4.4.0",
		"sass": "^1.42.1",
		"sass-loader": "^7.1.0",
		"source-map-loader": "^2.0.0",
		"style-loader": "^1.0.0",
		"ts-loader": "^9.3.0",
		"typescript": "~4.5.5",
		"webpack": "^5.82.0",
		"webpack-cli": "^4.9.2",
		"webpack-dev-server": "~4.6.0"
	},
	"fluidBuild": {
		"tasks": {
			"compile": {
				"dependsOn": [
					"...",
					"webpack"
				],
				"script": false
			},
			"tsc": [
				"...",
				"@fluid-experimental/property-inspector-table#build:copy-resources"
			],
			"webpack": [
				"...",
				"@fluid-experimental/property-inspector-table#build:copy-resources"
			]
		},
		"buildDependencies": {
			"merge": {
				"tsc": {
					"@fluid-experimental/property-inspector-table": [
						"build:webpack"
					]
				}
			}
		}
	},
	"jest-junit": {
		"outputDirectory": "nyc",
		"outputName": "jest-junit-report.xml"
	},
	"typeValidation": {
		"disabled": true,
		"broken": {}
	}
}<|MERGE_RESOLUTION|>--- conflicted
+++ resolved
@@ -80,12 +80,8 @@
 		"react-virtualized-auto-sizer": "^1.0.6"
 	},
 	"devDependencies": {
-<<<<<<< HEAD
-		"@fluidframework/build-common": "^1.2.0",
+		"@fluidframework/build-common": "^2.0.0",
 		"@fluidframework/build-tools": "^0.20.0",
-=======
-		"@fluidframework/build-common": "^2.0.0",
->>>>>>> 6768ac20
 		"@types/expect-puppeteer": "2.2.1",
 		"@types/jest": "22.2.3",
 		"@types/jest-environment-puppeteer": "2.2.0",
