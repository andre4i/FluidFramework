/*!
 * Copyright (c) Microsoft Corporation and contributors. All rights reserved.
 * Licensed under the MIT License.
 */

import fs from "fs";
import { assert } from "@fluidframework/common-utils";
import { FileDeltaStorageService } from "@fluidframework/file-driver";
import {
    createGroupOp,
    IJSONSegment,
    IMergeTreeOp,
    ISegment,
    MergeTreeDeltaType,
} from "@fluidframework/merge-tree";
// eslint-disable-next-line import/no-internal-modules
import { TestClient } from "@fluidframework/merge-tree/dist/test/testClient";
import {
    FileMode,
    ISequencedDocumentMessage,
    ITree,
    ITreeEntry,
    MessageType,
    TreeEntry,
} from "@fluidframework/protocol-definitions";
import { IAttachMessage } from "@fluidframework/runtime-definitions";
import {
    SharedNumberSequenceFactory,
    SharedObjectSequenceFactory,
    SharedStringFactory,
    SparseMatrixFactory,
} from "@fluidframework/sequence";
import { ContainerMessageType, IChunkedOp } from "@fluidframework/container-runtime";
import { ReplayArgs } from "./replayArgs";

type IFullPathTreeEntry = ITreeEntry & {
    fullPath?: string;
};

interface IFullPathSequencedDocumentMessage extends ISequencedDocumentMessage {
    fullPath?: string;
}

interface IMessageContents {
    address: string;
    contents: any;
    content: any;
    type: string;
}

/**
 * All the logic of replay tool
 */
export class ClientReplayTool {
    private errorCount = 0;
    private deltaStorageService: FileDeltaStorageService;
    public constructor(private readonly args: ReplayArgs) { }

    public async Go(): Promise<boolean> {
        this.args.checkArgs();

        // Make unhandled exceptions errors, not just warnings
        // Also report few of them!
        const listener = (up) => {
            this.reportError("UnhandledRejectionPromise", up);
        };
        process.on("unhandledRejection", listener);

        await this.setup();

        await this.mainCycle();

        process.removeListener("unhandledRejection", listener);

        return this.errorCount === 0;
    }

    private shouldReportError() {
        // Report only first 5 errors
        this.errorCount++;
        const errorsToReport = 5;
        if (this.errorCount <= errorsToReport) {
            return true;
        }
        if (this.errorCount === errorsToReport + 1) {
            console.error("\n!!! Too many errors - stopped reporting errors !!!");
        }
        return false;
    }

    private reportError(description: string, error?: any) {
        if (this.shouldReportError()) {
            if (error === undefined) {
                console.error(description);
            } else if (error instanceof Error) {
                console.error(`${description}\n${error.stack}`);
            } else {
                console.error(`${description} ${error}`);
            }
        }
    }

    private async setup() {
        if (this.args.inDirName === undefined) {
            return Promise.reject(new Error("Please provide --indir argument"));
        }
        if (!fs.existsSync(this.args.inDirName)) {
            return Promise.reject(new Error("File does not exist"));
        }

        this.deltaStorageService = new FileDeltaStorageService(this.args.inDirName);
    }

    private async mainCycle() {
        const clients = new Map<string, Map<string, TestClient>>();
        const mergeTreeAttachTrees = new Map<string, { tree: ITree, specToSeg(segment: IJSONSegment): ISegment }>();
        const mergeTreeMessages = new Array<IFullPathSequencedDocumentMessage>();
        const chunkMap = new Map<string, string[]>();
        for (const message of this.deltaStorageService.getFromWebSocket(0, this.args.to)) {
            if (message.type === ContainerMessageType.ChunkedOp) {
                const chunk = JSON.parse(message.contents as string) as IChunkedOp;
                if (!chunkMap.has(message.clientId)) {
                    chunkMap.set(message.clientId, new Array<string>(chunk.totalChunks));
                }
                const chunks = chunkMap.get(message.clientId);
                const chunkIndex = chunk.chunkId - 1;
                if (chunks[chunkIndex] !== undefined) {
                    throw new Error("Chunk already assigned");
                }
                chunks[chunkIndex] = chunk.contents;
                if (chunk.chunkId === chunk.totalChunks) {
                    for (const c of chunks) {
                        if (c === undefined) {
                            throw new Error("Chunk not assigned");
                        }
                    }
                    message.contents = chunks.join("");
                    message.type = chunk.originalType;
                    chunkMap.delete(message.clientId);
                } else {
                    continue;
                }
            }

            const messagePathParts: string[] = [];
            switch (message.type) {
                case MessageType.Operation:
                    let contents = message.contents as Partial<IMessageContents>;
                    if (contents) {
                        do {
                            if (typeof contents === "string") {
                                contents = JSON.parse(contents) as IMessageContents;
                            }
                            messagePathParts.push(contents.address);
                            contents = contents.contents as IMessageContents;
                        } while (contents.contents);

                        if (contents.type && contents.type === "attach") {
                            const legacyAttachMessage = contents.content as IAttachMessage;
                            legacyAttachMessage.id = [...messagePathParts, legacyAttachMessage.id].join("/");
                            this.processAttachMessage(legacyAttachMessage, mergeTreeAttachTrees);
                        } else {
                            const content = contents.content as IMessageContents;
                            const messagePath = [...messagePathParts, content.address].join("/");
                            if (content && mergeTreeAttachTrees.has(messagePath)) {
                                if (!clients.has(message.clientId)) {
                                    clients.set(message.clientId, new Map<string, TestClient>());
                                }
                                // TODO: Interval collections, store in map "key"
                                if (!content.contents.key) {
                                    const op = content.contents as IMergeTreeOp;
                                    if (this.args.verbose) {
                                        console.log(`MergeTree op ${messagePath}:\n ${JSON.stringify(op)}`);
                                    }
                                    const newMessage: IFullPathSequencedDocumentMessage = message;
                                    newMessage.fullPath = messagePath;
                                    newMessage.contents = op;
                                    mergeTreeMessages.push(newMessage);
                                    break;
                                }
                            }
                        }
                    }
                    break;

                case ContainerMessageType.Attach:
                    this.processAttachMessage(
                        message.contents as IAttachMessage,
                        mergeTreeAttachTrees);
                    break;
<<<<<<< HEAD
                // [TODO:andre4i] Figure out what to do with ContainerMessageType.AssignAlias
=======
                // [TODO:andre4i] Figure out what to do with ContainerMessageType.AssignAlias:
>>>>>>> cdceabce
                default:
            }
        }
        if (mergeTreeAttachTrees.size > 0) {
            clients.set("readonly", new Map<string, TestClient>());
            for (const clientId of clients.keys()) {
                const client = clients.get(clientId);
                for (const mergeTreeId of mergeTreeAttachTrees.keys()) {
                    const creationInfo = mergeTreeAttachTrees.get(mergeTreeId);
                    client.set(
                        mergeTreeId,
                        // eslint-disable-next-line @typescript-eslint/unbound-method
                        await TestClient.createFromSnapshot(creationInfo.tree, clientId, creationInfo.specToSeg));
                }
                const pendingMessages = new Array<IFullPathSequencedDocumentMessage>();
                const reconnectClients =
                    new Array<{ client: Map<string, TestClient>, messages: IFullPathSequencedDocumentMessage[] }>();
                reconnectClients.push({ client, messages: mergeTreeMessages });
                for (const message of mergeTreeMessages) {
                    if (message.clientId !== clientId) {
                        pendingMessages.push(message);
                        while (pendingMessages.length > 0
                            && pendingMessages[0].sequenceNumber <= message.referenceSequenceNumber) {
                            const pendingMessage = pendingMessages.shift();
                            try {
                                client.get(pendingMessage.fullPath).applyMsg(pendingMessage);
                            } catch (error) {
                                console.log(JSON.stringify(pendingMessage, undefined, 2));
                                throw error;
                            }
                        }
                        const op = message.contents as IMergeTreeOp;
                        // Wrap in a group op, as that's the only way to
                        // apply an op locally
                        const testClient = client.get(message.fullPath);
                        try {
                            testClient.localTransaction(
                                op.type === MergeTreeDeltaType.GROUP ? op : createGroupOp(op));
                        } catch (error) {
                            console.log(JSON.stringify(message, undefined, 2));
                            throw error;
                        }
                        pendingMessages.push(message);
                    }
                }
                // No more ops from this client, so apply whatever is left
                for (const message of pendingMessages) {
                    const testClient = client.get(message.fullPath);
                    try {
                        testClient.applyMsg(message);
                    } catch (error) {
                        console.log(JSON.stringify(message, undefined, 2));
                        throw error;
                    }
                }
            }
            const readonlyClient = clients.get("readonly");
            for (const client of clients) {
                for (const mergeTree of client[1]) {
                    assert(
                        mergeTree[1].getLength() === readonlyClient.get(mergeTree[0]).getLength(),
                        // eslint-disable-next-line max-len
                        0x1c2 /* "Mismatch between client mergeTree length and corresponding readonly mergeTree length" */);
                    assert(
                        mergeTree[1].getText() === readonlyClient.get(mergeTree[0]).getText(),
                        // eslint-disable-next-line max-len
                        0x1c3 /* "Mismatch between client mergeTree length and corresponding readonly mergeTree text" */);
                }
            }
        }
    }

    private processAttachMessage(
        attachMessage: IAttachMessage,
        mergeTreeAttachTrees: Map<string, { tree: ITree, specToSeg(segment: IJSONSegment): ISegment }>) {
        const ddsTrees = this.getDssTreesFromAttach(attachMessage);
        const mergeTreeTypes = [
            {
                type: SharedStringFactory.Type,
                specToSeg: SharedStringFactory.segmentFromSpec,
            },
            {
                type: SparseMatrixFactory.Type,
                specToSeg: SparseMatrixFactory.segmentFromSpec,
            },
            {
                type: SharedObjectSequenceFactory.Type,
                specToSeg: SharedObjectSequenceFactory.segmentFromSpec,
            },
            {
                type: SharedNumberSequenceFactory.Type,
                specToSeg: SharedNumberSequenceFactory.segmentFromSpec,
            },
        ];
        for (const mergeTreeType of mergeTreeTypes) {
            if (ddsTrees.has(mergeTreeType.type)) {
                const trees = ddsTrees.get(mergeTreeType.type);
                for (const ssTree of trees) {
                    const tree = ssTree.value as ITree;
                    let contentTree: ITreeEntry;
                    while (tree.entries.length > 0) {
                        contentTree = tree.entries.shift();
                        if (contentTree.path === "content") {
                            break;
                        }
                    }
                    // eslint-disable-next-line max-len
                    console.log(`MergeTree Found:\n ${JSON.stringify({ fullPath: ssTree.fullPath, type: mergeTreeType.type })}`);
                    mergeTreeAttachTrees.set(
                        ssTree.fullPath,
                        {
                            tree: contentTree.value as ITree,
                            specToSeg: mergeTreeType.specToSeg,
                        });
                }
            }
        }
    }

    private getDssTreesFromAttach(attachMessage: IAttachMessage) {
        const ddsTrees = new Map<string, IFullPathTreeEntry[]>();
        if (attachMessage.snapshot) {
            const snapshotTreeEntry: IFullPathTreeEntry = {
                value: attachMessage.snapshot,
                type: TreeEntry.Tree,
                fullPath: attachMessage.id,
                path: "Some path",
                mode: FileMode.Directory,
            };
            ddsTrees.set(attachMessage.type, [snapshotTreeEntry]);
            const trees: IFullPathTreeEntry[] = [snapshotTreeEntry];
            while (trees.length > 0) {
                const tree = trees.shift();
                const treeEntries = (tree.value as ITree).entries;
                if (treeEntries) {
                    for (const entry of treeEntries) {
                        switch (entry.type) {
                            case "Tree":
                                const fullPathEntry: IFullPathTreeEntry = entry;
                                fullPathEntry.fullPath = `${tree.fullPath}/${entry.path}`;
                                trees.push(fullPathEntry);
                                break;
                            case "Blob":
                                if (entry.path === ".attributes") {
                                    const blob = entry.value;
                                    const contents = JSON.parse(blob.contents) as { type: string };
                                    if (contents && contents.type) {
                                        if (!ddsTrees.has(contents.type)) {
                                            ddsTrees.set(contents.type, [tree]);
                                        } else {
                                            ddsTrees.get(contents.type).push(tree);
                                        }
                                    }
                                }
                            default:
                        }
                    }
                }
            }
        }
        return ddsTrees;
    }
}<|MERGE_RESOLUTION|>--- conflicted
+++ resolved
@@ -188,11 +188,7 @@
                         message.contents as IAttachMessage,
                         mergeTreeAttachTrees);
                     break;
-<<<<<<< HEAD
-                // [TODO:andre4i] Figure out what to do with ContainerMessageType.AssignAlias
-=======
                 // [TODO:andre4i] Figure out what to do with ContainerMessageType.AssignAlias:
->>>>>>> cdceabce
                 default:
             }
         }
