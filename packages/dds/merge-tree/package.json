--- conflicted
+++ resolved
@@ -88,15 +88,9 @@
 		"@fluidframework/build-common": "^1.1.0",
 		"@fluidframework/build-tools": "^0.15.0",
 		"@fluidframework/eslint-config-fluid": "^2.0.0",
-<<<<<<< HEAD
-		"@fluidframework/merge-tree-previous": "npm:@fluidframework/merge-tree@2.0.0-internal.4.1.0",
-		"@fluidframework/mocha-test-setup": ">=2.0.0-internal.4.2.0 <2.0.0-internal.5.0.0",
-		"@fluidframework/test-runtime-utils": ">=2.0.0-internal.4.2.0 <2.0.0-internal.5.0.0",
-=======
 		"@fluidframework/merge-tree-previous": "npm:@fluidframework/merge-tree@2.0.0-internal.4.0.0",
 		"@fluidframework/mocha-test-setup": ">=2.0.0-internal.5.0.0 <2.0.0-internal.6.0.0",
 		"@fluidframework/test-runtime-utils": ">=2.0.0-internal.5.0.0 <2.0.0-internal.6.0.0",
->>>>>>> 5a15a285
 		"@microsoft/api-extractor": "^7.34.4",
 		"@types/diff": "^3.5.1",
 		"@types/mocha": "^9.1.1",
@@ -117,9 +111,6 @@
 		"typescript": "~4.5.5"
 	},
 	"typeValidation": {
-<<<<<<< HEAD
-		"broken": {}
-=======
 		"broken": {
 			"ClassDeclaration_BaseSegment": {
 				"forwardCompat": false
@@ -179,6 +170,5 @@
 				"backCompat": false
 			}
 		}
->>>>>>> 5a15a285
 	}
 }