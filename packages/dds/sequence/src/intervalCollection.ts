--- conflicted
+++ resolved
@@ -22,11 +22,8 @@
 	reservedRangeLabelsKey,
 	UnassignedSequenceNumber,
 	DetachedReferencePosition,
-<<<<<<< HEAD
+	UniversalSequenceNumber,
 	SlidingPreference,
-=======
-	UniversalSequenceNumber,
->>>>>>> aec9ad5b
 } from "@fluidframework/merge-tree";
 import { ISequencedDocumentMessage } from "@fluidframework/protocol-definitions";
 import { LoggingError, UsageError } from "@fluidframework/telemetry-utils";
@@ -1192,18 +1189,13 @@
 		);
 
 		if (interval) {
-<<<<<<< HEAD
+			if (!this.isCollaborating && interval instanceof SequenceInterval) {
+				setSlideOnRemove(interval.start);
+				setSlideOnRemove(interval.end);
+			}
 			const serializedInterval: ISerializedInterval = {
 				start: startPos,
 				end: endPos,
-=======
-			if (!this.isCollaborating && interval instanceof SequenceInterval) {
-				setSlideOnRemove(interval.start);
-				setSlideOnRemove(interval.end);
-			}
-			const serializedInterval = {
-				end,
->>>>>>> aec9ad5b
 				intervalType,
 				properties: interval.properties,
 				sequenceNumber: this.client?.getCurrentSeq() ?? 0,
@@ -1618,18 +1610,7 @@
 		return value;
 	}
 
-<<<<<<< HEAD
-	private setSlideOnRemove(lref: LocalReferencePosition) {
-		let refType = lref.refType;
-		refType = refType & ~ReferenceType.StayOnRemove;
-		refType = refType | ReferenceType.SlideOnRemove;
-		lref.refType = refType;
-	}
-
 	private ackInterval(interval: TInterval, op: ISequencedDocumentMessage): void {
-=======
-	private ackInterval(interval: TInterval, op: ISequencedDocumentMessage) {
->>>>>>> aec9ad5b
 		// Only SequenceIntervals need potential sliding
 		if (!(interval instanceof SequenceInterval)) {
 			return;
