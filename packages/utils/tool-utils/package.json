{
  "name": "@fluidframework/tool-utils",
<<<<<<< HEAD
  "version": "0.59.4000",
=======
  "version": "0.60.1000",
>>>>>>> 3c923a5a
  "description": "Common utilities for Fluid tools",
  "homepage": "https://fluidframework.com",
  "repository": {
    "type": "git",
    "url": "https://github.com/microsoft/FluidFramework.git",
    "directory": "packages/utils/tool-utils"
  },
  "license": "MIT",
  "author": "Microsoft and contributors",
  "sideEffects": false,
  "main": "dist/index.js",
  "module": "lib/index.js",
  "types": "dist/index.d.ts",
  "scripts": {
    "build": "npm run build:genver && concurrently npm:build:compile npm:lint && npm run build:docs",
    "build:commonjs": "npm run tsc && npm run typetests:gen && npm run build:test",
    "build:compile": "concurrently npm:build:commonjs npm:build:esnext",
    "build:docs": "api-extractor run --local --typescript-compiler-folder ../../../node_modules/typescript && copyfiles -u 1 ./_api-extractor-temp/doc-models/* ../../../_api-extractor-temp/",
    "build:esnext": "tsc --project ./tsconfig.esnext.json",
    "build:full": "npm run build",
    "build:full:compile": "npm run build:compile",
    "build:genver": "gen-version",
    "build:test": "tsc --project ./src/test/tsconfig.json",
    "ci:build:docs": "api-extractor run --typescript-compiler-folder ../../../node_modules/typescript && copyfiles -u 1 ./_api-extractor-temp/* ../../../_api-extractor-temp/",
    "clean": "rimraf dist *.tsbuildinfo *.build.log",
    "eslint": "eslint --format stylish src",
    "eslint:fix": "eslint --format stylish src --fix --fix-type problem,suggestion,layout",
    "lint": "npm run eslint",
    "lint:fix": "npm run eslint:fix",
    "test": "npm run test:mocha",
    "test:coverage": "nyc npm run test:report",
    "test:mocha": "mocha --ignore 'dist/test/types/*' --recursive dist/test -r node_modules/@fluidframework/mocha-test-setup --unhandled-rejections=strict",
    "test:mocha:verbose": "cross-env FLUID_TEST_VERBOSE=1 npm run test:mocha",
    "test:report": "npm test -- -- --reporter xunit --reporter-option output=nyc/mocha-junit-report.xml",
    "tsc": "tsc",
    "tsfmt": "tsfmt --verify",
    "tsfmt:fix": "tsfmt --replace",
    "typetests:gen": "fluid-type-validator -g -d ."
  },
  "nyc": {
    "all": true,
    "cache-dir": "nyc/.cache",
    "exclude": [
      "src/test/**/*.ts",
      "dist/test/**/*.js"
    ],
    "exclude-after-remap": false,
    "include": [
      "src/**/*.ts",
      "dist/**/*.js"
    ],
    "report-dir": "nyc/report",
    "reporter": [
      "cobertura",
      "html",
      "text"
    ],
    "temp-directory": "nyc/.nyc_output"
  },
  "dependencies": {
    "@fluidframework/common-utils": "^0.32.1",
<<<<<<< HEAD
    "@fluidframework/odsp-doclib-utils": "^0.59.4000",
=======
    "@fluidframework/odsp-doclib-utils": "^0.60.1000",
>>>>>>> 3c923a5a
    "@fluidframework/protocol-base": "^0.1036.3000-66438",
    "@fluidframework/protocol-definitions": "^0.1028.1000",
    "async-mutex": "^0.3.1",
    "debug": "^4.1.1",
    "jwt-decode": "^2.2.0",
    "proper-lockfile": "^4.1.2"
  },
  "devDependencies": {
    "@fluidframework/build-common": "^0.23.0",
    "@fluidframework/build-tools": "^0.2.66793",
    "@fluidframework/eslint-config-fluid": "^0.28.2000-0",
<<<<<<< HEAD
    "@fluidframework/mocha-test-setup": "^0.59.4000",
    "@fluidframework/tool-utils-previous": "npm:@fluidframework/tool-utils@0.59.2000",
=======
    "@fluidframework/mocha-test-setup": "^0.60.1000",
    "@fluidframework/tool-utils-previous": "npm:@fluidframework/tool-utils@^0.59.0",
>>>>>>> 3c923a5a
    "@microsoft/api-extractor": "^7.22.2",
    "@rushstack/eslint-config": "^2.5.1",
    "@types/debug": "^4.1.5",
    "@types/jwt-decode": "^2.2.1",
    "@types/mocha": "^9.1.1",
    "@types/node": "^14.18.0",
    "@typescript-eslint/eslint-plugin": "~5.9.0",
    "@typescript-eslint/parser": "~5.9.0",
    "concurrently": "^6.2.0",
    "copyfiles": "^2.1.0",
    "cross-env": "^7.0.2",
    "eslint": "~8.6.0",
    "eslint-plugin-editorconfig": "~3.2.0",
    "eslint-plugin-eslint-comments": "~3.2.0",
    "eslint-plugin-import": "~2.25.4",
    "eslint-plugin-jest": "~26.1.3",
    "eslint-plugin-mocha": "~10.0.3",
    "eslint-plugin-promise": "~6.0.0",
    "eslint-plugin-react": "~7.28.0",
    "eslint-plugin-tsdoc": "~0.2.14",
    "eslint-plugin-unicorn": "~40.0.0",
    "mocha": "^10.0.0",
    "nyc": "^15.0.0",
    "rimraf": "^2.6.2",
    "typescript": "~4.5.5",
    "typescript-formatter": "7.1.0"
  },
  "typeValidation": {
<<<<<<< HEAD
    "version": "0.59.3000",
=======
    "version": "0.60.1000",
>>>>>>> 3c923a5a
    "broken": {}
  }
}<|MERGE_RESOLUTION|>--- conflicted
+++ resolved
@@ -1,10 +1,6 @@
 {
   "name": "@fluidframework/tool-utils",
-<<<<<<< HEAD
-  "version": "0.59.4000",
-=======
   "version": "0.60.1000",
->>>>>>> 3c923a5a
   "description": "Common utilities for Fluid tools",
   "homepage": "https://fluidframework.com",
   "repository": {
@@ -66,11 +62,7 @@
   },
   "dependencies": {
     "@fluidframework/common-utils": "^0.32.1",
-<<<<<<< HEAD
-    "@fluidframework/odsp-doclib-utils": "^0.59.4000",
-=======
     "@fluidframework/odsp-doclib-utils": "^0.60.1000",
->>>>>>> 3c923a5a
     "@fluidframework/protocol-base": "^0.1036.3000-66438",
     "@fluidframework/protocol-definitions": "^0.1028.1000",
     "async-mutex": "^0.3.1",
@@ -82,13 +74,8 @@
     "@fluidframework/build-common": "^0.23.0",
     "@fluidframework/build-tools": "^0.2.66793",
     "@fluidframework/eslint-config-fluid": "^0.28.2000-0",
-<<<<<<< HEAD
-    "@fluidframework/mocha-test-setup": "^0.59.4000",
-    "@fluidframework/tool-utils-previous": "npm:@fluidframework/tool-utils@0.59.2000",
-=======
     "@fluidframework/mocha-test-setup": "^0.60.1000",
     "@fluidframework/tool-utils-previous": "npm:@fluidframework/tool-utils@^0.59.0",
->>>>>>> 3c923a5a
     "@microsoft/api-extractor": "^7.22.2",
     "@rushstack/eslint-config": "^2.5.1",
     "@types/debug": "^4.1.5",
@@ -117,11 +104,7 @@
     "typescript-formatter": "7.1.0"
   },
   "typeValidation": {
-<<<<<<< HEAD
-    "version": "0.59.3000",
-=======
     "version": "0.60.1000",
->>>>>>> 3c923a5a
     "broken": {}
   }
 }