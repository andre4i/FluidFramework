--- conflicted
+++ resolved
@@ -287,7 +287,6 @@
         if (loaderProps.options?.provideScopeLoader !== false) {
             scope.ILoader = this;
         }
-<<<<<<< HEAD
 
         const subLogger = mixinConfigProvider(
             DebugLogger.mixinDebugLogger("fluid:telemetry", loaderProps.logger, { all:{loaderId: uuid()} }),
@@ -295,23 +294,17 @@
 
         this.logger = mixinChildLoggerWithConfigProvider(subLogger, "Loader");
 
-=======
         const telemetryProps = {
             loaderId: uuid(),
             loaderVersion: pkgVersion,
         };
->>>>>>> 9a538cd4
         this.services = {
             urlResolver: createCachedResolver(MultiUrlResolver.create(loaderProps.urlResolver)),
             documentServiceFactory: MultiDocumentServiceFactory.create(loaderProps.documentServiceFactory),
             codeLoader: loaderProps.codeLoader,
             options: loaderProps.options ?? {},
             scope,
-<<<<<<< HEAD
-            subLogger,
-=======
             subLogger: DebugLogger.mixinDebugLogger("fluid:telemetry", loaderProps.logger, { all: telemetryProps }),
->>>>>>> 9a538cd4
             proxyLoaderFactories: loaderProps.proxyLoaderFactories ?? new Map<string, IProxyLoaderFactory>(),
             detachedBlobStorage: loaderProps.detachedBlobStorage,
         };
