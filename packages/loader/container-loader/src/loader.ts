--- conflicted
+++ resolved
@@ -286,7 +286,6 @@
         if (loaderProps.options?.provideScopeLoader !== false) {
             scope.ILoader = this;
         }
-<<<<<<< HEAD
 
         const subLogger = mixinConfigProvider(
             DebugLogger.mixinDebugLogger("fluid:telemetry", loaderProps.logger, { all:{loaderId: uuid()} }),
@@ -294,8 +293,6 @@
 
         this.logger = mixinChildLoggerWithConfigProvider(subLogger, "Loader");
 
-=======
->>>>>>> b02dad02
         this.services = {
             urlResolver: createCachedResolver(MultiUrlResolver.create(loaderProps.urlResolver)),
             documentServiceFactory: MultiDocumentServiceFactory.create(loaderProps.documentServiceFactory),
