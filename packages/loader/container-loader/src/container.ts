--- conflicted
+++ resolved
@@ -334,12 +334,7 @@
             container.mc.logger,
             { eventName: "CreateDetached" },
             async (_event) => {
-<<<<<<< HEAD
-                container._lifecycleState = "loading";
                 await container.createDetached(codeDetails, protocolDetails?.protocolHandlerBuilder);
-=======
-                await container.createDetached(codeDetails);
->>>>>>> 6f4c1dbf
                 return container;
             },
             { start: true, end: true, cancel: "generic" });
@@ -363,15 +358,10 @@
             { eventName: "RehydrateDetachedFromSnapshot" },
             async (_event) => {
                 const deserializedSummary = JSON.parse(snapshot) as ISummaryTree;
-<<<<<<< HEAD
-                container._lifecycleState = "loading";
                 await container.rehydrateDetachedFromSnapshot(
                     deserializedSummary,
                     protocolDetails?.protocolHandlerBuilder,
                 );
-=======
-                await container.rehydrateDetachedFromSnapshot(deserializedSummary);
->>>>>>> 6f4c1dbf
                 return container;
             },
             { start: true, end: true, cancel: "generic" });
