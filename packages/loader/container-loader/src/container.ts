/*!
 * Copyright (c) Microsoft Corporation and contributors. All rights reserved.
 * Licensed under the MIT License.
 */

// eslint-disable-next-line import/no-internal-modules
import merge from "lodash/merge";
import { v4 as uuid } from "uuid";
import {
    IDisposable, ITelemetryProperties,
} from "@fluidframework/common-definitions";
import { assert, performance, unreachableCase } from "@fluidframework/common-utils";
import {
    IRequest,
    IResponse,
    IFluidRouter,
} from "@fluidframework/core-interfaces";
import {
    IConnectionDetails,
    IContainer,
    IContainerEvents,
    IDeltaManager,
    ICriticalContainerError,
    ContainerWarning,
    AttachState,
    IThrottlingWarning,
    ReadOnlyInfo,
    IContainerLoadMode,
    IFluidCodeDetails,
    isFluidCodeDetails,
} from "@fluidframework/container-definitions";
import {
    DataCorruptionError,
    extractSafePropertiesFromMessage,
    GenericError,
    UsageError,
 } from "@fluidframework/container-utils";
import {
    IDocumentService,
    IDocumentStorageService,
    IFluidResolvedUrl,
    IResolvedUrl,
} from "@fluidframework/driver-definitions";
import {
    readAndParse,
    OnlineStatus,
    isOnline,
    ensureFluidResolvedUrl,
    combineAppAndProtocolSummary,
    runWithRetry,
    isFluidResolvedUrl,
} from "@fluidframework/driver-utils";
import {
    isSystemMessage,
    IProtocolHandler,
<<<<<<< HEAD
    ProtocolHandlerBuilder,
    ProtocolOpHandlerWithClientValidation,
    IQuorumSnapshot,
=======
    ProtocolOpHandlerWithClientValidation,
>>>>>>> 7257de2d
} from "@fluidframework/protocol-base";
import {
    IAudience,
    IClient,
    IClientConfiguration,
    IClientDetails,
    ICommittedProposal,
    IDocumentAttributes,
    IDocumentMessage,
    IProcessMessageResult,
    IProtocolState,
    IQuorumClients,
    IQuorumProposals,
    ISequencedClient,
    ISequencedDocumentMessage,
    ISequencedProposal,
    ISignalMessage,
    ISnapshotTree,
    ISummaryContent,
    ISummaryTree,
    IVersion,
    MessageType,
    SummaryType,
} from "@fluidframework/protocol-definitions";
import {
    ChildLogger,
    EventEmitterWithErrorHandling,
    PerformanceEvent,
    raiseConnectedEvent,
    TelemetryLogger,
    connectedEventName,
    disconnectedEventName,
    normalizeError,
    MonitoringContext,
    loggerToMonitoringContext,
    wrapError,
} from "@fluidframework/telemetry-utils";
import { Audience } from "./audience";
import { ContainerContext } from "./containerContext";
import { ReconnectMode, IConnectionManagerFactoryArgs, getPackageName } from "./contracts";
import { DeltaManager, IConnectionArgs } from "./deltaManager";
import { DeltaManagerProxy } from "./deltaManagerProxy";
import { ILoaderOptions, Loader, RelativeLoader } from "./loader";
import { pkgVersion } from "./packageVersion";
import { ConnectionStateHandler } from "./connectionStateHandler";
import { RetriableDocumentStorageService } from "./retriableDocumentStorageService";
import { ProtocolTreeStorageService } from "./protocolTreeDocumentStorageService";
import { BlobOnlyStorage, ContainerStorageAdapter } from "./containerStorageAdapter";
import { getProtocolSnapshotTree, getSnapshotTreeFromSerializedContainer } from "./utils";
import { initQuorumValuesFromCodeDetails, getCodeDetailsFromQuorumValues, QuorumProxy } from "./quorum";
import { CollabWindowTracker } from "./collabWindowTracker";
import { ConnectionManager } from "./connectionManager";
import { ConnectionState } from "./connectionState";

const detachedContainerRefSeqNumber = 0;

const dirtyContainerEvent = "dirty";
const savedContainerEvent = "saved";

export interface IContainerLoadOptions {
    /**
     * Disables the Container from reconnecting if false, allows reconnect otherwise.
     */
    canReconnect?: boolean;
    /**
     * Client details provided in the override will be merged over the default client.
     */
    clientDetailsOverride?: IClientDetails;
    resolvedUrl: IFluidResolvedUrl;
    /**
     * Control which snapshot version to load from.  See IParsedUrl for detailed information.
     */
    version: string | undefined;
    /**
     * Loads the Container in paused state if true, unpaused otherwise.
     */
    loadMode?: IContainerLoadMode;
}

export interface IContainerConfig {
    resolvedUrl?: IFluidResolvedUrl;
    canReconnect?: boolean;
    /**
     * Client details provided in the override will be merged over the default client.
     */
    clientDetailsOverride?: IClientDetails;
    /**
     * Serialized state from a previous instance of this container
     */
    serializedContainerState?: IPendingContainerState;
}

export interface IProtocolDetails {
    /**
     * Optional function to be used for creating a protocol handler. If not provided,
     * an instance of {@link @fluidframework/protocol-base/protocol.ts#ProtocolOpHandlerWithClientValidation}
     * will be created and used.
     */
    protocolHandlerBuilder?: ProtocolHandlerBuilder;

    /**
     * Optional implementation of the audience logic. If not provided,
     * the default implementation from {@link Audience} will be used.
     */
    audience?: IAudience;
}

/**
 * Waits until container connects to delta storage and gets up-to-date
 * Useful when resolving URIs and hitting 404, due to container being loaded from (stale) snapshot and not being
 * up to date. Host may chose to wait in such case and retry resolving URI.
 * Warning: Will wait infinitely for connection to establish if there is no connection.
 * May result in deadlock if Container.disconnect() is called and never followed by a call to Container.connect().
 * @returns true: container is up to date, it processed all the ops that were know at the time of first connection
 *          false: storage does not provide indication of how far the client is. Container processed
 *          all the ops known to it, but it maybe still behind.
 * @throws an error beginning with `"Container closed"` if the container is closed before it catches up.
 */
export async function waitContainerToCatchUp(container: IContainer) {
    // Make sure we stop waiting if container is closed.
    if (container.closed) {
        throw new UsageError("waitContainerToCatchUp: Container closed");
    }

    return new Promise<boolean>((resolve, reject) => {
        const deltaManager = container.deltaManager;

        const closedCallback = (err?: ICriticalContainerError | undefined) => {
            container.off("closed", closedCallback);
            const baseMessage = "Container closed while waiting to catch up";
            reject(
                err !== undefined
                    ? wrapError(err, (innerMessage) => new GenericError(`${baseMessage}: ${innerMessage}`))
                    : new GenericError(baseMessage),
            );
        };
        container.on("closed", closedCallback);

        const waitForOps = () => {
            assert(container.connectionState === ConnectionState.CatchingUp
                || container.connectionState === ConnectionState.Connected,
                0x0cd /* "Container disconnected while waiting for ops!" */);
            const hasCheckpointSequenceNumber = deltaManager.hasCheckpointSequenceNumber;

            const connectionOpSeqNumber = deltaManager.lastKnownSeqNumber;
            assert(deltaManager.lastSequenceNumber <= connectionOpSeqNumber,
                0x266 /* "lastKnownSeqNumber should never be below last processed sequence number" */);
            if (deltaManager.lastSequenceNumber === connectionOpSeqNumber) {
                container.off("closed", closedCallback);
                resolve(hasCheckpointSequenceNumber);
                return;
            }
            const callbackOps = (message: ISequencedDocumentMessage) => {
                if (connectionOpSeqNumber <= message.sequenceNumber) {
                    container.off("closed", closedCallback);
                    resolve(hasCheckpointSequenceNumber);
                    deltaManager.off("op", callbackOps);
                }
            };
            deltaManager.on("op", callbackOps);
        };

        // We can leverage DeltaManager's "connect" event here and test for ConnectionState.Disconnected
        // But that works only if service provides us checkPointSequenceNumber
        // Our internal testing is based on R11S that does not, but almost all tests connect as "write" and
        // use this function to catch up, so leveraging our own join op as a fence/barrier
        if (container.connectionState === ConnectionState.Connected) {
            waitForOps();
            return;
        }

        const callback = () => {
            container.off(connectedEventName, callback);
            waitForOps();
        };
        container.on(connectedEventName, callback);

        container.connect();
    });
}

const getCodeProposal =
    // eslint-disable-next-line @typescript-eslint/no-unsafe-return
    (quorum: IQuorumProposals) => quorum.get("code") ?? quorum.get("code2");

/**
 * State saved by a container at close time, to be used to load a new instance
 * of the container to the same state
 */
export interface IPendingContainerState {
    pendingRuntimeState: unknown;
    url: string;
    protocol: IProtocolState;
    term: number;
    clientId?: string;
}

const summarizerClientType = "summarizer";

export class Container extends EventEmitterWithErrorHandling<IContainerEvents> implements IContainer {
    public static version = "^0.1.0";

    /**
     * Load an existing container.
     */
    public static async load(
        loader: Loader,
        loadOptions: IContainerLoadOptions,
        pendingLocalState?: IPendingContainerState,
        protocolDetails?: IProtocolDetails,
    ): Promise<Container> {
        const container = new Container(
            loader,
            {
                clientDetailsOverride: loadOptions.clientDetailsOverride,
                resolvedUrl: loadOptions.resolvedUrl,
                canReconnect: loadOptions.canReconnect,
                serializedContainerState: pendingLocalState,
            },
            protocolDetails?.audience);

        return PerformanceEvent.timedExecAsync(
            container.mc.logger,
            { eventName: "Load" },
            async (event) => new Promise<Container>((resolve, reject) => {
                container._lifecycleState = "loading";
                const version = loadOptions.version;

                const defaultMode: IContainerLoadMode = { opsBeforeReturn: "cached" };
                // if we have pendingLocalState, anything we cached is not useful and we shouldn't wait for connection
                // to return container, so ignore this value and use undefined for opsBeforeReturn
                const mode: IContainerLoadMode = pendingLocalState
                    ? { ...(loadOptions.loadMode ?? defaultMode), opsBeforeReturn: undefined }
                    : loadOptions.loadMode ?? defaultMode;

                const onClosed = (err?: ICriticalContainerError) => {
                    // pre-0.58 error message: containerClosedWithoutErrorDuringLoad
                    reject(err ?? new GenericError("Container closed without error during load"));
                };
                container.on("closed", onClosed);

                container.load(version, mode, pendingLocalState, protocolDetails?.protocolHandlerBuilder)
                    .finally(() => {
                        container.removeListener("closed", onClosed);
                    })
                    .then((props) => {
                        event.end({ ...props, ...loadOptions.loadMode });
                        resolve(container);
                    },
                    (error) => {
                        const err = normalizeError(error);
                        // Depending where error happens, we can be attempting to connect to web socket
                        // and continuously retrying (consider offline mode)
                        // Host has no container to close, so it's prudent to do it here
                        container.close(err);
                        onClosed(err);
                    });
            }),
            { start: true, end: true, cancel: "generic" },
        );
    }

    /**
     * Create a new container in a detached state.
     */
    public static async createDetached(
        loader: Loader,
        codeDetails: IFluidCodeDetails,
        protocolDetails?: IProtocolDetails,
    ): Promise<Container> {
        const container = new Container(
            loader,
            {},
            protocolDetails?.audience);

        return PerformanceEvent.timedExecAsync(
            container.mc.logger,
            { eventName: "CreateDetached" },
            async (_event) => {
                container._lifecycleState = "loading";
                await container.createDetached(codeDetails, protocolDetails?.protocolHandlerBuilder);
                return container;
            },
            { start: true, end: true, cancel: "generic" });
    }

    /**
     * Create a new container in a detached state that is initialized with a
     * snapshot from a previous detached container.
     */
    public static async rehydrateDetachedFromSnapshot(
        loader: Loader,
        snapshot: string,
        protocolDetails?: IProtocolDetails,
    ): Promise<Container> {
        const container = new Container(
            loader,
            {},
            protocolDetails?.audience);
        return PerformanceEvent.timedExecAsync(
            container.mc.logger,
            { eventName: "RehydrateDetachedFromSnapshot" },
            async (_event) => {
                const deserializedSummary = JSON.parse(snapshot) as ISummaryTree;
                container._lifecycleState = "loading";
                await container.rehydrateDetachedFromSnapshot(
                    deserializedSummary,
                    protocolDetails?.protocolHandlerBuilder,
                );
                return container;
            },
            { start: true, end: true, cancel: "generic" });
    }

    public subLogger: TelemetryLogger;

    // Tells if container can reconnect on losing fist connection
    // If false, container gets closed on loss of connection.
    private readonly _canReconnect: boolean = true;

    private readonly mc: MonitoringContext;

    private _lifecycleState: "created" | "loading" | "loaded" | "closing" | "closed" = "created";

    private get loaded(): boolean {
        return (this._lifecycleState !== "created" && this._lifecycleState !== "loading");
    }

    private set loaded(t: boolean) {
        assert(t, 0x27d /* "Setting loaded state to false is not supported" */);
        assert(this._lifecycleState !== "created", 0x27e /* "Must go through loading state before loaded" */);

        // It's conceivable the container could be closed when this is called
        // Only transition states if currently loading
        if (this._lifecycleState === "loading") {
            this._lifecycleState = "loaded";
        }
    }

    public get closed(): boolean {
        return (this._lifecycleState === "closing" || this._lifecycleState === "closed");
    }

    private _attachState = AttachState.Detached;

    private readonly _storage: ContainerStorageAdapter;
    public get storage(): IDocumentStorageService {
        return this._storage;
    }

    private _storageService: IDocumentStorageService & IDisposable | undefined;
    private get storageService(): IDocumentStorageService {
        if (this._storageService === undefined) {
            throw new Error("Attempted to access storageService before it was defined");
        }
        return this._storageService;
    }

    private readonly clientDetailsOverride: IClientDetails | undefined;
    private readonly _deltaManager: DeltaManager<ConnectionManager>;
    private service: IDocumentService | undefined;
    private readonly _audience: IAudience;

    private _context: ContainerContext | undefined;
    private get context() {
        if (this._context === undefined) {
            throw new GenericError("Attempted to access context before it was defined");
        }
        return this._context;
    }
    private _protocolHandler: IProtocolHandler | undefined;
    private get protocolHandler() {
        if (this._protocolHandler === undefined) {
            throw new Error("Attempted to access protocolHandler before it was defined");
        }
        return this._protocolHandler;
    }

    private resumedOpProcessingAfterLoad = false;
    private firstConnection = true;
    private readonly connectionTransitionTimes: number[] = [];
    private messageCountAfterDisconnection: number = 0;
    private _loadedFromVersion: IVersion | undefined;
    private _resolvedUrl: IFluidResolvedUrl | undefined;
    private attachStarted = false;
    private _dirtyContainer = false;

    private lastVisible: number | undefined;
    private readonly visibilityEventHandler: (() => void) | undefined;
    private readonly connectionStateHandler: ConnectionStateHandler;

    private setAutoReconnectTime = performance.now();

    private collabWindowTracker: CollabWindowTracker | undefined;

    private get connectionMode() { return this._deltaManager.connectionManager.connectionMode; }

    public get IFluidRouter(): IFluidRouter { return this; }

    public get resolvedUrl(): IResolvedUrl | undefined {
        return this._resolvedUrl;
    }

    public get loadedFromVersion(): IVersion | undefined {
        return this._loadedFromVersion;
    }

    public get readOnlyInfo(): ReadOnlyInfo {
        return this._deltaManager.readOnlyInfo;
    }

    public get closeSignal(): AbortSignal {
        return this._deltaManager.closeAbortController.signal;
    }

    /**
     * Tracks host requiring read-only mode.
     */
    public forceReadonly(readonly: boolean) {
        this._deltaManager.connectionManager.forceReadonly(readonly);
    }

    public get deltaManager(): IDeltaManager<ISequencedDocumentMessage, IDocumentMessage> {
        return this._deltaManager;
    }

    public get connectionState(): ConnectionState {
        return this.connectionStateHandler.connectionState;
    }

    public get connected(): boolean {
        return this.connectionStateHandler.connected;
    }

    /**
     * Service configuration details. If running in offline mode will be undefined otherwise will contain service
     * configuration details returned as part of the initial connection.
     */
    public get serviceConfiguration(): IClientConfiguration | undefined {
        return this._deltaManager.serviceConfiguration;
    }

    /**
     * The server provided id of the client.
     * Set once this.connected is true, otherwise undefined
     */
    public get clientId(): string | undefined {
        return this.connectionStateHandler.clientId;
    }

    /**
     * The server provided claims of the client.
     * Set once this.connected is true, otherwise undefined
     */
    public get scopes(): string[] | undefined {
        return this._deltaManager.connectionManager.scopes;
    }

    public get clientDetails(): IClientDetails {
        return this._deltaManager.clientDetails;
    }

    /**
     * Get the code details that are currently specified for the container.
     * @returns The current code details if any are specified, undefined if none are specified.
     */
    public getSpecifiedCodeDetails(): IFluidCodeDetails | undefined {
        return this.getCodeDetailsFromQuorum();
    }

    /**
     * Get the code details that were used to load the container.
     * @returns The code details that were used to load the container if it is loaded, undefined if it is not yet
     * loaded.
     */
    public getLoadedCodeDetails(): IFluidCodeDetails | undefined {
        return this._context?.codeDetails;
    }

    /**
     * Retrieves the audience associated with the document
     */
    public get audience(): IAudience {
        return this._audience;
    }

    /**
     * Returns true if container is dirty.
     * Which means data loss if container is closed at that same moment
     * Most likely that happens when there is no network connection to ordering service
     */
    public get isDirty() {
        return this._dirtyContainer;
    }

    private get serviceFactory() { return this.loader.services.documentServiceFactory; }
    private get urlResolver() { return this.loader.services.urlResolver; }
    public readonly options: ILoaderOptions;
    private get scope() { return this.loader.services.scope; }
    private get codeLoader() { return this.loader.services.codeLoader; }

    constructor(
        private readonly loader: Loader,
        config: IContainerConfig,
        audience?: IAudience,
    ) {
        super((name, error) => {
            this.mc.logger.sendErrorEvent(
                {
                    eventName: "ContainerEventHandlerException",
                    name: typeof name === "string" ? name : undefined,
                },
                error);
            });
        this._audience = audience ?? new Audience();

        this.clientDetailsOverride = config.clientDetailsOverride;
        this._resolvedUrl = config.resolvedUrl;
        if (config.canReconnect !== undefined) {
            this._canReconnect = config.canReconnect;
        }

        // Create logger for data stores to use
        const type = this.client.details.type;
        const interactive = this.client.details.capabilities.interactive;
        const clientType =
            `${interactive ? "interactive" : "noninteractive"}${type !== undefined && type !== "" ? `/${type}` : ""}`;
        // Need to use the property getter for docId because for detached flow we don't have the docId initially.
        // We assign the id later so property getter is used.
        this.subLogger = ChildLogger.create(
            loader.services.subLogger,
            undefined,
            {
                all: {
                    clientType, // Differentiating summarizer container from main container
                    containerId: uuid(),
                    docId: () => this._resolvedUrl?.id ?? undefined,
                    containerAttachState: () => this._attachState,
                    containerLifecycleState: () => this._lifecycleState,
                    containerConnectionState: () => ConnectionState[this.connectionState],
                },
                // we need to be judicious with our logging here to avoid generating too much data
                // all data logged here should be broadly applicable, and not specific to a
                // specific error or class of errors
                error: {
                    // load information to associate errors with the specific load point
                    dmInitialSeqNumber: () => this._deltaManager?.initialSequenceNumber,
                    dmLastProcessedSeqNumber: () => this._deltaManager?.lastSequenceNumber,
                    dmLastKnownSeqNumber: () => this._deltaManager?.lastKnownSeqNumber,
                    containerLoadedFromVersionId: () => this.loadedFromVersion?.id,
                    containerLoadedFromVersionDate: () => this.loadedFromVersion?.date,
                    // message information to associate errors with the specific execution state
                    dmLastMsqSeqNumber: () => this.deltaManager?.lastMessage?.sequenceNumber,
                    dmLastMsqSeqTimestamp: () => this.deltaManager?.lastMessage?.timestamp,
                    dmLastMsqSeqClientId: () => this.deltaManager?.lastMessage?.clientId,
                    connectionStateDuration:
                        () => performance.now() - this.connectionTransitionTimes[this.connectionState],
                },
            });

        // Prefix all events in this file with container-loader
        this.mc = loggerToMonitoringContext(ChildLogger.create(this.subLogger, "Container"));

        const summarizeProtocolTree =
            this.mc.config.getBoolean("Fluid.Container.summarizeProtocolTree")
            ?? this.loader.services.options.summarizeProtocolTree;

        this.options = {
            ... this.loader.services.options,
            summarizeProtocolTree,
        };

        this.connectionStateHandler = new ConnectionStateHandler(
            {
                quorumClients: () => this._protocolHandler?.quorum,
                logConnectionStateChangeTelemetry: (value, oldState, reason) =>
                    this.logConnectionStateChangeTelemetry(value, oldState, reason),
                shouldClientJoinWrite: () => this._deltaManager.connectionManager.shouldJoinWrite(),
                maxClientLeaveWaitTime: this.loader.services.options.maxClientLeaveWaitTime,
                logConnectionIssue: (eventName: string, details?: ITelemetryProperties) => {
                    // We get here when socket does not receive any ops on "write" connection, including
                    // its own join op. Attempt recovery option.
                    this._deltaManager.logConnectionIssue({
                        eventName,
                        duration: performance.now() - this.connectionTransitionTimes[ConnectionState.CatchingUp],
                        ...(details === undefined ? {} : { details: JSON.stringify(details) }),
                    });
                },
                connectionStateChanged: () => {
                    if (this.loaded) {
                        this.propagateConnectionState();
                    }
                },
            },
            this.mc.logger,
            config.serializedContainerState?.clientId,
        );

        this.on(savedContainerEvent, () => {
            this.connectionStateHandler.containerSaved();
        });

        this._deltaManager = this.createDeltaManager();
        this._storage = new ContainerStorageAdapter(
            () => {
                if (this.attachState !== AttachState.Attached) {
                    if (this.loader.services.detachedBlobStorage !== undefined) {
                        return new BlobOnlyStorage(this.loader.services.detachedBlobStorage, this.mc.logger);
                    }
                    this.mc.logger.sendErrorEvent({
                        eventName: "NoRealStorageInDetachedContainer",
                    });
                    throw new Error("Real storage calls not allowed in Unattached container");
                }
                return this.storageService;
            },
        );

        const isDomAvailable = typeof document === "object" &&
            document !== null &&
            typeof document.addEventListener === "function" &&
            document.addEventListener !== null;
        // keep track of last time page was visible for telemetry
        if (isDomAvailable) {
            this.lastVisible = document.hidden ? performance.now() : undefined;
            this.visibilityEventHandler = () => {
                if (document.hidden) {
                    this.lastVisible = performance.now();
                } else {
                    // settimeout so this will hopefully fire after disconnect event if being hidden caused it
                    setTimeout(() => { this.lastVisible = undefined; }, 0);
                }
            };
            document.addEventListener("visibilitychange", this.visibilityEventHandler);
        }

        // We observed that most users of platform do not check Container.connected event on load, causing bugs.
        // As such, we are raising events when new listener pops up.
        // Note that we can raise both "disconnected" & "connect" events at the same time,
        // if we are in connecting stage.
        this.on("newListener", (event: string, listener: (...args: any[]) => void) => {
            // Fire events on the end of JS turn, giving a chance for caller to be in consistent state.
            Promise.resolve().then(() => {
                switch (event) {
                    case dirtyContainerEvent:
                        if (this._dirtyContainer) {
                            listener();
                        }
                        break;
                    case savedContainerEvent:
                        if (!this._dirtyContainer) {
                            listener();
                        }
                        break;
                    case connectedEventName:
                         if (this.connected) {
                            listener(this.clientId);
                         }
                         break;
                    case disconnectedEventName:
                        if (!this.connected) {
                            listener();
                        }
                        break;
                    default:
                }
            }).catch((error) => {
                this.mc.logger.sendErrorEvent({ eventName: "RaiseConnectedEventError" }, error);
            });
        });
    }

    /**
     * Retrieves the quorum associated with the document
     */
    public getQuorum(): IQuorumClients {
        return this.protocolHandler.quorum;
    }

    public close(error?: ICriticalContainerError) {
        if (this.closed) {
            return;
        }

        try {
            this._lifecycleState = "closing";

            // Ensure that we raise all key events even if one of these throws
            try {
                this._deltaManager.close(error);

                this._protocolHandler?.close();

                this.connectionStateHandler.dispose();

                this._context?.dispose(error !== undefined ? new Error(error.message) : undefined);

                assert(this.connectionState === ConnectionState.Disconnected,
                    0x0cf /* "disconnect event was not raised!" */);

                this._storageService?.dispose();

                // Notify storage about critical errors. They may be due to disconnect between client & server knowledge
                // about file, like file being overwritten in storage, but client having stale local cache.
                // Driver need to ensure all caches are cleared on critical errors
                this.service?.dispose(error);
            } catch (exception) {
                this.mc.logger.sendErrorEvent({ eventName: "ContainerCloseException" }, exception);
            }

            this.mc.logger.sendTelemetryEvent(
                {
                    eventName: "ContainerClose",
                    category: error === undefined ? "generic" : "error",
                },
                error,
            );

            this.emit("closed", error);

            this.removeAllListeners();
            if (this.visibilityEventHandler !== undefined) {
                document.removeEventListener("visibilitychange", this.visibilityEventHandler);
            }
        } finally {
            this._lifecycleState = "closed";
        }
    }

    public closeAndGetPendingLocalState(): string {
        // runtime matches pending ops to successful ones by clientId and client seq num, so we need to close the
        // container at the same time we get pending state, otherwise this container could reconnect and resubmit with
        // a new clientId and a future container using stale pending state without the new clientId would resubmit them

        assert(this.attachState === AttachState.Attached, 0x0d1 /* "Container should be attached before close" */);
        assert(this.resolvedUrl !== undefined && this.resolvedUrl.type === "fluid",
            0x0d2 /* "resolved url should be valid Fluid url" */);
        assert(!!this._protocolHandler, 0x2e3 /* "Must have a valid protocol handler instance" */);
<<<<<<< HEAD
        assert(this._protocolHandler.attributes.term !== undefined,
            0x30b /* Must have a valid protocol handler instance */);
=======
        assert(this._protocolHandler.attributes.term !== undefined, "Must have a valid protocol handler instance");
>>>>>>> 7257de2d
        const pendingState: IPendingContainerState = {
            pendingRuntimeState: this.context.getPendingLocalState(),
            url: this.resolvedUrl.url,
            protocol: this.protocolHandler.getProtocolState(),
            term: this._protocolHandler.attributes.term,
            clientId: this.clientId,
        };

        this.close();

        return JSON.stringify(pendingState);
    }

    public get attachState(): AttachState {
        return this._attachState;
    }

    public serialize(): string {
        assert(this.attachState === AttachState.Detached, 0x0d3 /* "Should only be called in detached container" */);

        const appSummary: ISummaryTree = this.context.createSummary();
        const protocolSummary = this.captureProtocolSummary();
        const combinedSummary = combineAppAndProtocolSummary(appSummary, protocolSummary);

        if (this.loader.services.detachedBlobStorage && this.loader.services.detachedBlobStorage.size > 0) {
            combinedSummary.tree[".hasAttachmentBlobs"] = { type: SummaryType.Blob, content: "true" };
        }
        return JSON.stringify(combinedSummary);
    }

    public async attach(request: IRequest): Promise<void> {
        await PerformanceEvent.timedExecAsync(this.mc.logger, { eventName: "Attach" }, async () => {
            if (this._lifecycleState !== "loaded") {
                // pre-0.58 error message: containerNotValidForAttach
                throw new UsageError(`The Container is not in a valid state for attach [${this._lifecycleState}]`);
            }

            // If container is already attached or attach is in progress, throw an error.
            assert(this._attachState === AttachState.Detached && !this.attachStarted,
                0x205 /* "attach() called more than once" */);
            this.attachStarted = true;

            // If attachment blobs were uploaded in detached state we will go through a different attach flow
            const hasAttachmentBlobs = this.loader.services.detachedBlobStorage !== undefined
                && this.loader.services.detachedBlobStorage.size > 0;

            try {
                assert(this.deltaManager.inbound.length === 0,
                    0x0d6 /* "Inbound queue should be empty when attaching" */);

                let summary: ISummaryTree;
                if (!hasAttachmentBlobs) {
                    // Get the document state post attach - possibly can just call attach but we need to change the
                    // semantics around what the attach means as far as async code goes.
                    const appSummary: ISummaryTree = this.context.createSummary();
                    const protocolSummary = this.captureProtocolSummary();
                    summary = combineAppAndProtocolSummary(appSummary, protocolSummary);

                    // Set the state as attaching as we are starting the process of attaching container.
                    // This should be fired after taking the summary because it is the place where we are
                    // starting to attach the container to storage.
                    // Also, this should only be fired in detached container.
                    this._attachState = AttachState.Attaching;
                    this.context.notifyAttaching(getSnapshotTreeFromSerializedContainer(summary));
                }

                // Actually go and create the resolved document
                const createNewResolvedUrl = await this.urlResolver.resolve(request);
                ensureFluidResolvedUrl(createNewResolvedUrl);
                if (this.service === undefined) {
                    assert(this.client.details.type !== summarizerClientType,
                        0x2c4 /* "client should not be summarizer before container is created" */);
                    this.service = await runWithRetry(
                        async () => this.serviceFactory.createContainer(
                            summary,
                            createNewResolvedUrl,
                            this.subLogger,
                            false, // clientIsSummarizer
                        ),
                        "containerAttach",
                        this.mc.logger,
                        {
                            cancel: this.closeSignal,
                        }, // progress
                    );
                }
                const resolvedUrl = this.service.resolvedUrl;
                ensureFluidResolvedUrl(resolvedUrl);
                this._resolvedUrl = resolvedUrl;
                await this.connectStorageService();

                if (hasAttachmentBlobs) {
                    // upload blobs to storage
                    assert(!!this.loader.services.detachedBlobStorage, 0x24e /* "assertion for type narrowing" */);

                    // build a table mapping IDs assigned locally to IDs assigned by storage and pass it to runtime to
                    // support blob handles that only know about the local IDs
                    const redirectTable = new Map<string, string>();
                    // if new blobs are added while uploading, upload them too
                    while (redirectTable.size < this.loader.services.detachedBlobStorage.size) {
                        const newIds = this.loader.services.detachedBlobStorage.getBlobIds().filter(
                            (id) => !redirectTable.has(id));
                        for (const id of newIds) {
                            const blob = await this.loader.services.detachedBlobStorage.readBlob(id);
                            const response = await this.storageService.createBlob(blob);
                            redirectTable.set(id, response.id);
                        }
                    }

                    // take summary and upload
                    const appSummary: ISummaryTree = this.context.createSummary(redirectTable);
                    const protocolSummary = this.captureProtocolSummary();
                    summary = combineAppAndProtocolSummary(appSummary, protocolSummary);

                    this._attachState = AttachState.Attaching;
                    this.context.notifyAttaching(getSnapshotTreeFromSerializedContainer(summary));

                    await this.storageService.uploadSummaryWithContext(summary, {
                        referenceSequenceNumber: 0,
                        ackHandle: undefined,
                        proposalHandle: undefined,
                    });
                }

                this._attachState = AttachState.Attached;
                this.emit("attached");

                // Propagate current connection state through the system.
                this.propagateConnectionState();
                if (!this.closed) {
                    this.resumeInternal({ fetchOpsFromStorage: false, reason: "createDetached" });
                }
            } catch (error) {
                // add resolved URL on error object so that host has the ability to find this document and delete it
                const newError = normalizeError(error);
                const resolvedUrl = this.resolvedUrl;
                if (isFluidResolvedUrl(resolvedUrl)) {
                    newError.addTelemetryProperties({ resolvedUrl: resolvedUrl.url });
                }
                this.close(newError);
                throw newError;
            }
        },
        { start: true, end: true, cancel: "generic" });
    }

    public async request(path: IRequest): Promise<IResponse> {
        return PerformanceEvent.timedExecAsync(
            this.mc.logger,
            { eventName: "Request" },
            async () => this.context.request(path),
            { end: true, cancel: "error" },
        );
    }

    private setAutoReconnectInternal(mode: ReconnectMode) {
        const currentMode = this._deltaManager.connectionManager.reconnectMode;

        if (currentMode === mode) {
            return;
        }

        const now = performance.now();
        const duration = now - this.setAutoReconnectTime;
        this.setAutoReconnectTime = now;

        this.mc.logger.sendTelemetryEvent({
            eventName: mode === ReconnectMode.Enabled ? "AutoReconnectEnabled" : "AutoReconnectDisabled",
            connectionMode: this.connectionMode,
            connectionState: ConnectionState[this.connectionState],
            duration,
        });

        this._deltaManager.connectionManager.setAutoReconnect(mode);
    }

    public connect() {
        if (this.closed) {
            throw new UsageError(`The Container is closed and cannot be connected`);
        } else if (this._attachState !== AttachState.Attached) {
            throw new UsageError(`The Container is not attached and cannot be connected`);
        } else if (!this.connected) {
            // Note: no need to fetch ops as we do it preemptively as part of DeltaManager.attachOpHandler().
            // If there is gap, we will learn about it once connected, but the gap should be small (if any),
            // assuming that connect() is called quickly after initial container boot.
            this.connectInternal({ reason: "DocumentConnect", fetchOpsFromStorage: false });
        }
    }

    private connectInternal(args: IConnectionArgs) {
        assert(!this.closed, 0x2c5 /* "Attempting to connect() a closed Container" */);
        assert(this._attachState === AttachState.Attached,
            0x2c6 /* "Attempting to connect() a container that is not attached" */);

        // Resume processing ops and connect to delta stream
        this.resumeInternal(args);

        // Set Auto Reconnect Mode
        const mode = ReconnectMode.Enabled;
        this.setAutoReconnectInternal(mode);
    }

    public disconnect() {
        if (this.closed) {
            throw new UsageError(`The Container is closed and cannot be disconnected`);
        } else {
            this.disconnectInternal();
        }
    }

    private disconnectInternal() {
        assert(!this.closed, 0x2c7 /* "Attempting to disconnect() a closed Container" */);

        // Set Auto Reconnect Mode
        const mode = ReconnectMode.Disabled;
        this.setAutoReconnectInternal(mode);
    }

    private resumeInternal(args: IConnectionArgs) {
        assert(!this.closed, 0x0d9 /* "Attempting to connect() a closed DeltaManager" */);

        // Resume processing ops
        if (!this.resumedOpProcessingAfterLoad) {
            this.resumedOpProcessingAfterLoad = true;
            this._deltaManager.inbound.resume();
            this._deltaManager.inboundSignal.resume();
        }

        // Ensure connection to web socket
        this.connectToDeltaStream(args);
    }

    public async getAbsoluteUrl(relativeUrl: string): Promise<string | undefined> {
        if (this.resolvedUrl === undefined) {
            return undefined;
        }

        return this.urlResolver.getAbsoluteUrl(
            this.resolvedUrl,
            relativeUrl,
            getPackageName(this._context?.codeDetails));
    }

    public async proposeCodeDetails(codeDetails: IFluidCodeDetails) {
        if (!isFluidCodeDetails(codeDetails)) {
            throw new Error("Provided codeDetails are not IFluidCodeDetails");
        }

        if (this.codeLoader.IFluidCodeDetailsComparer) {
            const comparison = await this.codeLoader.IFluidCodeDetailsComparer.compare(
                codeDetails,
                this.getCodeDetailsFromQuorum());
            if (comparison !== undefined && comparison <= 0) {
                throw new Error("Proposed code details should be greater than the current");
            }
        }

        return this.protocolHandler.quorum.propose("code", codeDetails)
            .then(() => true)
            .catch(() => false);
    }

    private async processCodeProposal(): Promise<void> {
        const codeDetails = this.getCodeDetailsFromQuorum();

        await Promise.all([
            this.deltaManager.inbound.pause(),
            this.deltaManager.inboundSignal.pause()]);

        if ((await this.context.satisfies(codeDetails) === true)) {
            this.deltaManager.inbound.resume();
            this.deltaManager.inboundSignal.resume();
            return;
        }

        // pre-0.58 error message: existingContextDoesNotSatisfyIncomingProposal
        this.close(new GenericError("Existing context does not satisfy incoming proposal"));
    }

    private async getVersion(version: string | null): Promise<IVersion | undefined> {
        const versions = await this.storageService.getVersions(version, 1);
        return versions[0];
    }

    private recordConnectStartTime() {
        if (this.connectionTransitionTimes[ConnectionState.Disconnected] === undefined) {
            this.connectionTransitionTimes[ConnectionState.Disconnected] = performance.now();
        }
    }

    private connectToDeltaStream(args: IConnectionArgs) {
        this.recordConnectStartTime();

        // All agents need "write" access, including summarizer.
        if (!this._canReconnect || !this.client.details.capabilities.interactive) {
            args.mode = "write";
        }

        this._deltaManager.connect(args);
    }

    /**
     * Load container.
     *
     * @param specifiedVersion - one of the following
     *   - undefined - fetch latest snapshot
     *   - otherwise, version sha to load snapshot
     */
    private async load(
        specifiedVersion: string | undefined,
        loadMode: IContainerLoadMode,
        pendingLocalState?: IPendingContainerState,
        protocolHandlerBuilder?: ProtocolHandlerBuilder,
    ) {
        if (this._resolvedUrl === undefined) {
            throw new Error("Attempting to load without a resolved url");
        }
        this.service = await this.serviceFactory.createDocumentService(
            this._resolvedUrl,
            this.subLogger,
            this.client.details.type === summarizerClientType,
        );

        // Ideally we always connect as "read" by default.
        // Currently that works with SPO & r11s, because we get "write" connection when connecting to non-existing file.
        // We should not rely on it by (one of them will address the issue, but we need to address both)
        // 1) switching create new flow to one where we create file by posting snapshot
        // 2) Fixing quorum workflows (have retry logic)
        // That all said, "read" does not work with memorylicious workflows (that opens two simultaneous
        // connections to same file) in two ways:
        // A) creation flow breaks (as one of the clients "sees" file as existing, and hits #2 above)
        // B) Once file is created, transition from view-only connection to write does not work - some bugs to be fixed.
        const connectionArgs: IConnectionArgs = { reason: "DocumentOpen", mode: "write", fetchOpsFromStorage: false };

        // Start websocket connection as soon as possible. Note that there is no op handler attached yet, but the
        // DeltaManager is resilient to this and will wait to start processing ops until after it is attached.
        if (loadMode.deltaConnection === undefined) {
            this.connectToDeltaStream(connectionArgs);
        }

        if (!pendingLocalState) {
            await this.connectStorageService();
        } else {
            // if we have pendingLocalState we can load without storage; don't wait for connection
            this.connectStorageService().catch((error) => this.close(error));
        }

        this._attachState = AttachState.Attached;

        // Fetch specified snapshot.
        const { snapshot, versionId } = pendingLocalState === undefined
            ? await this.fetchSnapshotTree(specifiedVersion)
            : { snapshot: undefined, versionId: undefined };
        assert(snapshot !== undefined || pendingLocalState !== undefined, 0x237 /* "Snapshot should exist" */);

        const attributes: IDocumentAttributes = pendingLocalState === undefined
            ? await this.getDocumentAttributes(this.storageService, snapshot)
            : {
                sequenceNumber: pendingLocalState.protocol.sequenceNumber,
                minimumSequenceNumber: pendingLocalState.protocol.minimumSequenceNumber,
                term: pendingLocalState.term,
            };

        let opsBeforeReturnP: Promise<void> | undefined;

        // Attach op handlers to finish initialization and be able to start processing ops
        // Kick off any ops fetching if required.
        switch (loadMode.opsBeforeReturn) {
            case undefined:
                // Start prefetch, but not set opsBeforeReturnP - boot is not blocked by it!
                // eslint-disable-next-line @typescript-eslint/no-floating-promises
                this.attachDeltaManagerOpHandler(attributes, loadMode.deltaConnection !== "none" ? "all" : "none");
                break;
            case "cached":
                opsBeforeReturnP = this.attachDeltaManagerOpHandler(attributes, "cached");
                break;
            case "all":
                opsBeforeReturnP = this.attachDeltaManagerOpHandler(attributes, "all");
                break;
            default:
                unreachableCase(loadMode.opsBeforeReturn);
        }

        // ...load in the existing quorum
        // Initialize the protocol handler
        this._protocolHandler = pendingLocalState === undefined
            ? await this.initializeProtocolStateFromSnapshot(
                attributes,
                this.storageService,
                snapshot,
                protocolHandlerBuilder,
            ) : await this.initializeProtocolState(
                attributes,
                {
                    members: pendingLocalState.protocol.members,
                    proposals: pendingLocalState.protocol.proposals,
                    values: pendingLocalState.protocol.values,
                }, // pending IQuorumSnapshot
                protocolHandlerBuilder,
            );

        const codeDetails = this.getCodeDetailsFromQuorum();
        await this.instantiateContext(
            true, // existing
            codeDetails,
            snapshot,
            pendingLocalState?.pendingRuntimeState,
        );

        // Propagate current connection state through the system.
        this.propagateConnectionState();

        // Internal context is fully loaded at this point
        this.loaded = true;

        // We might have hit some failure that did not manifest itself in exception in this flow,
        // do not start op processing in such case - static version of Container.load() will handle it correctly.
        if (!this.closed) {
            if (opsBeforeReturnP !== undefined) {
                this._deltaManager.inbound.resume();

                await opsBeforeReturnP;
                await this._deltaManager.inbound.waitTillProcessingDone();

                // eslint-disable-next-line @typescript-eslint/no-floating-promises
                this._deltaManager.inbound.pause();
            }

            switch (loadMode.deltaConnection) {
                case undefined:
                    // Note: no need to fetch ops as we do it preemptively as part of DeltaManager.attachOpHandler().
                    // If there is gap, we will learn about it once connected, but the gap should be small (if any),
                    // assuming that resumeInternal() is called quickly after initial container boot.
                    this.resumeInternal({ reason: "DocumentLoad", fetchOpsFromStorage: false });
                    break;
                case "delayed":
                    this.resumedOpProcessingAfterLoad = true;
                    this._deltaManager.inbound.resume();
                    this._deltaManager.inboundSignal.resume();
                    break;
                case "none":
                    break;
                default:
                    unreachableCase(loadMode.deltaConnection);
            }
        }

        // Safety net: static version of Container.load() should have learned about it through "closed" handler.
        // But if that did not happen for some reason, fail load for sure.
        // Otherwise we can get into situations where container is closed and does not try to connect to ordering
        // service, but caller does not know that (callers do expect container to be not closed on successful path
        // and listen only on "closed" event)
        if (this.closed) {
            throw new Error("Container was closed while load()");
        }

        return {
            sequenceNumber: attributes.sequenceNumber,
            version: versionId,
        };
    }

    private async createDetached(source: IFluidCodeDetails, protocolHandlerBuilder?: ProtocolHandlerBuilder) {
        const attributes: IDocumentAttributes = {
            sequenceNumber: detachedContainerRefSeqNumber,
            term: 1,
            minimumSequenceNumber: 0,
        };

        await this.attachDeltaManagerOpHandler(attributes);

        // Need to just seed the source data in the code quorum. Quorum itself is empty
        const qValues = initQuorumValuesFromCodeDetails(source);
        this._protocolHandler = await this.initializeProtocolState(
            attributes,
            {
                members: [],
                proposals: [],
                values: qValues,
            }, // IQuorumSnapShot
            protocolHandlerBuilder,
        );

        // The load context - given we seeded the quorum - will be great
        await this.instantiateContextDetached(
            false, // existing
        );

        this.propagateConnectionState();

        this.loaded = true;
    }

    private async rehydrateDetachedFromSnapshot(
        detachedContainerSnapshot: ISummaryTree,
        protocolHandlerBuilder?: ProtocolHandlerBuilder,
    ) {
        if (detachedContainerSnapshot.tree[".hasAttachmentBlobs"] !== undefined) {
            assert(!!this.loader.services.detachedBlobStorage && this.loader.services.detachedBlobStorage.size > 0,
                0x250 /* "serialized container with attachment blobs must be rehydrated with detached blob storage" */);
            delete detachedContainerSnapshot.tree[".hasAttachmentBlobs"];
        }

        const snapshotTree = getSnapshotTreeFromSerializedContainer(detachedContainerSnapshot);
        this._storage.loadSnapshotForRehydratingContainer(snapshotTree);
        const attributes = await this.getDocumentAttributes(this._storage, snapshotTree);

        await this.attachDeltaManagerOpHandler(attributes);

        // Initialize the protocol handler
        const baseTree = getProtocolSnapshotTree(snapshotTree);
        const qValues = await readAndParse<[string, ICommittedProposal][]>(
            this._storage,
            baseTree.blobs.quorumValues,
        );
        const codeDetails = getCodeDetailsFromQuorumValues(qValues);
        this._protocolHandler =
            await this.initializeProtocolState(
                attributes,
                {
                    members: [],
                    proposals: [],
                    values: codeDetails !== undefined ? initQuorumValuesFromCodeDetails(codeDetails) : [],
                }, // IQuorumSnapShot
                protocolHandlerBuilder);

        await this.instantiateContextDetached(
            true, // existing
            snapshotTree,
        );

        this.loaded = true;

        this.propagateConnectionState();
    }

    private async connectStorageService(): Promise<void> {
        if (this._storageService !== undefined) {
            return;
        }

        assert(this.service !== undefined, 0x1ef /* "services must be defined" */);
        const storageService = await this.service.connectToStorage();

        this._storageService =
            new RetriableDocumentStorageService(storageService, this.mc.logger);

        if (this.options.summarizeProtocolTree === true) {
            this.mc.logger.sendTelemetryEvent({ eventName: "summarizeProtocolTreeEnabled" });
            this._storageService =
                new ProtocolTreeStorageService(this._storageService, () => this.captureProtocolSummary());
        }

        // ensure we did not lose that policy in the process of wrapping
        assert(storageService.policies?.minBlobSize === this.storageService.policies?.minBlobSize,
            0x0e0 /* "lost minBlobSize policy" */);
    }

    private async getDocumentAttributes(
        storage: IDocumentStorageService,
        tree: ISnapshotTree | undefined,
    ): Promise<IDocumentAttributes> {
        if (tree === undefined) {
            return {
                minimumSequenceNumber: 0,
                sequenceNumber: 0,
                term: 1,
            };
        }

        // Backward compatibility: old docs would have ".attributes" instead of "attributes"
        const attributesHash = ".protocol" in tree.trees
            ? tree.trees[".protocol"].blobs.attributes
            : tree.blobs[".attributes"];

        const attributes = await readAndParse<IDocumentAttributes>(storage, attributesHash);

        // Backward compatibility for older summaries with no term
        if (attributes.term === undefined) {
            attributes.term = 1;
        }

        return attributes;
    }

    private async initializeProtocolStateFromSnapshot(
        attributes: IDocumentAttributes,
        storage: IDocumentStorageService,
        snapshot: ISnapshotTree | undefined,
<<<<<<< HEAD
        protocolHandlerBuilder: ProtocolHandlerBuilder | undefined,
    ): Promise<IProtocolHandler> {
        const quorumSnapshot: IQuorumSnapshot = {
            members: [],
            proposals: [],
            values: [],
        };
=======
    ): Promise<IProtocolHandler> {
        let members: [string, ISequencedClient][] = [];
        let proposals: [number, ISequencedProposal, string[]][] = [];
        let values: [string, any][] = [];
>>>>>>> 7257de2d

        if (snapshot !== undefined) {
            const baseTree = getProtocolSnapshotTree(snapshot);
            [quorumSnapshot.members, quorumSnapshot.proposals, quorumSnapshot.values] = await Promise.all([
                readAndParse<[string, ISequencedClient][]>(storage, baseTree.blobs.quorumMembers),
                readAndParse<[number, ISequencedProposal, string[]][]>(storage, baseTree.blobs.quorumProposals),
                readAndParse<[string, ICommittedProposal][]>(storage, baseTree.blobs.quorumValues),
            ]);
        }

        const protocolHandler = await this.initializeProtocolState(
            attributes,
            quorumSnapshot,
            protocolHandlerBuilder);

        return protocolHandler;
    }

    private async initializeProtocolState(
        attributes: IDocumentAttributes,
<<<<<<< HEAD
        quorumSnapshot: IQuorumSnapshot,
        protocolHandlerBuilder: ProtocolHandlerBuilder | undefined,
    ): Promise<IProtocolHandler> {
        const protocol = protocolHandlerBuilder !== undefined ?
            protocolHandlerBuilder(
                attributes,
                quorumSnapshot,
                (key, value) => this.submitMessage(MessageType.Propose, { key, value }),
                this._audience,
            ) : new ProtocolOpHandlerWithClientValidation(
                attributes,
                quorumSnapshot,
                (key, value) => this.submitMessage(MessageType.Propose, { key, value }),
                this._audience,
            );
=======
        members: [string, ISequencedClient][],
        proposals: [number, ISequencedProposal, string[]][],
        values: [string, any][],
    ): Promise<IProtocolHandler> {
        const protocol = new ProtocolOpHandlerWithClientValidation(
            attributes.minimumSequenceNumber,
            attributes.sequenceNumber,
            attributes.term,
            members,
            proposals,
            values,
            (key, value) => this.submitMessage(MessageType.Propose, { key, value }),
        );
>>>>>>> 7257de2d

        const protocolLogger = ChildLogger.create(this.subLogger, "ProtocolHandler");

        protocol.quorum.on("error", (error) => {
            protocolLogger.sendErrorEvent(error);
        });

        // Track membership changes and update connection state accordingly
        this.connectionStateHandler.initProtocol(protocol);

        protocol.quorum.on("addProposal", (proposal: ISequencedProposal) => {
            if (proposal.key === "code" || proposal.key === "code2") {
                this.emit("codeDetailsProposed", proposal.value, proposal);
            }
        });

        protocol.quorum.on(
            "approveProposal",
            (sequenceNumber, key, value) => {
                if (key === "code" || key === "code2") {
                    if (!isFluidCodeDetails(value)) {
                        this.mc.logger.sendErrorEvent({
                                eventName: "CodeProposalNotIFluidCodeDetails",
                        });
                    }
                    this.processCodeProposal().catch((error) => {
                        this.close(normalizeError(error));
                        throw error;
                    });
                }
            });

        return protocol;
    }

    private captureProtocolSummary(): ISummaryTree {
        const quorumSnapshot = this.protocolHandler.snapshot();
        const summary: ISummaryTree = {
            tree: {
                attributes: {
                    content: JSON.stringify(this.protocolHandler.attributes),
                    type: SummaryType.Blob,
                },
                quorumMembers: {
                    content: JSON.stringify(quorumSnapshot.members),
                    type: SummaryType.Blob,
                },
                quorumProposals: {
                    content: JSON.stringify(quorumSnapshot.proposals),
                    type: SummaryType.Blob,
                },
                quorumValues: {
                    content: JSON.stringify(quorumSnapshot.values),
                    type: SummaryType.Blob,
                },
            },
            type: SummaryType.Tree,
        };

        return summary;
    }

    private getCodeDetailsFromQuorum(): IFluidCodeDetails {
        const quorum = this.protocolHandler.quorum;

        const pkg = getCodeProposal(quorum);

        return pkg as IFluidCodeDetails;
    }

    private get client(): IClient {
        const client: IClient = this.options?.client !== undefined
            ? (this.options.client as IClient)
            : {
                details: {
                    capabilities: { interactive: true },
                },
                mode: "read", // default reconnection mode on lost connection / connection error
                permission: [],
                scopes: [],
                user: { id: "" },
            };

        if (this.clientDetailsOverride !== undefined) {
            merge(client.details, this.clientDetailsOverride);
        }
        client.details.environment = [client.details.environment, ` loaderVersion:${pkgVersion}`].join(";");
        return client;
    }

    /**
     * Returns true if connection is active, i.e. it's "write" connection and
     * container runtime was notified about this connection (i.e. we are up-to-date and could send ops).
     * This happens after client received its own joinOp and thus is in the quorum.
     * If it's not true, runtime is not in position to send ops.
     */
    private activeConnection() {
        return this.connectionState === ConnectionState.Connected &&
            this.connectionMode === "write";
    }

    private createDeltaManager() {
        const serviceProvider = () => this.service;
        const deltaManager = new DeltaManager<ConnectionManager>(
            serviceProvider,
            ChildLogger.create(this.subLogger, "DeltaManager"),
            () => this.activeConnection(),
            (props: IConnectionManagerFactoryArgs) => new ConnectionManager(
                serviceProvider,
                this.client,
                this._canReconnect,
                ChildLogger.create(this.subLogger, "ConnectionManager"),
                props),
        );

        // Disable inbound queues as Container is not ready to accept any ops until we are fully loaded!
        // eslint-disable-next-line @typescript-eslint/no-floating-promises
        deltaManager.inbound.pause();
        // eslint-disable-next-line @typescript-eslint/no-floating-promises
        deltaManager.inboundSignal.pause();

        deltaManager.on("connect", (details: IConnectionDetails, opsBehind?: number) => {
            // Back-compat for new client and old server.
            this._audience.clear();

            for (const priorClient of details.initialClients ?? []) {
                this._audience.addMember(priorClient.clientId, priorClient.client);
            }

            this.connectionStateHandler.receivedConnectEvent(
                this.connectionMode,
                details,
            );
        });

        deltaManager.on("disconnect", (reason: string) => {
            this.collabWindowTracker?.stopSequenceNumberUpdate();
            this.connectionStateHandler.receivedDisconnectEvent(reason);
        });

        deltaManager.on("throttled", (warning: IThrottlingWarning) => {
            const warn = warning as ContainerWarning;
            // Some "warning" events come from outside the container and are logged
            // elsewhere (e.g. summarizing container). We shouldn't log these here.
            if (warn.logged !== true) {
                this.logContainerError(warn);
            }
            this.emit("warning", warn);
        });

        deltaManager.on("readonly", (readonly) => {
            this.emit("readonly", readonly);
        });

        deltaManager.on("closed", (error?: ICriticalContainerError) => {
            this.close(error);
        });

        return deltaManager;
    }

    private async attachDeltaManagerOpHandler(
        attributes: IDocumentAttributes,
        prefetchType?: "cached" | "all" | "none") {
        return this._deltaManager.attachOpHandler(
            attributes.minimumSequenceNumber,
            attributes.sequenceNumber,
            attributes.term ?? 1,
            {
                process: (message) => this.processRemoteMessage(message),
                processSignal: (message) => {
                    this.processSignal(message);
                },
            },
            prefetchType);
    }

    private logConnectionStateChangeTelemetry(
        value: ConnectionState,
        oldState: ConnectionState,
        reason?: string,
    ) {
        // Log actual event
        const time = performance.now();
        this.connectionTransitionTimes[value] = time;
        const duration = time - this.connectionTransitionTimes[oldState];

        let durationFromDisconnected: number | undefined;
        let connectionInitiationReason: string | undefined;
        let autoReconnect: ReconnectMode | undefined;
        let checkpointSequenceNumber: number | undefined;
        let opsBehind: number | undefined;
        if (value === ConnectionState.Disconnected) {
            autoReconnect = this._deltaManager.connectionManager.reconnectMode;
        } else {
            if (value === ConnectionState.Connected) {
                durationFromDisconnected = time - this.connectionTransitionTimes[ConnectionState.Disconnected];
                durationFromDisconnected = TelemetryLogger.formatTick(durationFromDisconnected);
            } else {
                // This info is of most interest on establishing connection only.
                checkpointSequenceNumber = this.deltaManager.lastKnownSeqNumber;
                if (this.deltaManager.hasCheckpointSequenceNumber) {
                    opsBehind = checkpointSequenceNumber - this.deltaManager.lastSequenceNumber;
                }
            }
            if (this.firstConnection) {
                connectionInitiationReason = "InitialConnect";
            } else {
                connectionInitiationReason = "AutoReconnect";
            }
        }

        this.mc.logger.sendPerformanceEvent({
            eventName: `ConnectionStateChange_${ConnectionState[value]}`,
            from: ConnectionState[oldState],
            duration,
            durationFromDisconnected,
            reason,
            connectionInitiationReason,
            pendingClientId: this.connectionStateHandler.pendingClientId,
            clientId: this.clientId,
            autoReconnect,
            opsBehind,
            online: OnlineStatus[isOnline()],
            lastVisible: this.lastVisible !== undefined ? performance.now() - this.lastVisible : undefined,
            checkpointSequenceNumber,
            quorumSize: this._protocolHandler?.quorum.getMembers().size,
            ...this._deltaManager.connectionProps,
        });

        if (value === ConnectionState.Connected) {
            this.firstConnection = false;
        }
    }

    private propagateConnectionState() {
        const logOpsOnReconnect: boolean =
            this.connectionState === ConnectionState.Connected &&
            !this.firstConnection &&
            this.connectionMode === "write";
        if (logOpsOnReconnect) {
            this.messageCountAfterDisconnection = 0;
        }

        const state = this.connectionState === ConnectionState.Connected;
        if (this._context?.disposed === false) {
            this.context.setConnectionState(state, this.clientId);
        }
        assert(this.protocolHandler !== undefined, 0x0dc /* "Protocol handler should be set here" */);
        this.protocolHandler.setConnectionState(state, this.clientId);
        raiseConnectedEvent(this.mc.logger, this, state, this.clientId);

        if (logOpsOnReconnect) {
            this.mc.logger.sendTelemetryEvent(
                { eventName: "OpsSentOnReconnect", count: this.messageCountAfterDisconnection });
        }
    }

    private submitContainerMessage(type: MessageType, contents: any, batch?: boolean, metadata?: any): number {
        const outboundMessageType: string = type;
        switch (outboundMessageType) {
            case MessageType.Operation:
            case MessageType.RemoteHelp:
                break;
            case MessageType.Summarize: {
                // github #6451: this is only needed for staging so the server
                // know when the protocol tree is included
                // this can be removed once all clients send
                // protocol tree by default
                const summary = contents as ISummaryContent;
                if (summary.details === undefined) {
                    summary.details = {};
                }
                summary.details.includesProtocolTree =
                    this.options.summarizeProtocolTree === true;
                break;
            }
            default:
                this.close(new GenericError("invalidContainerSubmitOpType",
                    undefined /* error */,
                    { messageType: type }));
                return -1;
        }
        return this.submitMessage(type, contents, batch, metadata);
    }

    private submitMessage(type: MessageType, contents: any, batch?: boolean, metadata?: any): number {
        if (this.connectionState !== ConnectionState.Connected) {
            this.mc.logger.sendErrorEvent({ eventName: "SubmitMessageWithNoConnection", type });
            return -1;
        }

        this.messageCountAfterDisconnection += 1;
        this.collabWindowTracker?.stopSequenceNumberUpdate();
        return this._deltaManager.submit(type, contents, batch, metadata);
    }

    private processRemoteMessage(message: ISequencedDocumentMessage): IProcessMessageResult {
        const local = this.clientId === message.clientId;

        // Allow the protocol handler to process the message
        let result: IProcessMessageResult = { immediateNoOp: false };
        try {
            result = this.protocolHandler.processMessage(message, local);
        } catch (error) {
            this.close(wrapError(error, (errorMessage) =>
                new DataCorruptionError(errorMessage, extractSafePropertiesFromMessage(message))));
        }

        // Forward non system messages to the loaded runtime for processing
        if (!isSystemMessage(message)) {
            this.context.process(message, local, undefined);
        }

        // Inactive (not in quorum or not writers) clients don't take part in the minimum sequence number calculation.
        if (this.activeConnection()) {
            if (this.collabWindowTracker === undefined) {
                // Note that config from first connection will be used for this container's lifetime.
                // That means that if relay service changes settings, such changes will impact only newly booted
                // clients.
                // All existing will continue to use settings they got earlier.
                assert(
                    this.serviceConfiguration !== undefined,
                    0x2e4 /* "there should be service config for active connection" */);
                this.collabWindowTracker = new CollabWindowTracker(
                    (type, contents) => {
                        assert(this.activeConnection(),
                            0x241 /* "disconnect should result in stopSequenceNumberUpdate() call" */);
                        this.submitMessage(type, contents);
                    },
                    this.serviceConfiguration.noopTimeFrequency,
                    this.serviceConfiguration.noopCountFrequency,
                );
            }
            this.collabWindowTracker.scheduleSequenceNumberUpdate(message, result.immediateNoOp === true);
        }

        this.emit("op", message);

        return result;
    }

    private submitSignal(message: any) {
        this._deltaManager.submitSignal(JSON.stringify(message));
    }

    private processSignal(message: ISignalMessage) {
        // No clientId indicates a system signal message.
        if (message.clientId === null) {
            this.protocolHandler.processSignal(message);
        } else {
            const local = this.clientId === message.clientId;
            this.context.processSignal(message, local);
        }
    }

    /**
     * Get the most recent snapshot, or a specific version.
     * @param specifiedVersion - The specific version of the snapshot to retrieve
     * @returns The snapshot requested, or the latest snapshot if no version was specified, plus version ID
     */
    private async fetchSnapshotTree(specifiedVersion: string | undefined):
        Promise<{ snapshot?: ISnapshotTree; versionId?: string; }> {
        const version = await this.getVersion(specifiedVersion ?? null);

        if (version === undefined && specifiedVersion !== undefined) {
            // We should have a defined version to load from if specified version requested
            this.mc.logger.sendErrorEvent({ eventName: "NoVersionFoundWhenSpecified", id: specifiedVersion });
        }
        this._loadedFromVersion = version;
        const snapshot = await this.storageService.getSnapshotTree(version) ?? undefined;

        if (snapshot === undefined && version !== undefined) {
            this.mc.logger.sendErrorEvent({ eventName: "getSnapshotTreeFailed", id: version.id });
        }
        return { snapshot, versionId: version?.id };
    }

    private async instantiateContextDetached(
        existing: boolean,
        snapshot?: ISnapshotTree,
    ) {
        const codeDetails = this.getCodeDetailsFromQuorum();
        if (codeDetails === undefined) {
            throw new Error("pkg should be provided in create flow!!");
        }

        await this.instantiateContext(
            existing,
            codeDetails,
            snapshot,
        );
    }

    private async instantiateContext(
        existing: boolean,
        codeDetails: IFluidCodeDetails,
        snapshot?: ISnapshotTree,
        pendingLocalState?: unknown,
    ) {
        assert(this._context?.disposed !== false, 0x0dd /* "Existing context not disposed" */);

        // The relative loader will proxy requests to '/' to the loader itself assuming no non-cache flags
        // are set. Global requests will still go directly to the loader
        const loader = new RelativeLoader(this, this.loader);
        this._context = await ContainerContext.createOrLoad(
            this,
            this.scope,
            this.codeLoader,
            codeDetails,
            snapshot,
            new DeltaManagerProxy(this._deltaManager),
            new QuorumProxy(this.protocolHandler.quorum),
            loader,
            (type, contents, batch, metadata) => this.submitContainerMessage(type, contents, batch, metadata),
            (message) => this.submitSignal(message),
            (error?: ICriticalContainerError) => this.close(error),
            Container.version,
            (dirty: boolean) => this.updateDirtyContainerState(dirty),
            existing,
            pendingLocalState,
        );

        this.emit("contextChanged", codeDetails);
    }

    private updateDirtyContainerState(dirty: boolean) {
        if (this._dirtyContainer === dirty) {
            return;
        }
        this._dirtyContainer = dirty;
        this.emit(dirty ? dirtyContainerEvent : savedContainerEvent);
    }

    private logContainerError(warning: ContainerWarning) {
        this.mc.logger.sendErrorEvent({ eventName: "ContainerWarning" }, warning);
    }
}<|MERGE_RESOLUTION|>--- conflicted
+++ resolved
@@ -53,13 +53,9 @@
 import {
     isSystemMessage,
     IProtocolHandler,
-<<<<<<< HEAD
     ProtocolHandlerBuilder,
     ProtocolOpHandlerWithClientValidation,
     IQuorumSnapshot,
-=======
-    ProtocolOpHandlerWithClientValidation,
->>>>>>> 7257de2d
 } from "@fluidframework/protocol-base";
 import {
     IAudience,
@@ -798,12 +794,7 @@
         assert(this.resolvedUrl !== undefined && this.resolvedUrl.type === "fluid",
             0x0d2 /* "resolved url should be valid Fluid url" */);
         assert(!!this._protocolHandler, 0x2e3 /* "Must have a valid protocol handler instance" */);
-<<<<<<< HEAD
-        assert(this._protocolHandler.attributes.term !== undefined,
-            0x30b /* Must have a valid protocol handler instance */);
-=======
         assert(this._protocolHandler.attributes.term !== undefined, "Must have a valid protocol handler instance");
->>>>>>> 7257de2d
         const pendingState: IPendingContainerState = {
             pendingRuntimeState: this.context.getPendingLocalState(),
             url: this.resolvedUrl.url,
@@ -1393,7 +1384,6 @@
         attributes: IDocumentAttributes,
         storage: IDocumentStorageService,
         snapshot: ISnapshotTree | undefined,
-<<<<<<< HEAD
         protocolHandlerBuilder: ProtocolHandlerBuilder | undefined,
     ): Promise<IProtocolHandler> {
         const quorumSnapshot: IQuorumSnapshot = {
@@ -1401,12 +1391,6 @@
             proposals: [],
             values: [],
         };
-=======
-    ): Promise<IProtocolHandler> {
-        let members: [string, ISequencedClient][] = [];
-        let proposals: [number, ISequencedProposal, string[]][] = [];
-        let values: [string, any][] = [];
->>>>>>> 7257de2d
 
         if (snapshot !== undefined) {
             const baseTree = getProtocolSnapshotTree(snapshot);
@@ -1427,7 +1411,6 @@
 
     private async initializeProtocolState(
         attributes: IDocumentAttributes,
-<<<<<<< HEAD
         quorumSnapshot: IQuorumSnapshot,
         protocolHandlerBuilder: ProtocolHandlerBuilder | undefined,
     ): Promise<IProtocolHandler> {
@@ -1443,21 +1426,6 @@
                 (key, value) => this.submitMessage(MessageType.Propose, { key, value }),
                 this._audience,
             );
-=======
-        members: [string, ISequencedClient][],
-        proposals: [number, ISequencedProposal, string[]][],
-        values: [string, any][],
-    ): Promise<IProtocolHandler> {
-        const protocol = new ProtocolOpHandlerWithClientValidation(
-            attributes.minimumSequenceNumber,
-            attributes.sequenceNumber,
-            attributes.term,
-            members,
-            proposals,
-            values,
-            (key, value) => this.submitMessage(MessageType.Propose, { key, value }),
-        );
->>>>>>> 7257de2d
 
         const protocolLogger = ChildLogger.create(this.subLogger, "ProtocolHandler");
 
