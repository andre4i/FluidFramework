--- conflicted
+++ resolved
@@ -172,12 +172,8 @@
             return storage;
         }
         const configLogger = mixinChildLoggerWithConfigProvider(logger);
-<<<<<<< HEAD
-        const realAllowPackaging = configLogger.getConfig("FluidAggregateBlobs", "boolean") ?? allowPacking ?? false;
-=======
         const realAllowPackaging =
             configLogger.config.getConfig("FluidAggregateBlobs", "boolean") ?? allowPacking ?? false;
->>>>>>> 072350ee
         // Always create BlobAggregationStorage even if storage is not asking for packing.
         // This is mostly to avoid cases where future changes in policy would result in inability to
         // load old files that were created with aggregation on.
