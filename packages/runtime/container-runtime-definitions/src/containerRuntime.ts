--- conflicted
+++ resolved
@@ -6,11 +6,7 @@
 import type { AttachState, IDeltaManager } from "@fluidframework/container-definitions";
 import type {
 	FluidObject,
-<<<<<<< HEAD
-=======
 	IEventProvider,
-	IFluidHandle,
->>>>>>> 2822c6b8
 	IFluidHandleContext,
 	IRequest,
 	IResponse,
