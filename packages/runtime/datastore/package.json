{
  "name": "@fluidframework/datastore",
  "version": "0.60.1000",
  "description": "Fluid data store implementation",
  "homepage": "https://fluidframework.com",
  "repository": {
    "type": "git",
    "url": "https://github.com/microsoft/FluidFramework.git",
    "directory": "packages/runtime/datastore"
  },
  "license": "MIT",
  "author": "Microsoft and contributors",
  "sideEffects": false,
  "main": "dist/index.js",
  "module": "lib/index.js",
  "types": "dist/index.d.ts",
  "scripts": {
    "build": "npm run build:genver && concurrently npm:build:compile npm:lint && npm run build:docs",
    "build:commonjs": "npm run tsc && npm run typetests:gen && npm run build:test",
    "build:compile": "concurrently npm:build:commonjs npm:build:esnext",
    "build:docs": "api-extractor run --local --typescript-compiler-folder ../../../node_modules/typescript && copyfiles -u 1 ./_api-extractor-temp/doc-models/* ../../../_api-extractor-temp/",
    "build:esnext": "tsc --project ./tsconfig.esnext.json",
    "build:full": "npm run build",
    "build:full:compile": "npm run build:compile",
    "build:genver": "gen-version",
    "build:test": "tsc --project ./src/test/tsconfig.json",
    "ci:build:docs": "api-extractor run --typescript-compiler-folder ../../../node_modules/typescript && copyfiles -u 1 ./_api-extractor-temp/* ../../../_api-extractor-temp/",
    "clean": "rimraf dist lib *.tsbuildinfo *.build.log",
    "eslint": "eslint --format stylish src",
    "eslint:fix": "eslint --format stylish src --fix --fix-type problem,suggestion,layout",
    "lint": "npm run eslint",
    "lint:fix": "npm run eslint:fix",
    "test": "npm run test:mocha",
    "test:coverage": "nyc npm test -- --reporter xunit --reporter-option output=nyc/junit-report.xml",
    "test:mocha": "mocha --ignore 'dist/test/types/*' --recursive dist/test --exit -r node_modules/@fluidframework/mocha-test-setup --unhandled-rejections=strict",
    "test:mocha:verbose": "cross-env FLUID_TEST_VERBOSE=1 npm run test:mocha",
    "tsc": "tsc",
    "tsc:watch": "tsc --watch",
    "tsfmt": "tsfmt --verify",
    "tsfmt:fix": "tsfmt --replace",
    "typetests:gen": "fluid-type-validator -g -d ."
  },
  "nyc": {
    "all": true,
    "cache-dir": "nyc/.cache",
    "exclude": [
      "src/test/**/*.ts",
      "dist/test/**/*.js"
    ],
    "exclude-after-remap": false,
    "include": [
      "src/**/*.ts",
      "dist/**/*.js"
    ],
    "report-dir": "nyc/report",
    "reporter": [
      "cobertura",
      "html",
      "text"
    ],
    "temp-directory": "nyc/.nyc_output"
  },
  "dependencies": {
    "@fluidframework/common-definitions": "^0.20.1",
    "@fluidframework/common-utils": "^0.32.1",
<<<<<<< HEAD
    "@fluidframework/container-definitions": "^0.49.1000-64278",
    "@fluidframework/container-utils": "^0.60.1000",
    "@fluidframework/core-interfaces": "^0.43.1000",
    "@fluidframework/datastore-definitions": "^0.60.1000",
    "@fluidframework/driver-definitions": "^0.47.1000-0",
    "@fluidframework/driver-utils": "^0.60.1000",
    "@fluidframework/garbage-collector": "^0.60.1000",
    "@fluidframework/protocol-base": "^0.1036.3000-66438",
    "@fluidframework/protocol-definitions": "^0.1028.1000",
    "@fluidframework/runtime-definitions": "^0.60.1000",
    "@fluidframework/runtime-utils": "^0.60.1000",
    "@fluidframework/telemetry-utils": "^0.60.1000",
=======
    "@fluidframework/container-definitions": "^0.48.2000-0",
    "@fluidframework/container-utils": "^0.59.4000",
    "@fluidframework/core-interfaces": "^0.43.1000",
    "@fluidframework/datastore-definitions": "^0.59.4000",
    "@fluidframework/driver-definitions": "^0.46.2000-0",
    "@fluidframework/driver-utils": "^0.59.4000",
    "@fluidframework/garbage-collector": "^0.59.4000",
    "@fluidframework/protocol-base": "^0.1036.4000-0",
    "@fluidframework/protocol-definitions": "^0.1028.2000-0",
    "@fluidframework/runtime-definitions": "^0.59.4000",
    "@fluidframework/runtime-utils": "^0.59.4000",
    "@fluidframework/telemetry-utils": "^0.59.4000",
>>>>>>> 73929f26
    "lodash": "^4.17.21",
    "uuid": "^8.3.1"
  },
  "devDependencies": {
    "@fluidframework/build-common": "^0.23.0",
    "@fluidframework/build-tools": "^0.2.66793",
    "@fluidframework/datastore-previous": "npm:@fluidframework/datastore@0.59.3000",
<<<<<<< HEAD
    "@fluidframework/eslint-config-fluid": "^0.28.2000-0",
    "@fluidframework/mocha-test-setup": "^0.60.1000",
    "@fluidframework/test-runtime-utils": "^0.60.1000",
=======
    "@fluidframework/eslint-config-fluid": "^0.28.2000",
    "@fluidframework/mocha-test-setup": "^0.59.4000",
    "@fluidframework/test-runtime-utils": "^0.59.4000",
>>>>>>> 73929f26
    "@microsoft/api-extractor": "^7.22.2",
    "@rushstack/eslint-config": "^2.5.1",
    "@types/mocha": "^9.1.1",
    "@types/node": "^14.18.0",
    "@types/uuid": "^8.3.0",
    "@typescript-eslint/eslint-plugin": "~5.9.0",
    "@typescript-eslint/parser": "~5.9.0",
    "concurrently": "^6.2.0",
    "copyfiles": "^2.1.0",
    "cross-env": "^7.0.2",
    "eslint": "~8.6.0",
    "eslint-plugin-editorconfig": "~3.2.0",
    "eslint-plugin-eslint-comments": "~3.2.0",
    "eslint-plugin-import": "~2.25.4",
    "eslint-plugin-jest": "~26.1.3",
    "eslint-plugin-jsdoc": "~39.3.0",
    "eslint-plugin-mocha": "~10.0.3",
    "eslint-plugin-promise": "~6.0.0",
    "eslint-plugin-react": "~7.28.0",
    "eslint-plugin-tsdoc": "~0.2.14",
    "eslint-plugin-unicorn": "~40.0.0",
    "mocha": "^10.0.0",
    "nyc": "^15.0.0",
    "rimraf": "^2.6.2",
    "typescript": "~4.5.5",
    "typescript-formatter": "7.1.0"
  },
  "typeValidation": {
<<<<<<< HEAD
    "version": "0.60.1000",
    "broken": {
      "ClassDeclaration_FluidDataStoreRuntime": {
        "backCompat": false
      }
    }
=======
    "version": "0.59.4000",
    "broken": {}
>>>>>>> 73929f26
  }
}<|MERGE_RESOLUTION|>--- conflicted
+++ resolved
@@ -63,7 +63,6 @@
   "dependencies": {
     "@fluidframework/common-definitions": "^0.20.1",
     "@fluidframework/common-utils": "^0.32.1",
-<<<<<<< HEAD
     "@fluidframework/container-definitions": "^0.49.1000-64278",
     "@fluidframework/container-utils": "^0.60.1000",
     "@fluidframework/core-interfaces": "^0.43.1000",
@@ -76,20 +75,6 @@
     "@fluidframework/runtime-definitions": "^0.60.1000",
     "@fluidframework/runtime-utils": "^0.60.1000",
     "@fluidframework/telemetry-utils": "^0.60.1000",
-=======
-    "@fluidframework/container-definitions": "^0.48.2000-0",
-    "@fluidframework/container-utils": "^0.59.4000",
-    "@fluidframework/core-interfaces": "^0.43.1000",
-    "@fluidframework/datastore-definitions": "^0.59.4000",
-    "@fluidframework/driver-definitions": "^0.46.2000-0",
-    "@fluidframework/driver-utils": "^0.59.4000",
-    "@fluidframework/garbage-collector": "^0.59.4000",
-    "@fluidframework/protocol-base": "^0.1036.4000-0",
-    "@fluidframework/protocol-definitions": "^0.1028.2000-0",
-    "@fluidframework/runtime-definitions": "^0.59.4000",
-    "@fluidframework/runtime-utils": "^0.59.4000",
-    "@fluidframework/telemetry-utils": "^0.59.4000",
->>>>>>> 73929f26
     "lodash": "^4.17.21",
     "uuid": "^8.3.1"
   },
@@ -97,15 +82,9 @@
     "@fluidframework/build-common": "^0.23.0",
     "@fluidframework/build-tools": "^0.2.66793",
     "@fluidframework/datastore-previous": "npm:@fluidframework/datastore@0.59.3000",
-<<<<<<< HEAD
     "@fluidframework/eslint-config-fluid": "^0.28.2000-0",
     "@fluidframework/mocha-test-setup": "^0.60.1000",
     "@fluidframework/test-runtime-utils": "^0.60.1000",
-=======
-    "@fluidframework/eslint-config-fluid": "^0.28.2000",
-    "@fluidframework/mocha-test-setup": "^0.59.4000",
-    "@fluidframework/test-runtime-utils": "^0.59.4000",
->>>>>>> 73929f26
     "@microsoft/api-extractor": "^7.22.2",
     "@rushstack/eslint-config": "^2.5.1",
     "@types/mocha": "^9.1.1",
@@ -134,16 +113,11 @@
     "typescript-formatter": "7.1.0"
   },
   "typeValidation": {
-<<<<<<< HEAD
     "version": "0.60.1000",
     "broken": {
       "ClassDeclaration_FluidDataStoreRuntime": {
         "backCompat": false
       }
     }
-=======
-    "version": "0.59.4000",
-    "broken": {}
->>>>>>> 73929f26
   }
 }