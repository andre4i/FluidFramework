/*!
 * Copyright (c) Microsoft Corporation and contributors. All rights reserved.
 * Licensed under the MIT License.
 */

import { strict as assert } from "assert";
import { MockLogger } from "@fluidframework/telemetry-utils";
import { ContainerMessageType } from "../..";
import { BatchMessage, IBatch, OpCompressor } from "../../opLifecycle";

describe("OpCompressor", () => {
    let compressor: OpCompressor;
    const mockLogger = new MockLogger();
    beforeEach(() => {
        compressor = new OpCompressor(mockLogger);
        mockLogger.clear();
    });

    const createBatch = (length: number, messageSize: number) =>
        messagesToBatch(new Array(length).fill(createMessage(generateStringOfSize(messageSize))));
    const messagesToBatch = (messages: BatchMessage[]): IBatch => ({
        content: messages,
        contentSizeInBytes: messages.map((message) => JSON.stringify(message).length).reduce((a, b) => a + b),
    });
    const createMessage = (contents: string) => ({
        metadata: { flag: true },
        localOpMetadata: undefined,
        deserializedContent: {
            contents,
            type: ContainerMessageType.FluidDataStoreOp
        },
        referenceSequenceNumber: 0,
    });
    const generateStringOfSize = (sizeInBytes: number): string => new Array(sizeInBytes + 1).join("0");
    const toMB = (bytes: number) => (bytes / (1024 * 1024)).toFixed(2)

    describe("Compressing batches", () => [
        // small batch with one small message
        createBatch(1, 100 * 1024),
        // small batch with small messages
        createBatch(10, 100 * 1024),
        // small batch with large messages
        createBatch(2, 100 * 1024 * 1024),
        // large batch with small messages
        createBatch(1000, 100 * 1024),
    ].forEach((batch) => {
        it(`Batch of ${batch.content.length} ops of total size ${toMB(batch.contentSizeInBytes)} MB`, () => {
            const compressedBatch = compressor.compressBatch(batch);
            assert.strictEqual(compressedBatch.content.length, batch.content.length);
            assert.strictEqual(compressedBatch.content[0].compression, "lz4");
            assert.strictEqual(compressedBatch.content[0].metadata?.flag, true);
            assert.strictEqual(compressedBatch.content[0].metadata?.compressed, true);
            if (compressedBatch.content.length > 1) {
                assert.strictEqual(compressedBatch.content[1].contents, undefined);
                assert.strictEqual(compressedBatch.content[1].compression, undefined);
            }
<<<<<<< HEAD
        });
    }));

    describe("Unsupported batches", () => [
        // large batch with small messages
        createBatch(6000, 100 * 1024),
        // small batch with large messages
        createBatch(6, 100 * 1024 * 1024),
    ].forEach((batch) => {
        it(`Not compressing batch of ${batch.content.length} ops of total size ${toMB(batch.contentSizeInBytes)} MB`, () => {
            assert.throws(() => compressor.compressBatch(batch));
            mockLogger.assertMatch([{
                eventName: "OpCompressor:BatchTooLarge",
                category: "error",
                length: batch.content.length,
                size: batch.contentSizeInBytes,
            }]);
        });
    }));
=======
        ]));
        assert.strictEqual(compressedBatch.content.length, 1);
        assert.strictEqual(compressedBatch.content[0].compression, "lz4");
    });

    it("Compresses batch of multiple ops", () => {
        const compressedBatch = compressor.compressBatch(messagesToBatch([{
            metadata: undefined,
            localOpMetadata: undefined,
            deserializedContent: {
                contents: "content",
                type: ContainerMessageType.FluidDataStoreOp
            },
            referenceSequenceNumber: 0
        },
        {
            metadata: undefined,
            localOpMetadata: undefined,
            deserializedContent: {
                contents: "content",
                type: ContainerMessageType.FluidDataStoreOp
            },
            referenceSequenceNumber: 1
        }]));
        assert.strictEqual(compressedBatch.content.length, 2);
        assert.strictEqual(compressedBatch.content[0].compression, "lz4");
        assert.strictEqual(compressedBatch.content[1].contents, undefined);
        assert.strictEqual(compressedBatch.content[1].compression, undefined);
    });
>>>>>>> c2b8d3c3
});<|MERGE_RESOLUTION|>--- conflicted
+++ resolved
@@ -49,12 +49,10 @@
             assert.strictEqual(compressedBatch.content.length, batch.content.length);
             assert.strictEqual(compressedBatch.content[0].compression, "lz4");
             assert.strictEqual(compressedBatch.content[0].metadata?.flag, true);
-            assert.strictEqual(compressedBatch.content[0].metadata?.compressed, true);
             if (compressedBatch.content.length > 1) {
                 assert.strictEqual(compressedBatch.content[1].contents, undefined);
                 assert.strictEqual(compressedBatch.content[1].compression, undefined);
             }
-<<<<<<< HEAD
         });
     }));
 
@@ -74,35 +72,4 @@
             }]);
         });
     }));
-=======
-        ]));
-        assert.strictEqual(compressedBatch.content.length, 1);
-        assert.strictEqual(compressedBatch.content[0].compression, "lz4");
-    });
-
-    it("Compresses batch of multiple ops", () => {
-        const compressedBatch = compressor.compressBatch(messagesToBatch([{
-            metadata: undefined,
-            localOpMetadata: undefined,
-            deserializedContent: {
-                contents: "content",
-                type: ContainerMessageType.FluidDataStoreOp
-            },
-            referenceSequenceNumber: 0
-        },
-        {
-            metadata: undefined,
-            localOpMetadata: undefined,
-            deserializedContent: {
-                contents: "content",
-                type: ContainerMessageType.FluidDataStoreOp
-            },
-            referenceSequenceNumber: 1
-        }]));
-        assert.strictEqual(compressedBatch.content.length, 2);
-        assert.strictEqual(compressedBatch.content[0].compression, "lz4");
-        assert.strictEqual(compressedBatch.content[1].contents, undefined);
-        assert.strictEqual(compressedBatch.content[1].compression, undefined);
-    });
->>>>>>> c2b8d3c3
 });