/*!
 * Copyright (c) Microsoft Corporation and contributors. All rights reserved.
 * Licensed under the MIT License.
 */

import { strict as assert } from "assert";
import {
	IBatchMessage,
	IContainerContext,
	IDeltaManager,
} from "@fluidframework/container-definitions";
import {
	IDocumentMessage,
	ISequencedDocumentMessage,
	MessageType,
} from "@fluidframework/protocol-definitions";
import { MockLogger } from "@fluidframework/telemetry-utils";
import { PendingStateManager } from "../../pendingStateManager";
import {
	BatchMessage,
	IBatch,
	OpCompressor,
	OpGroupingManager,
	OpSplitter,
	Outbox,
	BatchSequenceNumbers,
} from "../../opLifecycle";
import {
	CompressionAlgorithms,
	ContainerMessageType,
	ICompressionRuntimeOptions,
} from "../../containerRuntime";

describe("Outbox", () => {
	const maxBatchSizeInBytes = 1024;
	interface State {
		deltaManagerFlushCalls: number;
		canSendOps: boolean;
		batchesSubmitted: { messages: IBatchMessage[]; referenceSequenceNumber?: number }[];
		batchesCompressed: IBatch[];
		batchesSplit: IBatch[];
		individualOpsSubmitted: any[];
		pendingOpContents: any[];
		opsSubmitted: number;
	}
	const state: State = {
		deltaManagerFlushCalls: 0,
		canSendOps: true,
		batchesSubmitted: [],
		batchesCompressed: [],
		batchesSplit: [],
		individualOpsSubmitted: [],
		pendingOpContents: [],
		opsSubmitted: 0,
	};

	const mockLogger = new MockLogger();
	const getMockDeltaManager = (): Partial<
		IDeltaManager<ISequencedDocumentMessage, IDocumentMessage>
	> => ({
		flush() {
			state.deltaManagerFlushCalls++;
		},
	});

	const getMockContext = (): Partial<IContainerContext> => ({
		deltaManager: getMockDeltaManager() as IDeltaManager<
			ISequencedDocumentMessage,
			IDocumentMessage
		>,
		clientDetails: { capabilities: { interactive: true } },
		updateDirtyContainerState: (_dirty: boolean) => {},
		submitFn: (type: MessageType, contents: any, batch: boolean, appData?: any) => {
			state.individualOpsSubmitted.push({ type, contents, batch, appData });
			state.opsSubmitted++;
			return state.opsSubmitted;
		},
		submitBatchFn: (batch: IBatchMessage[], referenceSequenceNumber?: number): number => {
			state.batchesSubmitted.push({ messages: batch, referenceSequenceNumber });
			state.opsSubmitted += batch.length;
			return state.opsSubmitted;
		},
	});

	const getMockLegacyContext = (): Partial<IContainerContext> => ({
		deltaManager: getMockDeltaManager() as IDeltaManager<
			ISequencedDocumentMessage,
			IDocumentMessage
		>,
		clientDetails: { capabilities: { interactive: true } },
		updateDirtyContainerState: (_dirty: boolean) => {},
		submitFn: (type: MessageType, contents: any, batch: boolean, appData?: any) => {
			state.individualOpsSubmitted.push({ type, contents, batch, appData });
			state.opsSubmitted++;
			return state.opsSubmitted;
		},
		connected: true,
	});

	const getMockCompressor = (): Partial<OpCompressor> => ({
		compressBatch: (batch: IBatch): IBatch => {
			state.batchesCompressed.push(batch);
			return batch;
		},
	});

	const getMockSplitter = (enabled: boolean, chunkSizeInBytes: number): Partial<OpSplitter> => ({
		chunkSizeInBytes,
		isBatchChunkingEnabled: enabled,
		splitFirstBatchMessage: (batch: IBatch): IBatch => {
			state.batchesSplit.push(batch);
			return batch;
		},
	});

	const getMockPendingStateManager = (): Partial<PendingStateManager> => ({
		onSubmitMessage: (
			content: string,
			referenceSequenceNumber: number,
			_localOpMetadata: unknown,
			opMetadata: Record<string, unknown> | undefined,
		): void => {
			state.pendingOpContents.push({ content, referenceSequenceNumber, opMetadata });
		},
	});

	const createMessage = (type: ContainerMessageType, contents: string): BatchMessage => {
		return {
			contents: JSON.stringify({ type, contents }),
			type,
			metadata: { test: true },
			localOpMetadata: {},
			referenceSequenceNumber: Number.POSITIVE_INFINITY,
		};
	};

	const batchedMessage = (
		message: BatchMessage,
		batchMarker: boolean | undefined = undefined,
	) => ({
		contents: message.contents,
		metadata:
			batchMarker === undefined
				? message.metadata
				: { ...message.metadata, batch: batchMarker },
		compression: undefined,
		referenceSequenceNumber: message.referenceSequenceNumber,
	});

	const addBatchMetadata = (messages: BatchMessage[]): BatchMessage[] => {
		if (messages.length > 1) {
			messages[0].metadata = {
				...messages[0].metadata,
				batch: true,
			};
			messages[messages.length - 1].metadata = {
				...messages[messages.length - 1].metadata,
				batch: false,
			};
		}

		return messages;
	};
	const toBatch = (messages: BatchMessage[]): IBatch => ({
		content: addBatchMetadata(messages),
		contentSizeInBytes: messages
			.map((message) => message.contents?.length ?? 0)
			.reduce((a, b) => a + b, 0),
		referenceSequenceNumber:
			messages.length === 0 ? undefined : messages[0].referenceSequenceNumber,
	});

	const DefaultCompressionOptions = {
		minimumBatchSizeInBytes: Number.POSITIVE_INFINITY,
		compressionAlgorithm: CompressionAlgorithms.lz4,
	};

	const currentSeqNumbers: BatchSequenceNumbers = {};

	const getOutbox = (params: {
		context: IContainerContext;
		maxBatchSize?: number;
		compressionOptions?: ICompressionRuntimeOptions;
		enableChunking?: boolean;
		disablePartialFlush?: boolean;
		chunkSizeInBytes?: number;
	}) =>
		new Outbox({
			shouldSend: () => state.canSendOps,
			pendingStateManager: getMockPendingStateManager() as PendingStateManager,
			containerContext: params.context,
			compressor: getMockCompressor() as OpCompressor,
			splitter: getMockSplitter(
				params.enableChunking ?? false,
				params.chunkSizeInBytes ?? Number.POSITIVE_INFINITY,
			) as OpSplitter,
			config: {
				maxBatchSizeInBytes: params.maxBatchSize ?? maxBatchSizeInBytes,
				compressionOptions: params.compressionOptions ?? DefaultCompressionOptions,
				disablePartialFlush: params.disablePartialFlush ?? false,
			},
			logger: mockLogger,
			groupingManager: new OpGroupingManager(false),
			getCurrentSequenceNumbers: () => currentSeqNumbers,
		});

	beforeEach(() => {
		state.deltaManagerFlushCalls = 0;
		state.canSendOps = true;
		state.batchesSubmitted.splice(0);
		state.batchesCompressed.splice(0);
		state.batchesSplit.splice(0);
		state.individualOpsSubmitted.splice(0);
		state.pendingOpContents.splice(0);
		state.opsSubmitted = 0;
		mockLogger.clear();
	});

	it("Sending batches", () => {
		const outbox = getOutbox({ context: getMockContext() as IContainerContext });
		const messages = [
			createMessage(ContainerMessageType.FluidDataStoreOp, "0"),
			createMessage(ContainerMessageType.FluidDataStoreOp, "1"),
			createMessage(ContainerMessageType.Attach, "2"),
			createMessage(ContainerMessageType.Attach, "3"),
			createMessage(ContainerMessageType.FluidDataStoreOp, "4"),
			createMessage(ContainerMessageType.FluidDataStoreOp, "5"),
		];

		outbox.submit(messages[0]);
		outbox.submit(messages[1]);
		outbox.submitAttach(messages[2]);
		outbox.submitAttach(messages[3]);

		outbox.flush();

		outbox.submit(messages[4]);
		outbox.flush();

		outbox.submit(messages[5]);

		assert.equal(state.opsSubmitted, messages.length - 1);
		assert.equal(state.individualOpsSubmitted.length, 0);
		assert.deepEqual(
			state.batchesSubmitted.map((x) => x.messages),
			[
				[batchedMessage(messages[2], true), batchedMessage(messages[3], false)],
				[batchedMessage(messages[0], true), batchedMessage(messages[1], false)],
				[batchedMessage(messages[4])], // The last message was not batched
			],
		);
		assert.equal(state.deltaManagerFlushCalls, 0);
		const rawMessagesInFlushOrder = [
			messages[2],
			messages[3],
			messages[0],
			messages[1],
			messages[4],
		];
		assert.deepEqual(
			state.pendingOpContents,
			rawMessagesInFlushOrder.map((message) => ({
				content: message.contents,
				referenceSequenceNumber: message.referenceSequenceNumber,
				opMetadata: message.metadata,
			})),
		);
	});

	it("Will send messages only when allowed, but will store them in the pending state", () => {
		const outbox = getOutbox({ context: getMockContext() as IContainerContext });
		const messages = [
			createMessage(ContainerMessageType.FluidDataStoreOp, "0"),
			createMessage(ContainerMessageType.FluidDataStoreOp, "1"),
		];
		outbox.submit(messages[0]);
		outbox.flush();

		outbox.submit(messages[1]);
		state.canSendOps = false;
		outbox.flush();

		assert.equal(state.opsSubmitted, 1);
		assert.deepEqual(
			state.batchesSubmitted.map((x) => x.messages),
			[[batchedMessage(messages[0])]],
		);
		assert.deepEqual(
			state.pendingOpContents,
			messages.map((message) => ({
				content: message.contents,
				referenceSequenceNumber: message.referenceSequenceNumber,
				opMetadata: message.metadata,
			})),
		);
	});

	it("Uses legacy path for legacy contexts", () => {
		const outbox = getOutbox({ context: getMockLegacyContext() as IContainerContext });
		const messages = [
			createMessage(ContainerMessageType.FluidDataStoreOp, "0"),
			createMessage(ContainerMessageType.FluidDataStoreOp, "1"),
			createMessage(ContainerMessageType.Attach, "2"),
			createMessage(ContainerMessageType.FluidDataStoreOp, "3"),
		];

		outbox.submit(messages[0]);
		outbox.submit(messages[1]);
		outbox.submitAttach(messages[2]);
		outbox.submit(messages[3]);

		outbox.flush();

		assert.equal(state.opsSubmitted, messages.length);
		assert.equal(state.batchesSubmitted.length, 0);
		assert.deepEqual(state.individualOpsSubmitted.length, messages.length);
		assert.equal(state.deltaManagerFlushCalls, 2);
		const rawMessagesInFlushOrder = [messages[2], messages[0], messages[1], messages[3]];
		assert.deepEqual(
			state.pendingOpContents,
			rawMessagesInFlushOrder.map((message) => ({
				content: message.contents,
				referenceSequenceNumber: message.referenceSequenceNumber,
				opMetadata: message.metadata,
			})),
		);
	});

	it("Compress only if compression is enabled", () => {
		const outbox = getOutbox({
			context: getMockContext() as IContainerContext,
			compressionOptions: {
				minimumBatchSizeInBytes: 1,
				compressionAlgorithm: CompressionAlgorithms.lz4,
			},
		});

		const messages = [
			createMessage(ContainerMessageType.FluidDataStoreOp, "0"),
			createMessage(ContainerMessageType.FluidDataStoreOp, "1"),
			createMessage(ContainerMessageType.Attach, "2"),
			createMessage(ContainerMessageType.FluidDataStoreOp, "3"),
		];

		outbox.submit(messages[0]);
		outbox.submit(messages[1]);
		outbox.submitAttach(messages[2]);
		outbox.submit(messages[3]);

		outbox.flush();

		assert.equal(state.opsSubmitted, messages.length);
		assert.equal(state.batchesSubmitted.length, 2);
		assert.equal(state.individualOpsSubmitted.length, 0);
		assert.equal(state.deltaManagerFlushCalls, 0);
		assert.deepEqual(state.batchesCompressed, [
			toBatch([messages[2]]),
			toBatch([messages[0], messages[1], messages[3]]),
		]);
		assert.deepEqual(
			state.batchesSubmitted.map((x) => x.messages),
			[
				[batchedMessage(messages[2])],
				[
					batchedMessage(messages[0], true),
					batchedMessage(messages[1]),
					batchedMessage(messages[3], false),
				],
			],
		);

		const rawMessagesInFlushOrder = [messages[2], messages[0], messages[1], messages[3]];
		assert.deepEqual(
			state.pendingOpContents,
			rawMessagesInFlushOrder.map((message) => ({
				content: message.contents,
				referenceSequenceNumber: message.referenceSequenceNumber,
				opMetadata: message.metadata,
			})),
		);
	});

	it("Compress only if the batch is larger than the configured limit", () => {
		const outbox = getOutbox({
			context: getMockContext() as IContainerContext,
			maxBatchSize: 1,
			compressionOptions: {
				minimumBatchSizeInBytes: 1024,
				compressionAlgorithm: CompressionAlgorithms.lz4,
			},
		});

		const messages = [
			createMessage(ContainerMessageType.FluidDataStoreOp, "0"),
			createMessage(ContainerMessageType.FluidDataStoreOp, "1"),
			createMessage(ContainerMessageType.Attach, "2"),
			createMessage(ContainerMessageType.FluidDataStoreOp, "3"),
		];

		outbox.submit(messages[0]);
		outbox.submit(messages[1]);
		outbox.submitAttach(messages[2]);
		outbox.submit(messages[3]);

		outbox.flush();

		assert.equal(state.opsSubmitted, messages.length);
		assert.equal(state.batchesSubmitted.length, 2);
		assert.equal(state.individualOpsSubmitted.length, 0);
		assert.equal(state.deltaManagerFlushCalls, 0);
		assert.deepEqual(state.batchesCompressed, []);
		assert.deepEqual(
			state.batchesSubmitted.map((x) => x.messages),
			[
				[batchedMessage(messages[2])],
				[
					batchedMessage(messages[0], true),
					batchedMessage(messages[1]),
					batchedMessage(messages[3], false),
				],
			],
		);

		const rawMessagesInFlushOrder = [messages[2], messages[0], messages[1], messages[3]];
		assert.deepEqual(
			state.pendingOpContents,
			rawMessagesInFlushOrder.map((message) => ({
				content: message.contents,
				referenceSequenceNumber: message.referenceSequenceNumber,
				opMetadata: message.metadata,
			})),
		);
	});

	it("Compress and send (only) attachment ops if compression is enabled and their size exceed the compression threshold", () => {
		const messages = [
			createMessage(ContainerMessageType.FluidDataStoreOp, "0"),
			createMessage(ContainerMessageType.FluidDataStoreOp, "0"),
			createMessage(ContainerMessageType.FluidDataStoreOp, "0"),
			createMessage(ContainerMessageType.FluidDataStoreOp, "0"),
			createMessage(ContainerMessageType.FluidDataStoreOp, "0"),
			createMessage(ContainerMessageType.FluidDataStoreOp, "0"),
			createMessage(ContainerMessageType.Attach, "2"),
			createMessage(ContainerMessageType.Attach, "3"),
			createMessage(ContainerMessageType.Attach, "4"),
			createMessage(ContainerMessageType.Attach, "5"),
			createMessage(ContainerMessageType.Attach, "6"),
			createMessage(ContainerMessageType.Attach, "7"),
		];

		const attachMessages = messages.filter((x) => x.type === ContainerMessageType.Attach);
		assert.ok(attachMessages.length > 0 && attachMessages[0].contents !== undefined);
		const outbox = getOutbox({
			context: getMockContext() as IContainerContext,
			compressionOptions: {
				minimumBatchSizeInBytes: attachMessages[0].contents.length * 3,
				compressionAlgorithm: CompressionAlgorithms.lz4,
			},
		});

		for (const message of messages) {
			if (message.type === ContainerMessageType.Attach) {
				outbox.submitAttach(message);
			} else {
				outbox.submit(message);
			}
		}

		// Although there was no explicit flush, the attach messages will get flushed
		// as their size have exceeded the compression threshold.
		assert.equal(state.opsSubmitted, attachMessages.length);
		assert.equal(state.batchesSubmitted.length, 2); // 6 messages in 2 batches
		assert.equal(state.individualOpsSubmitted.length, 0);
		assert.equal(state.deltaManagerFlushCalls, 0);
		assert.deepEqual(state.batchesCompressed, [
			toBatch(attachMessages.slice(0, 3)),
			toBatch(attachMessages.slice(3)),
		]);
		assert.deepEqual(
			state.batchesSubmitted.map((x) => x.messages),
			[
				toBatch(attachMessages.slice(0, 3)).content.map((x) => batchedMessage(x)),
				toBatch(attachMessages.slice(3)).content.map((x) => batchedMessage(x)),
			],
		);

		assert.deepEqual(
			state.pendingOpContents,
			attachMessages.map((message) => ({
				content: message.contents,
				referenceSequenceNumber: message.referenceSequenceNumber,
				opMetadata: message.metadata,
			})),
		);
	});

	it("Throws at flush, when compression is enabled and the compressed batch is still larger than the threshold", () => {
		const outbox = getOutbox({
			context: getMockContext() as IContainerContext,
			maxBatchSize: 1,
			compressionOptions: {
				minimumBatchSizeInBytes: 1,
				compressionAlgorithm: CompressionAlgorithms.lz4,
			},
		});

		const messages = [
			createMessage(ContainerMessageType.FluidDataStoreOp, "0"),
			createMessage(ContainerMessageType.FluidDataStoreOp, "1"),
			createMessage(ContainerMessageType.FluidDataStoreOp, "2"),
		];

		outbox.submit(messages[0]);
		outbox.submit(messages[1]);
		outbox.submit(messages[2]);

		assert.throws(() => outbox.flush());
		// The batch is compressed
		assert.deepEqual(state.batchesCompressed, [toBatch(messages)]);
		// The batch is not persisted
		assert.deepEqual(state.pendingOpContents, []);
	});

	it("Chunks when compression is enabled, compressed batch is larger than the threshold and chunking is enabled", () => {
		const outbox = getOutbox({
			context: getMockContext() as IContainerContext,
			maxBatchSize: 1,
			compressionOptions: {
				minimumBatchSizeInBytes: 1,
				compressionAlgorithm: CompressionAlgorithms.lz4,
			},
			enableChunking: true,
			chunkSizeInBytes: 2,
		});

		const messages = [
			createMessage(ContainerMessageType.FluidDataStoreOp, "0"),
			createMessage(ContainerMessageType.FluidDataStoreOp, "1"),
			createMessage(ContainerMessageType.Attach, "2"),
			createMessage(ContainerMessageType.FluidDataStoreOp, "3"),
		];

		outbox.submit(messages[0]);
		outbox.submit(messages[1]);
		outbox.submitAttach(messages[2]);
		outbox.submit(messages[3]);

		outbox.flush();
		assert.deepEqual(state.batchesCompressed, [
			toBatch([messages[2]]),
			toBatch([messages[0], messages[1], messages[3]]),
		]);
		assert.deepEqual(state.batchesSplit, [
			toBatch([messages[2]]),
			toBatch([messages[0], messages[1], messages[3]]),
		]);
		assert.deepEqual(
			state.batchesSubmitted.map((x) => x.messages),
			[
				[batchedMessage(messages[2])],
				[
					batchedMessage(messages[0], true),
					batchedMessage(messages[1]),
					batchedMessage(messages[3], false),
				],
			],
		);

		const rawMessagesInFlushOrder = [messages[2], messages[0], messages[1], messages[3]];
		assert.deepEqual(
			state.pendingOpContents,
			rawMessagesInFlushOrder.map((message) => ({
				content: message.contents,
				referenceSequenceNumber: message.referenceSequenceNumber,
				opMetadata: message.metadata,
			})),
		);
	});

	it("Does not chunk when compression is enabled, compressed batch is smaller than the threshold and chunking is enabled", () => {
		const outbox = getOutbox({
			context: getMockContext() as IContainerContext,
			maxBatchSize: 1,
			compressionOptions: {
				minimumBatchSizeInBytes: 1,
				compressionAlgorithm: CompressionAlgorithms.lz4,
			},
			enableChunking: true,
			chunkSizeInBytes: 10000,
		});

		const messages = [
			createMessage(ContainerMessageType.FluidDataStoreOp, "0"),
			createMessage(ContainerMessageType.FluidDataStoreOp, "1"),
			createMessage(ContainerMessageType.Attach, "2"),
			createMessage(ContainerMessageType.FluidDataStoreOp, "3"),
		];

		outbox.submit(messages[0]);
		outbox.submit(messages[1]);
		outbox.submitAttach(messages[2]);
		outbox.submit(messages[3]);

		outbox.flush();
		assert.deepEqual(state.batchesCompressed, [
			toBatch([messages[2]]),
			toBatch([messages[0], messages[1], messages[3]]),
		]);
		assert.deepEqual(state.batchesSplit, []);
		assert.deepEqual(
			state.batchesSubmitted.map((x) => x.messages),
			[
				[batchedMessage(messages[2])],
				[
					batchedMessage(messages[0], true),
					batchedMessage(messages[1]),
					batchedMessage(messages[3], false),
				],
			],
		);
	});

	it("Throws at submit, when compression is enabled and the attached compressed batch is still larger than the threshold", () => {
		const outbox = getOutbox({
			context: getMockContext() as IContainerContext,
			maxBatchSize: 1,
			compressionOptions: {
				minimumBatchSizeInBytes: 1,
				compressionAlgorithm: CompressionAlgorithms.lz4,
			},
		});

		const messages = [createMessage(ContainerMessageType.Attach, "0")];

		assert.throws(() => outbox.submitAttach(messages[0]));
		// The batch is compressed
		assert.deepEqual(state.batchesCompressed, [toBatch(messages)]);
		// The batch is not persisted
		assert.deepEqual(state.pendingOpContents, []);
	});

	it("Splits the batch when an out of order message is detected", () => {
		const outbox = getOutbox({ context: getMockContext() as IContainerContext });
		const messages = [
			{
				...createMessage(ContainerMessageType.FluidDataStoreOp, "0"),
				referenceSequenceNumber: 0,
			},
			{
				...createMessage(ContainerMessageType.FluidDataStoreOp, "1"),
				referenceSequenceNumber: 1,
			},
		];

		currentSeqNumbers.referenceSequenceNumber = 1;

		outbox.submit(messages[0]);
		outbox.submit(messages[1]);
		outbox.flush();

		assert.equal(state.opsSubmitted, messages.length);
		assert.equal(state.individualOpsSubmitted.length, 0);
		assert.equal(state.batchesSubmitted.length, 2);
		assert.deepEqual(
			state.batchesSubmitted.map((x) => x.messages),
			[[batchedMessage(messages[0])], [batchedMessage(messages[1])]],
		);
		assert.deepEqual(
			state.batchesSubmitted.map((x) => x.referenceSequenceNumber),
			[0, 1],
		);
		assert.equal(state.deltaManagerFlushCalls, 0);
		const rawMessagesInFlushOrder = [messages[0], messages[1]];
		assert.deepEqual(
			state.pendingOpContents,
			rawMessagesInFlushOrder.map((message) => ({
				content: message.contents,
				referenceSequenceNumber: message.referenceSequenceNumber,
				opMetadata: message.metadata,
			})),
		);

		mockLogger.assertMatch([
			{
				eventName: "Outbox:ReferenceSequenceNumberMismatch",
			},
		]);
	});

	[
		[
			{
				...createMessage(ContainerMessageType.Attach, "0"),
				referenceSequenceNumber: 0,
			},
			{
				...createMessage(ContainerMessageType.Attach, "0"),
				referenceSequenceNumber: 0,
			},
			{
				...createMessage(ContainerMessageType.FluidDataStoreOp, "0"),
				referenceSequenceNumber: 1,
			},
		],
		[
			{
				...createMessage(ContainerMessageType.FluidDataStoreOp, "0"),
				referenceSequenceNumber: 0,
			},
			{
				...createMessage(ContainerMessageType.FluidDataStoreOp, "0"),
				referenceSequenceNumber: 0,
			},
			{
				...createMessage(ContainerMessageType.Attach, "0"),
				referenceSequenceNumber: 1,
			},
		],
	].forEach((ops) => {
		it("Flushes all batches when an out of order message is detected in either flows", () => {
			const outbox = getOutbox({ context: getMockContext() as IContainerContext });
			for (const op of ops) {
<<<<<<< HEAD
				currentSeqNumbers.referenceSequenceNumber = op.referenceSequenceNumber;
				if (op.deserializedContent.type === ContainerMessageType.Attach) {
=======
				if (op.type === ContainerMessageType.Attach) {
>>>>>>> 4931aea3
					outbox.submitAttach(op);
				} else {
					outbox.submit(op);
				}
			}

			assert.equal(state.opsSubmitted, ops.length - 1);
			assert.equal(state.individualOpsSubmitted.length, 0);
			assert.equal(state.batchesSubmitted.length, 1);
			assert.deepEqual(
				state.batchesSubmitted.map((x) => x.messages),
				[[batchedMessage(ops[0]), batchedMessage(ops[1])]],
			);

			mockLogger.assertMatch([
				{
					eventName: "Outbox:ReferenceSequenceNumberMismatch",
				},
			]);
		});
	});

	it("Does not flush the batch when an out of order message is detected, if configured", () => {
		const outbox = getOutbox({
			context: getMockContext() as IContainerContext,
			disablePartialFlush: true,
		});
		const messages = [
			{
				...createMessage(ContainerMessageType.FluidDataStoreOp, "0"),
				referenceSequenceNumber: 0,
			},
			{
				...createMessage(ContainerMessageType.FluidDataStoreOp, "1"),
				referenceSequenceNumber: 1,
			},
			{
				...createMessage(ContainerMessageType.FluidDataStoreOp, "1"),
				referenceSequenceNumber: 2,
			},
			{
				...createMessage(ContainerMessageType.Attach, "1"),
				referenceSequenceNumber: 3,
			},
			{
				...createMessage(ContainerMessageType.Attach, "1"),
				referenceSequenceNumber: 3,
			},
		];

		for (const message of messages) {
			if (message.type === ContainerMessageType.Attach) {
				outbox.submitAttach(message);
			} else {
				outbox.submit(message);
			}
		}

		assert.equal(state.opsSubmitted, 0);
		assert.equal(state.individualOpsSubmitted.length, 0);
		assert.equal(state.batchesSubmitted.length, 0);

		mockLogger.assertMatch([
			{
				eventName: "Outbox:ReferenceSequenceNumberMismatch",
			},
		]);
	});

	it("Log at most 3 reference sequence number mismatch events", () => {
		const outbox = getOutbox({ context: getMockContext() as IContainerContext });

		for (let i = 0; i < 10; i++) {
			outbox.submit({
				...createMessage(ContainerMessageType.FluidDataStoreOp, "0"),
				referenceSequenceNumber: 0,
			});
			outbox.submit({
				...createMessage(ContainerMessageType.FluidDataStoreOp, "0"),
				referenceSequenceNumber: 1,
			});
		}

		mockLogger.assertMatch(
			new Array(3).fill({
				eventName: "Outbox:ReferenceSequenceNumberMismatch",
			}),
		);
	});
});<|MERGE_RESOLUTION|>--- conflicted
+++ resolved
@@ -720,12 +720,8 @@
 		it("Flushes all batches when an out of order message is detected in either flows", () => {
 			const outbox = getOutbox({ context: getMockContext() as IContainerContext });
 			for (const op of ops) {
-<<<<<<< HEAD
 				currentSeqNumbers.referenceSequenceNumber = op.referenceSequenceNumber;
-				if (op.deserializedContent.type === ContainerMessageType.Attach) {
-=======
 				if (op.type === ContainerMessageType.Attach) {
->>>>>>> 4931aea3
 					outbox.submitAttach(op);
 				} else {
 					outbox.submit(op);
