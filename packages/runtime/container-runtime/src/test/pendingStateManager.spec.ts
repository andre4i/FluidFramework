/*!
 * Copyright (c) Microsoft Corporation and contributors. All rights reserved.
 * Licensed under the MIT License.
 */

import assert from "assert";
import { ICriticalContainerError } from "@fluidframework/container-definitions";
import { ISequencedDocumentMessage, MessageType } from "@fluidframework/protocol-definitions";
import { DataProcessingError } from "@fluidframework/container-utils";
import { loggerToMonitoringContext, MockLogger } from "@fluidframework/telemetry-utils";
import { PendingStateManager } from "../pendingStateManager";
import { BatchManager, BatchMessage } from "../batchManager";

describe("Pending State Manager", () => {
    describe("Rollback", () => {
        let rollbackCalled;
        let rollbackContent;
        let rollbackShouldThrow;
        let batchManager: BatchManager;

        function getMessage(payload: string) {
            return { contents: payload } as any as BatchMessage;
        }

        const rollBackCallback = (m: BatchMessage) => {
            rollbackCalled = true;
            rollbackContent.push(m);
            if (rollbackShouldThrow) {
                throw new Error();
            }
        };

        beforeEach(async () => {
            rollbackCalled = false;
            rollbackContent = [];
            rollbackShouldThrow = false;

<<<<<<< HEAD
            batchManager = new BatchManager(loggerToMonitoringContext(new MockLogger()));
=======
            batchManager = new BatchManager(950 * 1024);
>>>>>>> 538b320d
        });

        it("should do nothing when rolling back empty pending stack", () => {
            const checkpoint = batchManager.checkpoint();
            checkpoint.rollback(rollBackCallback);

            assert.strictEqual(rollbackCalled, false);
            assert.strictEqual(batchManager.empty, true);
        });

        it("should do nothing when rolling back nothing", () => {
            batchManager.push(getMessage("1"));
            const checkpoint = batchManager.checkpoint();
            checkpoint.rollback(rollBackCallback);

            assert.strictEqual(rollbackCalled, false);
            assert.strictEqual(batchManager.empty, false);
        });

        it("should succeed when rolling back entire pending stack", () => {
            const checkpoint = batchManager.checkpoint();
            batchManager.push(getMessage("11"));
            batchManager.push(getMessage("22"));
            batchManager.push(getMessage("33"));
            checkpoint.rollback(rollBackCallback);

            assert.strictEqual(rollbackCalled, true);
            assert.strictEqual(rollbackContent.length, 3);
            assert.strictEqual(rollbackContent[0].contents, "33");
            assert.strictEqual(rollbackContent[1].contents, "22");
            assert.strictEqual(rollbackContent[2].contents, "11");
            assert.strictEqual(batchManager.empty, true);
        });

        it("should succeed when rolling back part of pending stack", () => {
            batchManager.push(getMessage("11"));
            const checkpoint = batchManager.checkpoint();
            batchManager.push(getMessage("22"));
            batchManager.push(getMessage("33"));
            checkpoint.rollback(rollBackCallback);

            assert.strictEqual(rollbackCalled, true);
            assert.strictEqual(rollbackContent.length, 2);
            assert.strictEqual(rollbackContent[0].contents, "33");
            assert.strictEqual(rollbackContent[1].contents, "22");
            assert.strictEqual(batchManager.empty, false);
        });

        it("should throw and close when rollback fails", () => {
            rollbackShouldThrow = true;
            const checkpoint = batchManager.checkpoint();
            batchManager.push(getMessage("11"));
            assert.throws(() => { checkpoint.rollback(rollBackCallback); });

            assert.strictEqual(rollbackCalled, true);
        });
    });

    describe("Op processing", () => {
        let pendingStateManager;
        let closeError: ICriticalContainerError | undefined;
        const clientId = "clientId";

        beforeEach(async () => {
            pendingStateManager = new PendingStateManager({
                applyStashedOp: () => { throw new Error(); },
                clientId: () => undefined,
                close: (error?: ICriticalContainerError) => closeError = error,
                connected: () => true,
                flush: () => { },
                reSubmit: () => { },
                rollback: () => { },
                orderSequentially: () => { },
            }, undefined);
        });

        const submitBatch = (messages: Partial<ISequencedDocumentMessage>[]) => {
            messages.forEach((message) => {
                pendingStateManager.onSubmitMessage(
                    message.type,
                    message.clientSequenceNumber,
                    message.contents,
                    message.metadata);
            });

            pendingStateManager.onFlush();
        };

        const process = (messages: Partial<ISequencedDocumentMessage>[]) =>
            messages.forEach((message) => {
                pendingStateManager.processPendingLocalMessage(message);
            });

        it("proper batch is processed correctly", () => {
            const messages: Partial<ISequencedDocumentMessage>[] = [
                {
                    clientId,
                    type: MessageType.Operation,
                    clientSequenceNumber: 0,
                    referenceSequenceNumber: 0,
                    metadata: { batch: true },
                }, {
                    clientId,
                    type: MessageType.Operation,
                    clientSequenceNumber: 1,
                    referenceSequenceNumber: 0,
                }, {
                    clientId,
                    type: MessageType.Operation,
                    metadata: { batch: false },
                    clientSequenceNumber: 2,
                    referenceSequenceNumber: 0,
                },
            ];

            submitBatch(messages);
            process(messages);
            assert(closeError === undefined);
        });

        it("batch missing end message will call close", () => {
            const messages: Partial<ISequencedDocumentMessage>[] = [
                {
                    clientId,
                    type: MessageType.Operation,
                    clientSequenceNumber: 0,
                    referenceSequenceNumber: 0,
                    metadata: { batch: true },
                }, {
                    clientId,
                    type: MessageType.Operation,
                    clientSequenceNumber: 1,
                    referenceSequenceNumber: 0,
                },
            ];

            submitBatch(messages);
            process(messages);
            assert(closeError instanceof DataProcessingError);
            assert.strictEqual(closeError.getTelemetryProperties().hasBatchStart, true);
            assert.strictEqual(closeError.getTelemetryProperties().hasBatchEnd, false);
        });

        it("processing out of sync messages will call close", () => {
            const messages: Partial<ISequencedDocumentMessage>[] = [
                {
                    clientId,
                    type: MessageType.Operation,
                    clientSequenceNumber: 0,
                    referenceSequenceNumber: 0,
                },
            ];

            submitBatch(messages);
            process(messages.map((message) => ({
                ...message,
                clientSequenceNumber: (message.clientSequenceNumber ?? 0) + 1,
            })));
            assert(closeError instanceof DataProcessingError);
            assert.strictEqual(closeError.getTelemetryProperties().expectedClientSequenceNumber, 0);
        });
    });
});<|MERGE_RESOLUTION|>--- conflicted
+++ resolved
@@ -35,11 +35,7 @@
             rollbackContent = [];
             rollbackShouldThrow = false;
 
-<<<<<<< HEAD
-            batchManager = new BatchManager(loggerToMonitoringContext(new MockLogger()));
-=======
-            batchManager = new BatchManager(950 * 1024);
->>>>>>> 538b320d
+            batchManager = new BatchManager(loggerToMonitoringContext(new MockLogger()), 950 * 1024);
         });
 
         it("should do nothing when rolling back empty pending stack", () => {
