--- conflicted
+++ resolved
@@ -62,19 +62,13 @@
 	ReadFluidDataStoreAttributes,
 	WriteFluidDataStoreAttributes,
 	summarizerClientType,
-<<<<<<< HEAD
-} from "../summary";
-import { channelToDataStore } from "../dataStore";
-import { DataStores, createParentContext } from "../dataStores";
+} from "../summary/index.js";
+import { channelToDataStore } from "../dataStore.js";
+import { DataStores, createParentContext } from "../dataStores.js";
 
 function createRuntimeContext(id: string, runtime: ContainerRuntime) {
 	return createParentContext(id, runtime);
 }
-=======
-} from "../summary/index.js";
-import { channelToDataStore } from "../dataStore.js";
-import { DataStores } from "../dataStores.js";
->>>>>>> f7182996
 
 describe("Data Store Context Tests", () => {
 	const dataStoreId = "Test1";
