--- conflicted
+++ resolved
@@ -705,12 +705,8 @@
 
     private readonly summarizerNode: IRootSummarizerNodeWithGC;
 
-<<<<<<< HEAD
     private _flushMode = FlushMode.TurnBased;
-=======
     private _orderSequentiallyCalls: number = 0;
-    private _flushMode = FlushMode.Automatic;
->>>>>>> 9cd1a2ec
     private needsFlush = false;
     private flushTrigger = false;
 
@@ -1442,22 +1438,13 @@
         // the app is flushing manually, in which
         // case this invocation doesn't own
         // flushing.
-<<<<<<< HEAD
         if (this.flushMode === FlushMode.TurnBased) {
-            callback();
-        } else {
-            const savedFlushMode = this.flushMode;
-
-            this.setFlushMode(FlushMode.TurnBased);
-=======
-        if (this.flushMode === FlushMode.Manual) {
             this.trackOrderSequentiallyCalls(callback);
             return;
         }
 
         const savedFlushMode = this.flushMode;
-        this.setFlushMode(FlushMode.Manual);
->>>>>>> 9cd1a2ec
+        this.setFlushMode(FlushMode.TurnBased);
 
         try {
             this.trackOrderSequentiallyCalls(callback);
