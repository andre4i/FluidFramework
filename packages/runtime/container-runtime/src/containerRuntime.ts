--- conflicted
+++ resolved
@@ -452,8 +452,11 @@
      * Save enough runtime state to be able to serialize upon request and load to the same state in a new container.
      */
     readonly enableOfflineLoad?: boolean;
-<<<<<<< HEAD
-
+    /**
+     * Enables the runtime to compress ops.
+     * @experimental Not ready for use.
+     */
+    readonly compressionOptions?: ICompressionRuntimeOptions;
     /**
      * If specified, when in FlushMode.TurnBased, if the size of the ops between JS turns exceeds this value,
      * an error will be thrown and the container will close.
@@ -463,13 +466,6 @@
      * 'Infinity' will disable any limit.
      */
     readonly maxBatchSize?: number;
-=======
-    /**
-     * Enables the runtime to compress ops.
-     * @experimental Not ready for use.
-     */
-    readonly compressionOptions?: ICompressionRuntimeOptions;
->>>>>>> 4afca276
 }
 
 /**
@@ -675,11 +671,8 @@
             loadSequenceNumberVerification = "close",
             flushMode = defaultFlushMode,
             enableOfflineLoad = false,
-<<<<<<< HEAD
+            compressionOptions = {},
             maxBatchSize = defaultMaxBatchSize,
-=======
-            compressionOptions = {},
->>>>>>> 4afca276
         } = runtimeOptions;
 
         const pendingRuntimeState = context.pendingLocalState as IPendingRuntimeState | undefined;
@@ -755,11 +748,8 @@
                 loadSequenceNumberVerification,
                 flushMode,
                 enableOfflineLoad,
-<<<<<<< HEAD
+                compressionOptions,
                 maxBatchSize,
-=======
-                compressionOptions,
->>>>>>> 4afca276
             },
             containerScope,
             logger,
@@ -2731,7 +2721,7 @@
             // Please note that this does not change file format, so it can be disabled in the future if this
             // optimization no longer makes sense (for example, batch compression may make it less appealing).
             if (this.currentlyBatching() && type === ContainerMessageType.Attach &&
-                    this.mc.config.getBoolean("Fluid.ContainerRuntime.enableAttachOpReorder") === true) {
+                this.mc.config.getBoolean("Fluid.ContainerRuntime.enableAttachOpReorder") === true) {
                 if (!this.pendingAttachBatch.push(message)) {
                     // BatchManager has two limits - soft limit & hard limit. Soft limit is only engaged
                     // when queue is not empty.
