/*!
 * Copyright (c) Microsoft Corporation and contributors. All rights reserved.
 * Licensed under the MIT License.
 */

import { EventEmitter } from "events";
import { ITelemetryGenericEvent, ITelemetryLogger } from "@fluidframework/common-definitions";
import {
    IFluidObject,
    IFluidRouter,
    IFluidHandleContext,
    IFluidSerializer,
    IRequest,
    IResponse,
    IFluidHandle,
    IFluidConfiguration,
} from "@fluidframework/core-interfaces";
import {
    IAudience,
    IFluidTokenProvider,
    IContainerContext,
    IDeltaManager,
    IDeltaSender,
    IRuntime,
    ContainerWarning,
    ICriticalContainerError,
    AttachState,
    ILoaderOptions,
} from "@fluidframework/container-definitions";
import {
    IContainerRuntime,
    IContainerRuntimeEvents,
} from "@fluidframework/container-runtime-definitions";
import {
    assert,
    Trace,
    TypedEventEmitter,
    unreachableCase,
} from "@fluidframework/common-utils";
import {
    ChildLogger,
    raiseConnectedEvent,
    PerformanceEvent,
    normalizeError,
    TaggedLoggerAdapter,
} from "@fluidframework/telemetry-utils";
import { IDocumentStorageService, ISummaryContext } from "@fluidframework/driver-definitions";
import { readAndParse, BlobAggregationStorage } from "@fluidframework/driver-utils";
import { DataCorruptionError, GenericError } from "@fluidframework/container-utils";
import { runGarbageCollection } from "@fluidframework/garbage-collector";
import {
    BlobTreeEntry,
    TreeTreeEntry,
} from "@fluidframework/protocol-base";
import {
    IClientDetails,
    IDocumentMessage,
    IQuorum,
    ISequencedDocumentMessage,
    ISignalMessage,
    ISnapshotTree,
    ISummaryConfiguration,
    ISummaryContent,
    ISummaryTree,
    ITree,
    MessageType,
    SummaryType,
} from "@fluidframework/protocol-definitions";
import {
    FlushMode,
    InboundAttachMessage,
    IFluidDataStoreContextDetached,
    IFluidDataStoreRegistry,
    IFluidDataStoreChannel,
    IGarbageCollectionData,
    IGarbageCollectionSummaryDetails,
    IEnvelope,
    IInboundSignalMessage,
    ISignalEnvelope,
    NamedFluidDataStoreRegistryEntries,
    ISummaryTreeWithStats,
    ISummarizeInternalResult,
    CreateChildSummarizerNodeParam,
    SummarizeInternalFn,
    channelsTreeName,
    IAttachMessage,
} from "@fluidframework/runtime-definitions";
import {
    addBlobToSummary,
    addTreeToSummary,
    convertToSummaryTree,
    createRootSummarizerNodeWithGC,
    FluidSerializer,
    IRootSummarizerNodeWithGC,
    RequestParser,
    create404Response,
    exceptionToResponse,
    responseToException,
    seqFromTree,
} from "@fluidframework/runtime-utils";
import { v4 as uuid } from "uuid";
import { ContainerFluidHandleContext } from "./containerHandleContext";
import { FluidDataStoreRegistry } from "./dataStoreRegistry";
import { Summarizer } from "./summarizer";
import { formRequestSummarizerFn, ISummarizerRequestOptions, SummaryManager } from "./summaryManager";
import { DeltaScheduler } from "./deltaScheduler";
import { ReportOpPerfTelemetry } from "./connectionTelemetry";
import { IPendingLocalState, PendingStateManager } from "./pendingStateManager";
import { pkgVersion } from "./packageVersion";
import { BlobManager, IBlobManagerLoadInfo } from "./blobManager";
import {
    DataStores,
    IDataStoreAliasMapping,
    getSummaryForDatastores,
    IDataStoreAliasMessage,
} from "./dataStores";
import {
    blobsTreeName,
    chunksBlobName,
    electedSummarizerBlobName,
    extractSummaryMetadataMessage,
    getGCVersion,
    GCVersion,
    IContainerRuntimeMetadata,
    ISummaryMetadataMessage,
    metadataBlobName,
    wrapSummaryInChannelsTree,
} from "./summaryFormat";
import { SummaryCollection } from "./summaryCollection";
import { getLocalStorageFeatureGate } from "./localStorageFeatureGates";
import { ISerializedElection, OrderedClientCollection, OrderedClientElection } from "./orderedClientElection";
import { SummarizerClientElection, summarizerClientType } from "./summarizerClientElection";
import {
    SubmitSummaryResult,
    IConnectableRuntime,
    IGeneratedSummaryStats,
    ISubmitSummaryOptions,
    ISummarizer,
    ISummarizerInternalsProvider,
    ISummarizerOptions,
    ISummarizerRuntime,
} from "./summarizerTypes";
import { formExponentialFn, Throttler } from "./throttler";
import { RunWhileConnectedCoordinator } from "./runWhileConnectedCoordinator";

export enum ContainerMessageType {
    // An op to be delivered to store
    FluidDataStoreOp = "component",

    // Creates a new store
    Attach = "attach",

    // Chunked operation.
    ChunkedOp = "chunkedOp",

    // Signifies that a blob has been attached and should not be garbage collected by storage
    BlobAttach = "blobAttach",

<<<<<<< HEAD
    // Ties our new clientId to our old one on reconnect
    Rejoin = "rejoin",

    // Sets the alias of a root data store
    SetRootDataStoreAlias = "setRootDataStoreAlias",
=======
    // Sets the alias of a root data store
    AssignAlias = "assignAlias",
>>>>>>> 31410d2b
}

export interface IChunkedOp {
    chunkId: number;

    totalChunks: number;

    contents: string;

    originalType: MessageType | ContainerMessageType;
}

export interface ContainerRuntimeMessage {
    contents: any;
    type: ContainerMessageType;
}

// Consider idle 5s of no activity. And snapshot if a minute has gone by with no snapshot.
const IdleDetectionTime = 5000;

const DefaultSummaryConfiguration: ISummaryConfiguration = {
    idleTime: IdleDetectionTime,

    maxTime: IdleDetectionTime * 12,

    // Snapshot if 1000 ops received since last snapshot.
    maxOps: 1000,

    // Wait 2 minutes for summary ack
    // this is less than maxSummarizeAckWaitTime
    // the min of the two will be chosen
    maxAckWaitTime: 120000,
};

/** This is the current version of garbage collection */
const GCVersion = 1;

/** The statistics of a garbage collection run */
export interface IGCStats {
    /** Total number of nodes in the GC graph */
    totalNodes: number;
    /** Number of nodes that have been marked as deleted */
    deletedNodes: number;
    /** Total number of data stores in the GC graph */
    totalDataStores: number;
    /** Number of data stores that have been marked as deleted */
    deletedDataStores: number;
}

export interface IGCRuntimeOptions {
    /* Flag that will disable garbage collection if set to true. */
    disableGC?: boolean;

    /**
     * Flag representing the summary's preference for allowing garbage collection.
     * This is stored in the summary and unchangeable (for now). So this runtime option
     * only takes affect on new containers.
     * Currently if this is set to false, it will take priority and any container will
     * never run GC.
     */
    gcAllowed?: boolean;

    /**
     * Flag that will bypass optimizations and generate GC data for all nodes irrespective of whether the node
     * changed or not.
     */
    runFullGC?: boolean;

    /**
     * Flag that if true, will run sweep which may delete unused objects that meet certain criteria. Only takes
     * effect if GC is enabled.
     */
    runSweep?: boolean;

    /**
     * Allows additional GC options to be passed.
     */
    [key: string]: any;
}

export interface ISummaryRuntimeOptions {
    /**
     * Flag that will generate summaries if connected to a service that supports them.
     * This defaults to true and must be explicitly set to false to disable.
     */
    generateSummaries?: boolean;

    /* Delay before first attempt to spawn summarizing container. */
    initialSummarizerDelayMs?: number;

    /** Override summary configurations set by the server. */
    summaryConfigOverrides?: Partial<ISummaryConfiguration>;

    // Flag that disables putting channels in isolated subtrees for each data store
    // and the root node when generating a summary if set to true.
    // Defaults to FALSE (enabled) for now.
    disableIsolatedChannels?: boolean;

    // Defaults to 7000 ops
    maxOpsSinceLastSummary?: number;

    /**
     * Flag that will enable changing elected summarizer client after maxOpsSinceLastSummary.
     * THis defaults to false (disabled) and must be explicitly set to true to enable.
     */
    summarizerClientElection?: boolean;

    /** Options that control the running summarizer behavior. */
    summarizerOptions?: Readonly<Partial<ISummarizerOptions>>;
}

/**
 * Options for container runtime.
 */
export interface IContainerRuntimeOptions {
    summaryOptions?: ISummaryRuntimeOptions;
    gcOptions?: IGCRuntimeOptions;
    /**
     * Affects the behavior while loading the runtime when the data verification check which
     * compares the DeltaManager sequence number (obtained from protocol in summary) to the
     * runtime sequence number (obtained from runtime metadata in summary) finds a mismatch.
     * 1. "close" (default) will close the container with an assertion.
     * 2. "log" will log an error event to telemetry, but still continue to load.
     * 3. "bypass" will skip the check entirely. This is not recommended.
     */
    loadSequenceNumberVerification?: "close" | "log" | "bypass";
}

interface IRuntimeMessageMetadata {
    batch?: boolean;
}

// Local storage key to turn GC on / off.
const runGCKey = "FluidRunGC";
// Local storage key to turn GC test mode on / off.
const gcTestModeKey = "FluidGCTestMode";
// Local storage key to turn GC sweep on / off.
const runSweepKey = "FluidRunSweep";
// Local storage key to set the default flush mode to TurnBased
const turnBasedFlushModeKey = "FluidFlushModeTurnBased";

export function isRuntimeMessage(message: ISequencedDocumentMessage): boolean {
    switch (message.type) {
        case ContainerMessageType.FluidDataStoreOp:
        case ContainerMessageType.ChunkedOp:
        case ContainerMessageType.Attach:
<<<<<<< HEAD
        case ContainerMessageType.SetRootDataStoreAlias:
=======
        case ContainerMessageType.AssignAlias:
>>>>>>> 31410d2b
        case ContainerMessageType.BlobAttach:
        case ContainerMessageType.Rejoin:
        case MessageType.Operation:
            return true;
        default:
            return false;
    }
}

export function unpackRuntimeMessage(message: ISequencedDocumentMessage) {
    if (message.type === MessageType.Operation) {
        // legacy op format?
        if (message.contents.address !== undefined && message.contents.type === undefined) {
            message.type = ContainerMessageType.FluidDataStoreOp;
        } else {
            // new format
            const innerContents = message.contents as ContainerRuntimeMessage;
            assert(innerContents.type !== undefined, 0x121 /* "Undefined inner contents type!" */);
            message.type = innerContents.type;
            message.contents = innerContents.contents;
        }
        assert(isRuntimeMessage(message), 0x122 /* "Message to unpack is not proper runtime message" */);
    } else {
        // Legacy format, but it's already "unpacked",
        // i.e. message.type is actually ContainerMessageType.
        // Nothing to do in such case.
    }
    return message;
}

export class ScheduleManager {
    private readonly deltaScheduler: DeltaScheduler;
    private pauseSequenceNumber: number | undefined;
    private pauseClientId: string | undefined;
    private localPaused = false;
    private batchClientId: string | undefined;

    constructor(
        private readonly deltaManager: IDeltaManager<ISequencedDocumentMessage, IDocumentMessage>,
        private readonly emitter: EventEmitter,
        private readonly logger: ITelemetryLogger,
    ) {
        this.deltaScheduler = new DeltaScheduler(
            this.deltaManager,
            ChildLogger.create(this.logger, "DeltaScheduler"),
        );

        // Listen for delta manager sends and add batch metadata to messages
        this.deltaManager.on("prepareSend", (messages: IDocumentMessage[]) => {
            if (messages.length === 0) {
                return;
            }

            // First message will have the batch flag set to true if doing a batched send
            const firstMessageMetadata = messages[0].metadata as IRuntimeMessageMetadata;
            if (!firstMessageMetadata || !firstMessageMetadata.batch) {
                return;
            }

            // If the batch contains only a single op, clear the batch flag.
            if (messages.length === 1) {
                delete firstMessageMetadata.batch;
                return;
            }

            // Set the batch flag to false on the last message to indicate the end of the send batch
            const lastMessage = messages[messages.length - 1];
            lastMessage.metadata = { ...lastMessage.metadata, batch: false };
        });

        // Listen for updates and peek at the inbound
        this.deltaManager.inbound.on(
            "push",
            (message: ISequencedDocumentMessage) => {
                this.trackPending(message);
                this.updatePauseState(message.sequenceNumber);
            });

        const allPending = this.deltaManager.inbound.toArray();
        for (const pending of allPending) {
            this.trackPending(pending);
        }

        // Based on track pending update the pause state
        this.updatePauseState(this.deltaManager.lastSequenceNumber);
    }

    public beginOperation(message: ISequencedDocumentMessage) {
        if (this.batchClientId !== message.clientId) {
            // As a back stop for any bugs marking the end of a batch - if the client ID flipped, we
            // consider the previous batch over.
            if (this.batchClientId) {
                this.emitter.emit("batchEnd", "Did not receive real batchEnd message", undefined);
                this.deltaScheduler.batchEnd();

                this.logger.sendTelemetryEvent({
                    eventName: "BatchEndNotReceived",
                    clientId: this.batchClientId,
                    sequenceNumber: message.sequenceNumber,
                });
            }

            // This could be the beginning of a new batch or an individual message.
            this.emitter.emit("batchBegin", message);
            this.deltaScheduler.batchBegin();

            const batch = (message?.metadata as IRuntimeMessageMetadata)?.batch;
            if (batch) {
                this.batchClientId = message.clientId;
            } else {
                this.batchClientId = undefined;
            }
        }
    }

    public endOperation(error: any | undefined, message: ISequencedDocumentMessage) {
        if (error) {
            this.batchClientId = undefined;
            this.emitter.emit("batchEnd", error, message);
            this.deltaScheduler.batchEnd();
            return;
        }

        this.updatePauseState(message.sequenceNumber);

        const batch = (message?.metadata as IRuntimeMessageMetadata)?.batch;
        // If no batchClientId has been set then we're in an individual batch. Else, if we get
        // batch end metadata, this is end of the current batch.
        if (!this.batchClientId || batch === false) {
            this.batchClientId = undefined;
            this.emitter.emit("batchEnd", undefined, message);
            this.deltaScheduler.batchEnd();
            return;
        }
    }

    public setPaused(localPaused: boolean) {
        // Return early if no change in value
        if (this.localPaused === localPaused) {
            return;
        }

        this.localPaused = localPaused;
        if (localPaused) {
            // eslint-disable-next-line @typescript-eslint/no-floating-promises
            this.deltaManager.inbound.pause();
        } else {
            this.deltaManager.inbound.resume();
        }
    }

    private updatePauseState(sequenceNumber: number) {
        // If the inbound queue is ever empty we pause it and wait for new events
        if (this.deltaManager.inbound.length === 0) {
            this.setPaused(true);
            return;
        }

        // If no message has caused the pause flag to be set, or the next message up is not the one we need to pause at
        // then we simply continue processing
        if (!this.pauseSequenceNumber || sequenceNumber + 1 < this.pauseSequenceNumber) {
            this.setPaused(false);
        } else {
            // Otherwise the next message requires us to pause
            this.setPaused(true);
        }
    }

    private trackPending(message: ISequencedDocumentMessage) {
        const metadata = message.metadata as IRuntimeMessageMetadata | undefined;

        // Protocol messages are never part of a runtime batch of messages
        if (!isRuntimeMessage(message)) {
            this.pauseSequenceNumber = undefined;
            this.pauseClientId = undefined;
            return;
        }

        const batchMetadata = metadata ? metadata.batch : undefined;

        // If the client ID changes then we can move the pause point. If it stayed the same then we need to check.
        if (this.pauseClientId === message.clientId) {
            if (batchMetadata !== undefined) {
                // If batchMetadata is not undefined then if it's true we've begun a new batch - if false we've ended
                // the previous one
                this.pauseSequenceNumber = batchMetadata ? message.sequenceNumber : undefined;
                this.pauseClientId = batchMetadata ? this.pauseClientId : undefined;
            }
        } else {
            // We check the batch flag for the new clientID - if true we pause otherwise we reset the tracking data
            this.pauseSequenceNumber = batchMetadata ? message.sequenceNumber : undefined;
            this.pauseClientId = batchMetadata ? message.clientId : undefined;
        }
    }
}

/**
 * Legacy ID for the built-in AgentScheduler.  To minimize disruption while removing it, retaining this as a
 * special-case for document dirty state.  Ultimately we should have no special-cases from the
 * ContainerRuntime's perspective.
 */
export const agentSchedulerId = "_scheduler";

/**
 * Represents the runtime of the container. Contains helper functions/state of the container.
 * It will define the store level mappings.
 */
export class ContainerRuntime extends TypedEventEmitter<IContainerRuntimeEvents>
    implements
        IContainerRuntime,
        IRuntime,
        ISummarizerRuntime,
        ISummarizerInternalsProvider
{
    public get IContainerRuntime() { return this; }
    public get IFluidRouter() { return this; }

    // back-compat: Used by loader in <= 0.35
    /**
     * @internal
     * @deprecated Back-compat only. Used by the loader in versions earlier than 0.35.
     */
    public readonly runtimeVersion: string = pkgVersion;

    /**
     * Load the stores from a snapshot and returns the runtime.
     * @param context - Context of the container.
     * @param registryEntries - Mapping to the stores.
     * @param requestHandler - Request handlers for the container runtime
     * @param runtimeOptions - Additional options to be passed to the runtime
     * @param existing - (optional) When loading from an existing snapshot. Precedes context.existing if provided
     */
    public static async load(
        context: IContainerContext,
        registryEntries: NamedFluidDataStoreRegistryEntries,
        requestHandler?: (request: IRequest, runtime: IContainerRuntime) => Promise<IResponse>,
        runtimeOptions: IContainerRuntimeOptions = {},
        containerScope: IFluidObject = context.scope,
        existing?: boolean,
    ): Promise<ContainerRuntime> {
        // If taggedLogger exists, use it. Otherwise, wrap the vanilla logger:
        const passLogger = context.taggedLogger  ?? new TaggedLoggerAdapter(context.logger);
        const logger = ChildLogger.create(passLogger, undefined, {
            all: {
                runtimeVersion: pkgVersion,
            },
        });

        const {
            summaryOptions = { generateSummaries: true },
            gcOptions = {},
            loadSequenceNumberVerification = "close",
        } = runtimeOptions;

        // We pack at data store level only. If isolated channels are disabled,
        // then there are no .channel layers, we pack at level 1, otherwise we pack at level 2
        const packingLevel = summaryOptions.disableIsolatedChannels ? 1 : 2;

        let storage = context.storage;
        if (context.baseSnapshot) {
            // This will patch snapshot in place!
            // If storage is provided, it will wrap storage with BlobAggregationStorage that can
            // pack & unpack aggregated blobs.
            // Note that if storage is provided later by loader layer, we will wrap storage in this.storage getter.
            // BlobAggregationStorage is smart enough for double-wrapping to be no-op
            if (context.attachState === AttachState.Attached) {
                // IContainerContext storage api return type still has undefined in 0.39 package version.
                // So once we release 0.40 container-defn package we can remove this check.
                assert(context.storage !== undefined, 0x1f4 /* "Attached state should have storage" */);
                const aggrStorage = BlobAggregationStorage.wrap(
                    context.storage,
                    logger,
                    undefined /* allowPacking */,
                    packingLevel,
                );
                await aggrStorage.unpackSnapshot(context.baseSnapshot);
                storage = aggrStorage;
            } else {
                await BlobAggregationStorage.unpackSnapshot(context.baseSnapshot);
            }
        }

        const registry = new FluidDataStoreRegistry(registryEntries);

        const tryFetchBlob = async <T>(blobName: string): Promise<T | undefined> => {
            const blobId = context.baseSnapshot?.blobs[blobName];
            if (context.baseSnapshot && blobId) {
                // IContainerContext storage api return type still has undefined in 0.39 package version.
                // So once we release 0.40 container-defn package we can remove this check.
                assert(storage !== undefined, 0x1f5 /* "Attached state should have storage" */);
                return readAndParse<T>(storage, blobId);
            }
        };
        const chunks = await tryFetchBlob<[string, string[]][]>(chunksBlobName) ?? [];
        const metadata = await tryFetchBlob<IContainerRuntimeMetadata>(metadataBlobName);
        const electedSummarizerData = await tryFetchBlob<ISerializedElection>(electedSummarizerBlobName);
        const loadExisting = existing === true || context.existing === true;

        // read snapshot blobs needed for BlobManager to load
        const blobManagerSnapshot = await BlobManager.load(
            context.baseSnapshot?.trees[blobsTreeName],
            async (id) => {
                // IContainerContext storage api return type still has undefined in 0.39 package version.
                // So once we release 0.40 container-defn package we can remove this check.
                assert(storage !== undefined, 0x256 /* "storage undefined in attached container" */);
                return readAndParse(storage, id);
            },
        );

        // Verify summary runtime sequence number matches protocol sequence number.
        const runtimeSequenceNumber = metadata?.message?.sequenceNumber;
        if (runtimeSequenceNumber !== undefined) {
            const protocolSequenceNumber = context.deltaManager.initialSequenceNumber;
            // Unless bypass is explicitly set, then take action when sequence numbers mismatch.
            if (loadSequenceNumberVerification !== "bypass" && runtimeSequenceNumber !== protocolSequenceNumber) {
                const error = new DataCorruptionError(
                    "Load from summary, runtime metadata sequenceNumber !== initialSequenceNumber",
                    { runtimeSequenceNumber, protocolSequenceNumber },
                );

                if (loadSequenceNumberVerification === "log") {
                    logger.sendErrorEvent({ eventName: "SequenceNumberMismatch" }, error);
                } else {
                    context.closeFn(error);
                }
            }
        }

        const runtime = new ContainerRuntime(
            context,
            registry,
            metadata,
            electedSummarizerData,
            chunks,
            {
                summaryOptions,
                gcOptions,
                loadSequenceNumberVerification,
            },
            containerScope,
            logger,
            loadExisting,
            blobManagerSnapshot,
            requestHandler,
            storage,
        );

        return runtime;
    }

    public get id(): string {
        return this.context.id;
    }

    public get options(): ILoaderOptions {
        return this.context.options;
    }

    public get clientId(): string | undefined {
        return this.context.clientId;
    }

    public get clientDetails(): IClientDetails {
        return this.context.clientDetails;
    }

    public get deltaManager(): IDeltaManager<ISequencedDocumentMessage, IDocumentMessage> {
        return this.context.deltaManager;
    }

    public get storage(): IDocumentStorageService {
        // This code is plain wrong. It lies that it never returns undefined!!!
        // All callers should be fixed, as this API is called in detached state of container when we have
        // no storage and it's passed down the stack without right typing.
        // back-compat 0.40 NoStorageInDetachedMode. Also, IContainerContext storage api return type still
        // has undefined in 0.39 package version.
        // So once we release 0.40 container-defn package we can remove this check.
        if (!this._storage && this.context.storage) {
            // Note: BlobAggregationStorage is smart enough for double-wrapping to be no-op
            // If isolated channels are disabled, then there are no .channel layers, we pack at level 1,
            // otherwise we pack at level 2
            this._storage = BlobAggregationStorage.wrap(
                this.context.storage,
                this.logger,
                undefined /* allowPacking */,
                this.disableIsolatedChannels ? 1 : 2,
            );
        }
        // eslint-disable-next-line @typescript-eslint/no-non-null-assertion
        return this._storage!;
    }

    public get reSubmitFn(): (
        type: ContainerMessageType,
        content: any,
        localOpMetadata: unknown,
        opMetadata: Record<string, unknown> | undefined,
    ) => void {
        // eslint-disable-next-line @typescript-eslint/unbound-method
        return this.reSubmit;
    }

    public get closeFn(): (error?: ICriticalContainerError) => void {
        return this.context.closeFn;
    }

    public get flushMode(): FlushMode {
        return this._flushMode;
    }

    public get scope(): IFluidObject {
        return this.containerScope;
    }

    public get IFluidDataStoreRegistry(): IFluidDataStoreRegistry {
        return this.registry;
    }

    public get attachState(): AttachState {
        return this.context.attachState;
    }

    // Back compat: 0.28, can be removed in 0.29
    public readonly IFluidSerializer: IFluidSerializer;

    public readonly IFluidHandleContext: IFluidHandleContext;

    // internal logger for ContainerRuntime. Use this.logger for stores, summaries, etc.
    private readonly _logger: ITelemetryLogger;
    private readonly summarizerClientElection?: SummarizerClientElection;
    /**
     * summaryManager will only be created if this client is permitted to spawn a summarizing client
     * It is created only by interactive client, i.e. summarizer client, as well as non-interactive bots
     * do not create it (see SummarizerClientElection.clientDetailsPermitElection() for details)
     */
    private readonly summaryManager?: SummaryManager;
    private readonly summaryCollection: SummaryCollection;

    private readonly summarizerNode: IRootSummarizerNodeWithGC;

    private _orderSequentiallyCalls: number = 0;
    private _flushMode = ContainerRuntime.defaultFlushMode;
    private needsFlush = false;
    private flushTrigger = false;

    private _connected: boolean;

    private paused: boolean = false;

    public get connected(): boolean {
        return this._connected;
    }

    /** clientId of parent (non-summarizing) container that owns summarizer container */
    public get summarizerClientId(): string | undefined {
        return this.summarizerClientElection?.electedClientId;
    }

    private get summaryConfiguration() {
        return  {
            // the defaults
            ... DefaultSummaryConfiguration,
            // the server provided values
            ... this.context?.serviceConfiguration?.summary,
            // the runtime configuration overrides
            ... this.runtimeOptions.summaryOptions?.summaryConfigOverrides,
         };
    }

    private _disposed = false;
    public get disposed() { return this._disposed; }

    private dirtyContainer = false;
    private emitDirtyDocumentEvent = true;
    /**
     * Summarizer is responsible for coordinating when to send generate and send summaries.
     * It is the main entry point for summary work.
     * It is created only by summarizing container (i.e. one with clientType === "summarizer")
     */
    private readonly _summarizer?: Summarizer;
    private readonly deltaSender: IDeltaSender;
    private readonly scheduleManager: ScheduleManager;
    private readonly blobManager: BlobManager;
    private readonly pendingStateManager: PendingStateManager;

    // Local copy of incomplete received chunks.
    private readonly chunkMap: Map<string, string[]>;

    private readonly dataStores: DataStores;

    // The current GC version that this container is running.
    private readonly currentGCVersion = GCVersion;
    // This is the version of GC data in the latest summary this client has seen.
    private latestSummaryGCVersion: GCVersion;
    // This is the source of truth for whether GC is enabled or not.
    private readonly shouldRunGC: boolean;
    // This is the source of truth for whether GC sweep phase should run or not.
    private readonly shouldRunSweep: boolean;
    /**
     * True if generating summaries with isolated channels is
     * explicitly disabled. This only affects how summaries are written,
     * and is the single source of truth for this container.
     */
    public readonly disableIsolatedChannels: boolean;
    /** The message in the metadata of the base summary this container is loaded from. */
    private readonly baseSummaryMessage: ISummaryMetadataMessage | undefined;

    private static get defaultFlushMode(): FlushMode {
        return getLocalStorageFeatureGate(turnBasedFlushModeKey) ? FlushMode.TurnBased : FlushMode.Immediate;
    }

    // Tells whether GC is enabled for this document or not. If the summaryGCVersion is > 0, GC is enabled.
    private get gcEnabled(): boolean {
        return this.latestSummaryGCVersion > 0;
    }

    // Tells whether this container is running in GC test mode. If so, unreferenced data stores are immediately
    // deleted as soon as GC runs.
    public get gcTestMode(): boolean {
        return getLocalStorageFeatureGate(gcTestModeKey) ?? this.runtimeOptions.gcOptions?.runGCInTestMode === true;
    }

    private get summarizer(): Summarizer {
        assert(this._summarizer !== undefined, 0x257 /* "This is not summarizing container" */);
        return this._summarizer;
    }

    private constructor(
        private readonly context: IContainerContext,
        private readonly registry: IFluidDataStoreRegistry,
        metadata: IContainerRuntimeMetadata | undefined,
        electedSummarizerData: ISerializedElection | undefined,
        chunks: [string, string[]][],
        private readonly runtimeOptions: Readonly<Required<IContainerRuntimeOptions>>,
        private readonly containerScope: IFluidObject,
        public readonly logger: ITelemetryLogger,
        existing: boolean,
        blobManagerSnapshot: IBlobManagerLoadInfo,
        private readonly requestHandler?: (request: IRequest, runtime: IContainerRuntime) => Promise<IResponse>,
        private _storage?: IDocumentStorageService,
    ) {
        super();

        this.baseSummaryMessage = metadata?.message;
        /**
          * gcFeature in metadata is introduced with v1 in the metadata blob. Forced to 0/disallowed before that.
          * For existing documents, we get this value from the metadata blob.
          * For new documents, we get this value based on the gcAllowed flag in runtimeOptions.
          */
        const prevSummaryGCVersion = existing ? getGCVersion(metadata) : undefined;
        // Default to false for now.
        this.latestSummaryGCVersion = prevSummaryGCVersion ??
            (this.runtimeOptions.gcOptions.gcAllowed === true ? this.currentGCVersion : 0);

        // Whether GC should run or not. Can override with localStorage flag.
        this.shouldRunGC = getLocalStorageFeatureGate(runGCKey) ?? (
            // GC must be enabled for the document.
            this.gcEnabled
            // Must not be disabled by runtime option.
            && !this.runtimeOptions.gcOptions.disableGC
        );

        // Whether GC sweep phase should run or not. If this is false, only GC mark phase is run. Can override with
        // localStorage flag.
        this.shouldRunSweep = this.shouldRunGC &&
            (getLocalStorageFeatureGate(runSweepKey) ?? this.runtimeOptions.gcOptions.runSweep === true);

        // Default to false (enabled).
        this.disableIsolatedChannels = this.runtimeOptions.summaryOptions.disableIsolatedChannels ?? false;

        this._connected = this.context.connected;
        this.chunkMap = new Map<string, string[]>(chunks);

        this.IFluidHandleContext = new ContainerFluidHandleContext("", this);
        this.IFluidSerializer = new FluidSerializer(this.IFluidHandleContext);

        this._logger = ChildLogger.create(this.logger, "ContainerRuntime");

        const loadedFromSequenceNumber = this.deltaManager.initialSequenceNumber;
        this.summarizerNode = createRootSummarizerNodeWithGC(
            ChildLogger.create(this.logger, "SummarizerNode"),
            // Summarize function to call when summarize is called. Summarizer node always tracks summary state.
            async (fullTree: boolean, trackState: boolean) => this.summarizeInternal(fullTree, trackState),
            // Latest change sequence number, no changes since summary applied yet
            loadedFromSequenceNumber,
            // Summary reference sequence number, undefined if no summary yet
            context.baseSnapshot ? loadedFromSequenceNumber : undefined,
            {
                // Must set to false to prevent sending summary handle which would be pointing to
                // a summary with an older protocol state.
                canReuseHandle: false,
                // Must set to true to throw on any data stores failure that was too severe to be handled.
                // We also are not decoding the base summaries at the root.
                throwOnFailure: true,
                // If GC is disabled, let the summarizer node know so that it does not track GC state.
                gcDisabled: !this.shouldRunGC,
                // The max duration for which objects can be unreferenced before they are eligible for deletion.
                maxUnreferencedDurationMs: this.runtimeOptions.gcOptions.maxUnreferencedDurationMs,
            },
        );

        if (this.context.baseSnapshot) {
            this.summarizerNode.loadBaseSummaryWithoutDifferential(this.context.baseSnapshot);
        }

        this.dataStores = new DataStores(
            getSummaryForDatastores(context.baseSnapshot, metadata),
            this,
            (attachMsg) => this.submit(ContainerMessageType.Attach, attachMsg),
            (id: string, createParam: CreateChildSummarizerNodeParam) => (
                    summarizeInternal: SummarizeInternalFn,
                    getGCDataFn: (fullGC?: boolean) => Promise<IGarbageCollectionData>,
                    getInitialGCSummaryDetailsFn: () => Promise<IGarbageCollectionSummaryDetails>,
                ) => this.summarizerNode.createChild(
                    summarizeInternal,
                    id,
                    createParam,
                    undefined,
                    getGCDataFn,
                    getInitialGCSummaryDetailsFn,
                ),
            (id: string) => this.summarizerNode.deleteChild(id),
            this._logger);

        this.blobManager = new BlobManager(
            this.IFluidHandleContext,
            blobManagerSnapshot,
            () => this.storage,
            (blobId) => this.submit(ContainerMessageType.BlobAttach, undefined, undefined, { blobId }),
            this,
            this.logger,
        );

        this.scheduleManager = new ScheduleManager(
            context.deltaManager,
            this,
            ChildLogger.create(this.logger, "ScheduleManager"),
        );

        this.deltaSender = this.deltaManager;

        this.pendingStateManager = new PendingStateManager(
            this,
            async (type, content) => this.applyStashedOp(type, content),
            context.pendingLocalState as IPendingLocalState);

        this.context.quorum.on("removeMember", (clientId: string) => {
            this.clearPartialChunks(clientId);
        });

        this.context.quorum.on("addProposal", (proposal) => {
            if (proposal.key === "code" || proposal.key === "code2") {
                this.emit("codeDetailsProposed", proposal.value, proposal);
            }
        });

        this.summaryCollection = new SummaryCollection(this.deltaManager, this.logger);

        // Only create a SummaryManager if summaries are enabled and we are not the summarizer client
        if (this.runtimeOptions.summaryOptions.generateSummaries === false) {
            this._logger.sendTelemetryEvent({ eventName: "SummariesDisabled" });
        } else {
            const maxOpsSinceLastSummary = this.runtimeOptions.summaryOptions.maxOpsSinceLastSummary ?? 7000;
            const defaultAction = () => {
                if (this.summaryCollection.opsSinceLastAck > maxOpsSinceLastSummary) {
                    this.logger.sendErrorEvent({eventName: "SummaryStatus:Behind"});
                    // unregister default to no log on every op after falling behind
                    // and register summary ack handler to re-register this handler
                    // after successful summary
                    this.summaryCollection.once(MessageType.SummaryAck, () => {
                        this.logger.sendTelemetryEvent({eventName: "SummaryStatus:CaughtUp"});
                        // we've caught up, so re-register the default action to monitor for
                        // falling behind, and unregister ourself
                        this.summaryCollection.on("default", defaultAction);
                    });
                    this.summaryCollection.off("default", defaultAction);
                }
            };

            this.summaryCollection.on("default", defaultAction);
                const orderedClientLogger = ChildLogger.create(this.logger, "OrderedClientElection");
            const orderedClientCollection = new OrderedClientCollection(
                orderedClientLogger,
                this.context.deltaManager,
                this.context.quorum,
            );
            const orderedClientElectionForSummarizer = new OrderedClientElection(
                orderedClientLogger,
                orderedClientCollection,
                electedSummarizerData ?? this.context.deltaManager.lastSequenceNumber,
                SummarizerClientElection.isClientEligible,
            );
            const summarizerClientElectionEnabled = getLocalStorageFeatureGate("summarizerClientElection") ??
                this.runtimeOptions.summaryOptions?.summarizerClientElection === true;
            this.summarizerClientElection = new SummarizerClientElection(
                orderedClientLogger,
                this.summaryCollection,
                orderedClientElectionForSummarizer,
                maxOpsSinceLastSummary,
                summarizerClientElectionEnabled,
            );

            if (this.context.clientDetails.type === summarizerClientType) {
                this._summarizer = new Summarizer(
                    "/_summarizer",
                    this /* ISummarizerRuntime */,
                    () => this.summaryConfiguration,
                    this /* ISummarizerInternalsProvider */,
                    this.IFluidHandleContext,
                    this.summaryCollection,
                    async (runtime: IConnectableRuntime) => RunWhileConnectedCoordinator.create(runtime),
                );
            } else if (SummarizerClientElection.clientDetailsPermitElection(this.context.clientDetails)) {
                // Create the SummaryManager and mark the initial state
                const requestOptions: ISummarizerRequestOptions =
                    {
                        cache: false,
                        reconnect: false,
                        summarizingClient: true,
                    };
                this.summaryManager = new SummaryManager(
                    this.summarizerClientElection,
                    this, // IConnectedState
                    this.summaryCollection,
                    this.logger,
                    formRequestSummarizerFn(
                        this.context.loader,
                        this.context.deltaManager.lastSequenceNumber,
                        requestOptions),
                    new Throttler(
                        60 * 1000, // 60 sec delay window
                        30 * 1000, // 30 sec max delay
                        // throttling function increases exponentially (0ms, 40ms, 80ms, 160ms, etc)
                        formExponentialFn({ coefficient: 20, initialDelay: 0 }),
                    ),
                    {
                        initialDelayMs: this.runtimeOptions.summaryOptions.initialSummarizerDelayMs,
                    },
                    this.runtimeOptions.summaryOptions.summarizerOptions,
                );
                this.summaryManager.on("summarizerWarning", this.raiseContainerWarning);
                this.summaryManager.start();
            }
        }

        this.deltaManager.on("readonly", (readonly: boolean) => {
            // we accumulate ops while being in read-only state.
            // once user gets write permissions and we have active connection, flush all pending ops.
            assert(readonly === this.deltaManager.readonly, 0x124 /* "inconsistent readonly property/event state" */);

            // We need to be very careful with when we (re)send pending ops, to ensure that we only send ops
            // when we either never send an op, or attempted to send it but we know for sure it was not
            // sequenced by server and will never be sequenced (i.e. was lost)
            // For loss of connection, we wait for our own "join" op and use it a a barrier to know all the
            // ops that made it from previous connection, before switching clientId and raising "connected" event
            // But with read-only permissions, if we transition between read-only and r/w states while on same
            // connection, then we have no good signal to tell us when it's safe to send ops we accumulated while
            // being in read-only state.
            // For that reason, we support getting to read-only state only when disconnected. This ensures that we
            // can rely on same safety mechanism and resend ops only when we establish new connection.
            // This is applicable for read-only permissions (event is raised before connection is properly registered),
            // but it's an extra requirement for Container.forceReadonly() API
            assert(!readonly || !this.connected, 0x125 /* "Unsafe to transition to read-only state!" */);

            this.replayPendingStates();
        });

        if (context.pendingLocalState !== undefined) {
            this.deltaManager.on("op", this.onOp);
        }

        ReportOpPerfTelemetry(this.context.clientId, this.deltaManager, this.logger);
    }

    public dispose(error?: Error): void {
        if (this._disposed) {
            return;
        }
        this._disposed = true;

        this.logger.sendTelemetryEvent({
            eventName: "ContainerRuntimeDisposed",
            isDirty: this.isDirty,
            lastSequenceNumber: this.deltaManager.lastSequenceNumber,
            attachState: this.attachState,
        }, error);

        if (this.summaryManager !== undefined) {
            this.summaryManager.off("summarizerWarning", this.raiseContainerWarning);
            this.summaryManager.dispose();
        }
        this._summarizer?.dispose();
        this.dataStores.dispose();
        this.pendingStateManager.dispose();

        this.emit("dispose");
        this.removeAllListeners();
    }

    public get IFluidTokenProvider() {
        if (this.options && this.options.intelligence) {
            // eslint-disable-next-line @typescript-eslint/consistent-type-assertions
            return {
                intelligence: this.options.intelligence,
            } as IFluidTokenProvider;
        }
        return undefined;
    }

    public get IFluidConfiguration(): IFluidConfiguration {
        return this.context.configuration;
    }

    /**
     * Notifies this object about the request made to the container.
     * @param request - Request made to the handler.
     */
    public async request(request: IRequest): Promise<IResponse> {
        try {
            const parser = RequestParser.create(request);
            const id = parser.pathParts[0];

            if (id === "_summarizer" && parser.pathParts.length === 1) {
                if (this._summarizer !== undefined) {
                    return {
                        status: 200,
                        mimeType: "fluid/object",
                        value: this.summarizer,
                    };
                }
                return create404Response(request);
            }
            if (this.requestHandler !== undefined) {
                return this.requestHandler(parser, this);
            }

            return create404Response(request);
        } catch (error) {
            return exceptionToResponse(error);
        }
    }

    /**
     * Resolves URI representing handle
     * @param request - Request made to the handler.
     */
    public async resolveHandle(request: IRequest): Promise<IResponse> {
        try {
            const requestParser = RequestParser.create(request);
            const id = requestParser.pathParts[0];

            if (id === "_channels") {
                return this.resolveHandle(requestParser.createSubRequest(1));
            }

            if (id === BlobManager.basePath && requestParser.isLeaf(2)) {
                const handle = await this.blobManager.getBlob(requestParser.pathParts[1]);
                if (handle) {
                    return {
                        status: 200,
                        mimeType: "fluid/object",
                        value: handle.get(),
                    };
                } else {
                    return create404Response(request);
                }
            } else if (requestParser.pathParts.length > 0) {
                /**
                 * If GC is enabled and this an external app request with "externalRequest" header, we need to return
                 * an error if the data store being requested is marked as unreferenced as per the data store's initial
                 * summary.
                 *
                 * This is a workaround to handle scenarios where a data store shared with an external app is deleted
                 * and marked as unreferenced by GC. Returning an error will fail to load the data store for the app.
                 */
                const wait = typeof request.headers?.wait === "boolean" ? request.headers.wait : undefined;
                const dataStore = request.headers?.externalRequest && this.shouldRunGC
                    ? await this.getDataStoreIfInitiallyReferenced(id, wait)
                    : await this.getDataStore(id, wait);
                const subRequest = requestParser.createSubRequest(1);
                // We always expect createSubRequest to include a leading slash, but asserting here to protect against
                // unintentionally modifying the url if that changes.
                assert(subRequest.url.startsWith("/"),
                    0x126 /* "Expected createSubRequest url to include a leading slash" */);
                return dataStore.IFluidRouter.request(subRequest);
            }

            return create404Response(request);
        } catch (error) {
            return exceptionToResponse(error);
        }
    }

    private get shouldWriteMetadata(): boolean {
        // We need the metadata blob if either isolated channels are enabled
        // or GC is enabled at the document level.
        return !this.disableIsolatedChannels || this.gcEnabled;
    }

    private formMetadata(): IContainerRuntimeMetadata {
        return {
            summaryFormatVersion: 1,
            disableIsolatedChannels: this.disableIsolatedChannels || undefined,
            // If GC is disabled for this document, the gcFeature is whatever we loaded from. If GC is enabled,
            // we always write the current GC version as that is what is used to generate the GC data.
            gcFeature: this.gcEnabled ? this.currentGCVersion : this.latestSummaryGCVersion,
            // The last message processed at the time of summary. If there are no messages, nothing has changed from
            // the base summary we loaded from. So, use the message from its metadata blob.
            message: extractSummaryMetadataMessage(this.deltaManager.lastMessage) ?? this.baseSummaryMessage,
        };
    }

    /**
     * Retrieves the runtime for a data store if it's referenced as per the initially summary that it is loaded with.
     * This is a workaround to handle scenarios where a data store shared with an external app is deleted and marked
     * as unreferenced by GC.
     * @param id - Id supplied during creating the data store.
     * @param wait - True if you want to wait for it.
     * @returns the data store runtime if the data store exists and is initially referenced; undefined otherwise.
     */
    private async getDataStoreIfInitiallyReferenced(id: string, wait = true): Promise<IFluidRouter> {
        const dataStoreContext = await this.dataStores.getDataStore(id, wait);
        // The data store is referenced if used routes in the initial summary has a route to self.
        // Older documents may not have used routes in the summary. They are considered referenced.
        const usedRoutes = (await dataStoreContext.getInitialGCSummaryDetails()).usedRoutes;
        if (usedRoutes === undefined || usedRoutes.includes("") || usedRoutes.includes("/")) {
            return dataStoreContext.realize();
        }

        // The data store is unreferenced. Throw a 404 response exception.
        const request = { url: id };
        throw responseToException(create404Response(request), request);
    }

    /**
     * Notifies this object to take the snapshot of the container.
     * @deprecated - Use summarize to get summary of the container runtime.
     */
    public async snapshot(): Promise<ITree> {
        if (this.shouldRunGC) {
            await this.collectGarbage(this.logger, true /* fullGC */);
        }

        const root: ITree = { entries: [] };
        const entries = await this.dataStores.snapshot();

        if (this.disableIsolatedChannels) {
            root.entries = root.entries.concat(entries);
        } else {
            root.entries.push(new TreeTreeEntry(channelsTreeName, { entries }));
        }

        if (this.shouldWriteMetadata) {
            root.entries.push(new BlobTreeEntry(metadataBlobName, JSON.stringify(this.formMetadata())));
        }

        if (this.chunkMap.size > 0) {
            root.entries.push(new BlobTreeEntry(chunksBlobName, JSON.stringify([...this.chunkMap])));
        }

        return root;
    }

    private addContainerBlobsToSummary(summaryTree: ISummaryTreeWithStats) {
        if (this.shouldWriteMetadata) {
            addBlobToSummary(summaryTree, metadataBlobName, JSON.stringify(this.formMetadata()));
        }
        if (this.chunkMap.size > 0) {
            const content = JSON.stringify([...this.chunkMap]);
            addBlobToSummary(summaryTree, chunksBlobName, content);
        }

        if (this.summarizerClientElection) {
            const electedSummarizerContent = JSON.stringify(this.summarizerClientElection?.serialize());
            addBlobToSummary(summaryTree, electedSummarizerBlobName, electedSummarizerContent);
        }
        const snapshot = this.blobManager.snapshot();

        // Some storage (like git) doesn't allow empty tree, so we can omit it.
        // and the blob manager can handle the tree not existing when loading
        if (snapshot.entries.length !== 0) {
            const blobsTree = convertToSummaryTree(snapshot, false);
            addTreeToSummary(summaryTree, blobsTreeName, blobsTree);
        }
    }

    private replayPendingStates() {
        // We need to be able to send ops to replay states
        if (!this.canSendOps()) { return; }

        // We need to temporary clear the dirty flags and disable
        // dirty state change events to detect whether replaying ops
        // has any effect.

        // Save the old state, reset to false, disable event emit
        const oldState = this.dirtyContainer;
        this.dirtyContainer = false;

        assert(this.emitDirtyDocumentEvent, 0x127 /* "dirty document event not set on replay" */);
        this.emitDirtyDocumentEvent = false;
        let newState: boolean;

        try {
            // replay the ops
            this.pendingStateManager.replayPendingStates();
        } finally {
            // Save the new start and restore the old state, re-enable event emit
            newState = this.dirtyContainer;
            this.dirtyContainer = oldState;
            this.emitDirtyDocumentEvent = true;
        }

        // Officially transition from the old state to the new state.
        this.updateDocumentDirtyState(newState);
    }

    /**
     * Used to apply stashed ops at their reference sequence number.
     * Normal op processing is synchronous, but applying stashed ops is async since the
     * data store may not be loaded yet, so we pause DeltaManager between ops.
     * It's also important that we see each op so we know all stashed ops have
     * been applied by "connected" event, but process() doesn't see system ops,
     * so we listen directly from DeltaManager instead.
     */
    private readonly onOp = (op: ISequencedDocumentMessage) => {
        assert(!this.paused, 0x128 /* "Container should not already be paused before applying stashed ops" */);
        this.paused = true;
        // eslint-disable-next-line @typescript-eslint/no-floating-promises
        this.context.deltaManager.inbound.pause();
        const stashP = this.pendingStateManager.applyStashedOpsAt(op.sequenceNumber);
        stashP.then(() => {
            this.paused = false;
            this.context.deltaManager.inbound.resume();
        }, (error) => {
            this.closeFn(normalizeError(error));
        });
    };

    private async applyStashedOp(type: ContainerMessageType, op: ISequencedDocumentMessage): Promise<unknown> {
        switch (type) {
            case ContainerMessageType.FluidDataStoreOp:
                return this.dataStores.applyStashedOp(op);
            case ContainerMessageType.Attach:
                return this.dataStores.applyStashedAttachOp(op as unknown as IAttachMessage);
<<<<<<< HEAD
            // [TODO:andre4i]: Figure out if ContainerMessageType.SetRootDataStoreAlias is needed here
            case ContainerMessageType.SetRootDataStoreAlias:
=======
            case ContainerMessageType.AssignAlias:
>>>>>>> 31410d2b
            case ContainerMessageType.BlobAttach:
                return;
            case ContainerMessageType.ChunkedOp:
                throw new Error("chunkedOp not expected here");
            case ContainerMessageType.Rejoin:
                throw new Error("rejoin not expected here");
            default:
                unreachableCase(type, `Unknown ContainerMessageType: ${type}`);
        }
    }

    // [TODO:andre4i]: Copied from SharedObject.
    // This needs to be extracted into a common package.
    private async newAckBasedPromise<T>(
        executor: (resolve: (value: T | PromiseLike<T>) => void,
        reject: (reason?: any) => void) => void,
    ): Promise<T> {
        let rejectBecauseDispose: () => void;
        return new Promise<T>((resolve, reject) => {
            rejectBecauseDispose =
                () => reject(new Error("FluidDataStoreRuntime disposed while this ack-based Promise was pending"));

            if (this.disposed) {
                rejectBecauseDispose();
                return;
            }

            this.on("dispose", rejectBecauseDispose);
            executor(resolve, reject);
        }).finally(() => {
            // Note: rejectBecauseDispose will never be undefined here
            this.off("dispose", rejectBecauseDispose);
        });
    }

    public setConnectionState(connected: boolean, clientId?: string) {
        this.verifyNotClosed();

        // There might be no change of state due to Container calling this API after loading runtime.
        const changeOfState = this._connected !== connected;
        this._connected = connected;

        if (changeOfState) {
            this.deltaManager.off("op", this.onOp);
            this.context.pendingLocalState = undefined;
            this.replayPendingStates();
        }

        this.dataStores.setConnectionState(connected, clientId);

        raiseConnectedEvent(this._logger, this, connected, clientId);
    }

    public process(messageArg: ISequencedDocumentMessage, local: boolean) {
        this.verifyNotClosed();

        // If it's not message for runtime, bail out right away.
        if (!isRuntimeMessage(messageArg)) {
            return;
        }

        // Do shallow copy of message, as methods below will modify it.
        // There might be multiple container instances receiving same message
        // We do not need to make deep copy, as each layer will just replace message.content itself,
        // but would not modify contents details
        let message = { ...messageArg };

        let error: any | undefined;

        // Surround the actual processing of the operation with messages to the schedule manager indicating
        // the beginning and end. This allows it to emit appropriate events and/or pause the processing of new
        // messages once a batch has been fully processed.
        this.scheduleManager.beginOperation(message);

        try {
            message = unpackRuntimeMessage(message);

            // Chunk processing must come first given that we will transform the message to the unchunked version
            // once all pieces are available
            message = this.processRemoteChunkedMessage(message);

            // Call the PendingStateManager to process messages.
            const { localAck, localOpMetadata } = this.pendingStateManager.processMessage(message, local);

            // If there are no more pending messages after processing a local message,
            // the document is no longer dirty.
            if (!this.pendingStateManager.hasPendingMessages()) {
                this.updateDocumentDirtyState(false);
            }

            type PendingAliasResolve = (value: IDataStoreAliasMapping) => void;
            const resolve = localOpMetadata as PendingAliasResolve;
            let aliasResult: IDataStoreAliasMapping;
            switch (message.type) {
                case ContainerMessageType.Attach:
                    this.dataStores.processAttachMessage(message, local || localAck);
                    break;
<<<<<<< HEAD
                case ContainerMessageType.SetRootDataStoreAlias:
=======
                case ContainerMessageType.AssignAlias:
>>>>>>> 31410d2b
                    aliasResult = this.dataStores.processAliasMessage(message);
                    if (local) {
                        resolve(aliasResult);
                    }

                    break;
                case ContainerMessageType.FluidDataStoreOp:
                    // if localAck === true, treat this as a local op because it's one we sent on a previous container
                    this.dataStores.processFluidDataStoreOp(message, local || localAck, localOpMetadata);
                    break;
                case ContainerMessageType.BlobAttach:
                    assert(message?.metadata?.blobId, 0x12a /* "Missing blob id on metadata" */);
                    this.blobManager.processBlobAttachOp(message.metadata.blobId, local);
                    break;
                default:
            }

            this.emit("op", message);
        } catch (e) {
            error = e;
            throw e;
        } finally {
            this.scheduleManager.endOperation(error, message);
        }
    }

    public processSignal(message: ISignalMessage, local: boolean) {
        const envelope = message.content as ISignalEnvelope;
        const transformed: IInboundSignalMessage = {
            clientId: message.clientId,
            content: envelope.contents.content,
            type: envelope.contents.type,
        };

        if (envelope.address === undefined) {
            // No address indicates a container signal message.
            this.emit("signal", transformed, local);
            return;
        }

        this.dataStores.processSignal(envelope.address, transformed, local);
    }

    public async getRootDataStore(id: string, wait = true): Promise<IFluidRouter> {
        const context = await this.dataStores.getDataStore(id, wait);
        assert(await context.isRoot(), 0x12b /* "did not get root data store" */);
        return context.realize();
    }

    protected async getDataStore(id: string, wait = true): Promise<IFluidRouter> {
        return (await this.dataStores.getDataStore(id, wait)).realize();
    }

    public setFlushMode(mode: FlushMode): void {
        if (mode === this._flushMode) {
            return;
        }

        // Flush any pending batches if switching to immediate
        if (mode === FlushMode.Immediate) {
            this.flush();
        }

        this._flushMode = mode;

        // Let the PendingStateManager know that FlushMode has been updated.
        this.pendingStateManager.onFlushModeUpdated(mode);
    }

    public flush(): void {
        assert(this._orderSequentiallyCalls === 0,
            0x24c /* "Cannot call `flush()` from `orderSequentially`'s callback" */);

        if (!this.deltaSender) {
            return;
        }

        // Let the PendingStateManager know that there was an attempt to flush messages.
        // Note that this should happen before the `this.needsFlush` check below because in the scenario where we are
        // not connected, `this.needsFlush` will be false but the PendingStateManager might have pending messages and
        // hence needs to track this.
        this.pendingStateManager.onFlush();

        // If flush has already been called then exit early
        if (!this.needsFlush) {
            return;
        }

        this.needsFlush = false;
        return this.deltaSender.flush();
    }

    public orderSequentially(callback: () => void): void {
        // If flush mode is already TurnBased we are either
        // nested in another orderSequentially, or
        // the app is flushing manually, in which
        // case this invocation doesn't own
        // flushing.
        if (this.flushMode === FlushMode.TurnBased) {
            this.trackOrderSequentiallyCalls(callback);
            return;
        }

        const savedFlushMode = this.flushMode;
        this.setFlushMode(FlushMode.TurnBased);

        try {
            this.trackOrderSequentiallyCalls(callback);
        } finally {
            this.flush();
            this.setFlushMode(savedFlushMode);
        }
    }

    private trackOrderSequentiallyCalls(callback: () => void): void {
        try {
            this._orderSequentiallyCalls++;
            callback();
        } finally {
            this._orderSequentiallyCalls--;
        }
    }

    public async createDataStore(pkg: string | string[]): Promise<IFluidRouter> {
        return this._createDataStore(pkg, false /* isRoot */);
    }

    public async createRootDataStore(pkg: string | string[], rootDataStoreId: string): Promise<IFluidRouter> {
        const fluidDataStore = await this._createDataStore(pkg, true /* isRoot */, rootDataStoreId);
        fluidDataStore.attachGraph();
        return fluidDataStore;
    }

    // [TODO:andre4i] Document and add to the IContainerRuntime interface
    public async trySetRootDataStoreAlias(
        // [TODO:andre4i] Figure out a better interface for this,
        // as it would be nice to have access to the supplied datastore id
        dataStore: IFluidDataStoreChannel,
        alias: string,
    ): Promise<boolean> {
        assert(this.attachState === AttachState.Attached, "Trying to submit message while detached!");
        // [TODO:andre4i] ensure that the datastore is actually root

        const message: IDataStoreAliasMessage = {
            id: dataStore.id,
            alias,
        };

        const aliasResult = await this.newAckBasedPromise<IDataStoreAliasMapping>((resolve) => {
<<<<<<< HEAD
            this.submit(ContainerMessageType.SetRootDataStoreAlias, message, resolve);
        }).catch(() => undefined);

        return aliasResult !== undefined && aliasResult.actualId === aliasResult.proposedId;
=======
            this.submit(ContainerMessageType.AssignAlias, message, resolve);
        }).catch(() => undefined);

        return aliasResult?.aliasedInternalId === aliasResult?.suppliedInternalId;
>>>>>>> 31410d2b
    }

    public createDetachedRootDataStore(
        pkg: Readonly<string[]>,
        rootDataStoreId: string): IFluidDataStoreContextDetached
    {
        return this.dataStores.createDetachedDataStoreCore(pkg, true, rootDataStoreId);
    }

    public createDetachedDataStore(pkg: Readonly<string[]>): IFluidDataStoreContextDetached {
        return this.dataStores.createDetachedDataStoreCore(pkg, false);
    }

    public async _createDataStoreWithProps(
        pkg: string | string[],
        props?: any,
        id = uuid(),
        isRoot = false,
    ): Promise<IFluidRouter> {
        const fluidDataStore = await this.dataStores._createFluidDataStoreContext(
            Array.isArray(pkg) ? pkg : [pkg], id, isRoot, props).realize();
        if (isRoot) {
            fluidDataStore.attachGraph();
        }
        return fluidDataStore;
    }

    private async _createDataStore(
        pkg: string | string[],
        isRoot: boolean,
        id = uuid(),
    ): Promise<IFluidDataStoreChannel> {
        return this.dataStores._createFluidDataStoreContext(Array.isArray(pkg) ? pkg : [pkg], id, isRoot).realize();
    }

    private canSendOps() {
        return this.connected && !this.deltaManager.readonly;
    }

    public getQuorum(): IQuorum {
        return this.context.quorum;
    }

    public getAudience(): IAudience {
        // eslint-disable-next-line @typescript-eslint/no-non-null-assertion
        return this.context.audience!;
    }

    // @deprecated Needs to become private
    public readonly raiseContainerWarning = (warning: ContainerWarning) => {
        this.context.raiseContainerWarning(warning);
    };

    /**
     * Returns true of container is dirty, i.e. there are some pending local changes that
     * either were not sent out to delta stream or were not yet acknowledged.
     */
    public get isDirty(): boolean {
        return this.dirtyContainer;
    }

    private isContainerMessageDirtyable(type: ContainerMessageType, contents: any) {
        // For legacy purposes, exclude the old built-in AgentScheduler from dirty consideration as a special-case.
        // Ultimately we should have no special-cases from the ContainerRuntime's perspective.
        if (type === ContainerMessageType.Attach) {
            const attachMessage = contents as InboundAttachMessage;
            if (attachMessage.id === agentSchedulerId) {
                return false;
            }
        } else if (type === ContainerMessageType.FluidDataStoreOp) {
            const envelope = contents as IEnvelope;
            if (envelope.address === agentSchedulerId) {
                return false;
            }
        }

<<<<<<< HEAD
        // [TODO:andre4i]: Figure out if ContainerMessageType.SetRootDataStoreAlias is needed here
=======
        // [TODO:andre4i]: Figure out if ContainerMessageType.AssignAlias is needed here
>>>>>>> 31410d2b
        return true;
    }

    /**
     * Submits the signal to be sent to other clients.
     * @param type - Type of the signal.
     * @param content - Content of the signal.
     */
    public submitSignal(type: string, content: any) {
        this.verifyNotClosed();
        const envelope: ISignalEnvelope = { address: undefined, contents: { type, content } };
        return this.context.submitSignalFn(envelope);
    }

    public submitDataStoreSignal(address: string, type: string, content: any) {
        const envelope: ISignalEnvelope = { address, contents: { type, content } };
        return this.context.submitSignalFn(envelope);
    }

    public setAttachState(attachState: AttachState.Attaching | AttachState.Attached): void {
        if (attachState === AttachState.Attaching) {
            assert(this.attachState === AttachState.Attaching,
                0x12d /* "Container Context should already be in attaching state" */);
        } else {
            assert(this.attachState === AttachState.Attached,
                0x12e /* "Container Context should already be in attached state" */);
            this.emit("attached");
        }
        this.dataStores.setAttachState(attachState);
    }

    /**
     * Create a summary. Used when attaching or serializing a detached container.
     *
     * @param blobRedirectTable - A table passed during the attach process. While detached, blob upload is supported
     * using IDs generated locally. After attach, these IDs cannot be used, so this table maps the old local IDs to the
     * new storage IDs so requests can be redirected.
     */
    public createSummary(blobRedirectTable?: Map<string, string>): ISummaryTree {
        if (blobRedirectTable) {
            this.blobManager.setRedirectTable(blobRedirectTable);
        }

        const summarizeResult = this.dataStores.createSummary();
        if (!this.disableIsolatedChannels) {
            // Wrap data store summaries in .channels subtree.
            wrapSummaryInChannelsTree(summarizeResult);
        }
        this.addContainerBlobsToSummary(summarizeResult);
        return summarizeResult.summary;
    }

    public async getAbsoluteUrl(relativeUrl: string): Promise<string | undefined> {
        if (this.context.getAbsoluteUrl === undefined) {
            throw new Error("Driver does not implement getAbsoluteUrl");
        }
        if (this.attachState !== AttachState.Attached) {
            return undefined;
        }
        return this.context.getAbsoluteUrl(relativeUrl);
    }

    /**
     * Runs garbage collection and updates the reference / used state of the nodes in the container.
     * @returns the number of data stores that have been marked as unreferenced.
     */
    public async collectGarbage(logger: ITelemetryLogger, fullGC: boolean = false): Promise<IGCStats> {
        return PerformanceEvent.timedExecAsync(logger, { eventName: "GarbageCollection" }, async (event) => {
            const gcStats: {
                deletedNodes?: number,
                totalNodes?: number,
                deletedDataStores?: number,
                totalDataStores?: number,
            } = {};
            // Get the container's GC data and run GC on the reference graph in it.
            const gcData = await this.dataStores.getGCData(fullGC);
            const { referencedNodeIds, deletedNodeIds } = runGarbageCollection(
                gcData.gcNodes, [ "/" ],
                this.logger,
            );

            // Update our summarizer node's used routes. Updating used routes in summarizer node before
            // summarizing is required and asserted by the the summarizer node. We are the root and are
            // always referenced, so the used routes is only self-route (empty string).
            this.summarizerNode.updateUsedRoutes([""]);

            // Remove this node's route ("/") and notify data stores of routes that are used in it.
            const usedRoutes = referencedNodeIds.filter((id: string) => { return id !== "/"; });
            const { dataStoreCount, unusedDataStoreCount } = this.dataStores.updateUsedRoutes(
                usedRoutes,
                // For now, we use the timestamp of the last op for gcTimestamp. However, there can be cases where
                // we don't have an op (on demand summaries for instance). In those cases, we will use the timestamp
                // of this client's connection - https://github.com/microsoft/FluidFramework/issues/7152.
                this.deltaManager.lastMessage?.timestamp,
            );

            // Update stats to be reported in the performance event.
            gcStats.deletedNodes = deletedNodeIds.length;
            gcStats.totalNodes = referencedNodeIds.length + deletedNodeIds.length;
            gcStats.deletedDataStores = unusedDataStoreCount;
            gcStats.totalDataStores = dataStoreCount;

            // If we are running in GC test mode, delete objects for unused routes. This enables testing scenarios
            // involving access to deleted data.
            if (this.gcTestMode) {
                this.dataStores.deleteUnusedRoutes(deletedNodeIds);
            }
            event.end(gcStats);
            return gcStats as IGCStats;
        },
        { end: true, cancel: "error" });
    }

    private async summarizeInternal(fullTree: boolean, trackState: boolean): Promise<ISummarizeInternalResult> {
        const summarizeResult = await this.dataStores.summarize(fullTree, trackState);
        let pathPartsForChildren: string[] | undefined;

        if (!this.disableIsolatedChannels) {
            // Wrap data store summaries in .channels subtree.
            wrapSummaryInChannelsTree(summarizeResult);
            pathPartsForChildren = [channelsTreeName];
        }
        this.addContainerBlobsToSummary(summarizeResult);
        return {
            ...summarizeResult,
            id: "",
            pathPartsForChildren,
        };
    }

    /**
     * Returns a summary of the runtime at the current sequence number.
     */
    public async summarize(options: {
        /** Logger to use for correlated summary events */
        summaryLogger: ITelemetryLogger,
        /** True to generate the full tree with no handle reuse optimizations; defaults to false */
        fullTree?: boolean,
        /** True to track the state for this summary in the SummarizerNodes; defaults to true */
        trackState?: boolean,
        /** True to run garbage collection before summarizing; defaults to true */
        runGC?: boolean,
        /** True to generate full GC data; defaults to false */
        fullGC?: boolean,
        /** True to run GC sweep phase after the mark phase; defaults to false */
        runSweep?: boolean,
    }): Promise<ISummaryTreeWithStats> {
        const { summaryLogger, fullTree = false, trackState = true, runGC = true, fullGC = false } = options;

        if (runGC) {
            await this.collectGarbage(summaryLogger, fullGC);
        }

        const summarizeResult = await this.summarizerNode.summarize(fullTree, trackState);
        assert(summarizeResult.summary.type === SummaryType.Tree,
            0x12f /* "Container Runtime's summarize should always return a tree" */);

        return summarizeResult as ISummaryTreeWithStats;
    }

    /**
     * Generates the summary tree, uploads it to storage, and then submits the summarize op.
     * This is intended to be called by the summarizer, since it is the implementation of
     * ISummarizerInternalsProvider.submitSummary.
     * It takes care of state management at the container level, including pausing inbound
     * op processing, updating SummarizerNode state tracking, and garbage collection.
     * @param options - options controlling how the summary is generated or submitted
     */
    public async submitSummary(options: ISubmitSummaryOptions): Promise<SubmitSummaryResult> {
        const { fullTree, refreshLatestAck, summaryLogger } = options;
        if (refreshLatestAck) {
            const latestSummaryRefSeq = await this.refreshLatestSummaryAckFromServer(
                ChildLogger.create(summaryLogger, undefined, { all: { safeSummary: true } }));

            if (latestSummaryRefSeq > this.deltaManager.lastSequenceNumber) {
                // We need to catch up to the latest summary's reference sequence number before pausing.
                await PerformanceEvent.timedExecAsync(
                    summaryLogger,
                    {
                        eventName: "WaitingForSeq",
                        lastSequenceNumber: this.deltaManager.lastSequenceNumber,
                        targetSequenceNumber: latestSummaryRefSeq,
                        lastKnownSeqNumber: this.deltaManager.lastKnownSeqNumber,
                    },
                    async () => waitForSeq(this.deltaManager, latestSummaryRefSeq),
                    { start: true, end: true, cancel: "error" }, // definitely want start event
                );
            }
        }

        try {
            await this.deltaManager.inbound.pause();

            const summaryRefSeqNum = this.deltaManager.lastSequenceNumber;
            const message = `Summary @${summaryRefSeqNum}:${this.deltaManager.minimumSequenceNumber}`;

            this.summarizerNode.startSummary(summaryRefSeqNum, summaryLogger);

            // Helper function to check whether we should still continue between each async step.
            const checkContinue = (): { continue: true; } | { continue: false; error: string } => {
                // Do not check for loss of connectivity directly! Instead leave it up to
                // RunWhileConnectedCoordinator to control policy in a single place.
                // This will allow easier change of design if we chose to. For example, we may chose to allow
                // summarizer to reconnect in the future.
                // Also checking for cancellation is a must as summary process may be abandoned for other reasons,
                // like loss of connectivity for main (interactive) client.
                if (options.cancellationToken.cancelled) {
                    return { continue: false, error: "disconnected" };
                }
                // That said, we rely on submitSystemMessage() that today only works in connected state.
                // So if we fail here, it either means that RunWhileConnectedCoordinator does not work correctly,
                // OR that design changed and we need to remove this check and fix submitSystemMessage.
                assert(this.connected, 0x258 /* "connected" */);

                // Ensure that lastSequenceNumber has not changed after pausing.
                // We need the summary op's reference sequence number to match our summary sequence number,
                // otherwise we'll get the wrong sequence number stamped on the summary's .protocol attributes.
                if (this.deltaManager.lastSequenceNumber !== summaryRefSeqNum) {
                    return {
                        continue: false,
                        // eslint-disable-next-line max-len
                        error: `lastSequenceNumber changed before uploading to storage. ${this.deltaManager.lastSequenceNumber} !== ${summaryRefSeqNum}`,
                    };
                }
                return { continue: true };
            };

            let continueResult = checkContinue();
            if (!continueResult.continue) {
                return { stage: "base", referenceSequenceNumber: summaryRefSeqNum, error: continueResult.error };
            }

            // If the GC version that this container is loaded from differs from the current GC version that this
            // container is running, we need to regenerate the GC data and run full summary. This is used to handle
            // scenarios where we upgrade the GC version because we cannot trust the data from the previous GC version.
            let forceRegenerateData = false;
            if (this.gcEnabled && this.latestSummaryGCVersion !== this.currentGCVersion) {
                forceRegenerateData = true;
            }

            const trace = Trace.start();
            let summarizeResult: ISummaryTreeWithStats;
            try {
                summarizeResult = await this.summarize({
                    summaryLogger,
                    fullTree: fullTree || forceRegenerateData,
                    trackState: true,
                    runGC: this.shouldRunGC,
                    fullGC: this.runtimeOptions.gcOptions.runFullGC || forceRegenerateData,
                    runSweep: this.shouldRunSweep,
                });
            } catch (error) {
                return { stage: "base", referenceSequenceNumber: summaryRefSeqNum, error };
            }
            const { summary: summaryTree, stats: partialStats } = summarizeResult;

            // Counting dataStores and handles
            // Because handles are unchanged dataStores in the current logic,
            // summarized dataStore count is total dataStore count minus handle count
            const dataStoreTree = this.disableIsolatedChannels ? summaryTree : summaryTree.tree[channelsTreeName];

            assert(dataStoreTree.type === SummaryType.Tree, 0x1fc /* "summary is not a tree" */);
            const handleCount = Object.values(dataStoreTree.tree).filter(
                (value) => value.type === SummaryType.Handle).length;

            const summaryStats: IGeneratedSummaryStats = {
                dataStoreCount: this.dataStores.size,
                summarizedDataStoreCount: this.dataStores.size - handleCount,
                ...partialStats,
            };
            const generateSummaryData = {
                referenceSequenceNumber: summaryRefSeqNum,
                summaryTree,
                summaryStats,
                generateDuration: trace.trace().duration,
            } as const;

            continueResult = checkContinue();
            if (!continueResult.continue) {
                return { stage: "generate", ...generateSummaryData, error: continueResult.error };
            }

            const lastAck = this.summaryCollection.latestAck;
            const summaryContext: ISummaryContext =
                lastAck === undefined
                ? {
                    proposalHandle: undefined,
                    ackHandle: this.context.getLoadedFromVersion()?.id,
                    referenceSequenceNumber: summaryRefSeqNum,
                }
                : {
                    proposalHandle: lastAck.summaryOp.contents.handle,
                    ackHandle: lastAck.summaryAck.contents.handle,
                    referenceSequenceNumber: summaryRefSeqNum,
                };

            let handle: string;
            try {
                handle = await this.storage.uploadSummaryWithContext(summarizeResult.summary, summaryContext);
            } catch (error) {
                return { stage: "generate", ...generateSummaryData, error };
            }

            const parent = summaryContext.ackHandle;
            const summaryMessage: ISummaryContent = {
                handle,
                // eslint-disable-next-line @typescript-eslint/no-non-null-assertion
                head: parent!,
                message,
                parents: parent ? [parent] : [],
            };
            const uploadData = {
                ...generateSummaryData,
                handle,
                uploadDuration: trace.trace().duration,
            } as const;

            continueResult = checkContinue();
            if (!continueResult.continue) {
                return { stage: "upload", ...uploadData, error: continueResult.error };
            }

            let clientSequenceNumber: number;
            try {
                clientSequenceNumber = this.submitSystemMessage(MessageType.Summarize, summaryMessage);
            } catch (error) {
                return { stage: "upload", ...uploadData, error };
            }

            const submitData = {
                stage: "submit",
                ...uploadData,
                clientSequenceNumber,
                submitOpDuration: trace.trace().duration,
            } as const;

            this.summarizerNode.completeSummary(handle);

            return submitData;
        } finally {
            // Cleanup wip summary in case of failure
            this.summarizerNode.clearSummary();
            // Restart the delta manager
            this.deltaManager.inbound.resume();
        }
    }

    private processRemoteChunkedMessage(message: ISequencedDocumentMessage) {
        if (message.type !== ContainerMessageType.ChunkedOp) {
            return message;
        }

        const clientId = message.clientId;
        const chunkedContent = message.contents as IChunkedOp;
        this.addChunk(clientId, chunkedContent);
        if (chunkedContent.chunkId === chunkedContent.totalChunks) {
            const newMessage = { ...message };
            // eslint-disable-next-line @typescript-eslint/no-non-null-assertion
            const serializedContent = this.chunkMap.get(clientId)!.join("");
            newMessage.contents = JSON.parse(serializedContent);
            newMessage.type = chunkedContent.originalType;
            this.clearPartialChunks(clientId);
            return newMessage;
        }
        return message;
    }

    private addChunk(clientId: string, chunkedContent: IChunkedOp) {
        let map = this.chunkMap.get(clientId);
        if (map === undefined) {
            map = [];
            this.chunkMap.set(clientId, map);
        }
        assert(chunkedContent.chunkId === map.length + 1,
            0x131 /* "Mismatch between new chunkId and expected chunkMap" */); // 1-based indexing
        map.push(chunkedContent.contents);
    }

    private clearPartialChunks(clientId: string) {
        if (this.chunkMap.has(clientId)) {
            this.chunkMap.delete(clientId);
        }
    }

    private updateDocumentDirtyState(dirty: boolean) {
        if (this.dirtyContainer === dirty) {
            return;
        }

        this.dirtyContainer = dirty;
        if (this.emitDirtyDocumentEvent) {
            this.emit(dirty ? "dirty" : "saved");
            // back-compat: Loader API added in 0.35 only
            if (this.context.updateDirtyContainerState !== undefined) {
                this.context.updateDirtyContainerState(dirty);
            }
        }
    }

    public submitDataStoreOp(
        id: string,
        contents: any,
        localOpMetadata: unknown = undefined): void {
        const envelope: IEnvelope = {
            address: id,
            contents,
        };
        this.submit(ContainerMessageType.FluidDataStoreOp, envelope, localOpMetadata);
    }

    public async uploadBlob(blob: ArrayBufferLike): Promise<IFluidHandle<ArrayBufferLike>> {
        this.verifyNotClosed();
        return this.blobManager.createBlob(blob);
    }

    private submit(
        type: ContainerMessageType,
        content: any,
        localOpMetadata: unknown = undefined,
        opMetadata: Record<string, unknown> | undefined = undefined,
    ): void {
        this.verifyNotClosed();

        if (this.context.pendingLocalState !== undefined) {
            this.closeFn(new GenericError("containerRuntimeSubmitWithPendingLocalState"));
        }
        // There should be no ops in detached container state!
        assert(this.attachState !== AttachState.Detached, 0x132 /* "sending ops in detached container" */);

        let clientSequenceNumber: number = -1;
        let opMetadataInternal = opMetadata;

        if (this.canSendOps()) {
            const serializedContent = JSON.stringify(content);
            const maxOpSize = this.context.deltaManager.maxMessageSize;

            // If in TurnBased flush mode we will trigger a flush at the next turn break
            if (this.flushMode === FlushMode.TurnBased && !this.needsFlush) {
                opMetadataInternal = {
                    ...opMetadata,
                    batch: true,
                };
                this.needsFlush = true;

                // Use Promise.resolve().then() to queue a microtask to detect the end of the turn and force a flush.
                if (!this.flushTrigger) {
                    // eslint-disable-next-line @typescript-eslint/no-floating-promises
                    Promise.resolve().then(() => {
                        this.flushTrigger = false;
                        this.flush();
                    });
                }
            }

            // Note: Chunking will increase content beyond maxOpSize because we JSON'ing JSON payload -
            // there will be a lot of escape characters that can make it up to 2x bigger!
            // This is Ok, because DeltaManager.shouldSplit() will have 2 * maxMessageSize limit
            if (!serializedContent || serializedContent.length <= maxOpSize) {
                clientSequenceNumber = this.submitRuntimeMessage(
                    type,
                    content,
                    /* batch: */ this._flushMode === FlushMode.TurnBased,
                    opMetadataInternal);
            } else {
                clientSequenceNumber = this.submitChunkedMessage(type, serializedContent, maxOpSize);
            }
        }

        // Let the PendingStateManager know that a message was submitted.
        this.pendingStateManager.onSubmitMessage(
            type,
            clientSequenceNumber,
            this.deltaManager.lastSequenceNumber,
            content,
            localOpMetadata,
            opMetadataInternal,
        );
        if (this.isContainerMessageDirtyable(type, content)) {
            this.updateDocumentDirtyState(true);
        }
    }

    private submitChunkedMessage(type: ContainerMessageType, content: string, maxOpSize: number): number {
        const contentLength = content.length;
        const chunkN = Math.floor((contentLength - 1) / maxOpSize) + 1;
        let offset = 0;
        let clientSequenceNumber: number = 0;
        for (let i = 1; i <= chunkN; i = i + 1) {
            const chunkedOp: IChunkedOp = {
                chunkId: i,
                contents: content.substr(offset, maxOpSize),
                originalType: type,
                totalChunks: chunkN,
            };
            offset += maxOpSize;
            clientSequenceNumber = this.submitRuntimeMessage(
                ContainerMessageType.ChunkedOp,
                chunkedOp,
                false);
        }
        return clientSequenceNumber;
    }

    private submitSystemMessage(
        type: MessageType,
        contents: any) {
        this.verifyNotClosed();
        assert(this.connected, 0x133 /* "Container disconnected when trying to submit system message" */);

        // System message should not be sent in the middle of the batch.
        // That said, we can preserve existing behavior by not flushing existing buffer.
        // That might be not what caller hopes to get, but we can look deeper if telemetry tells us it's a problem.
        const middleOfBatch = this.flushMode === FlushMode.TurnBased && this.needsFlush;
        if (middleOfBatch) {
            this._logger.sendErrorEvent({ eventName: "submitSystemMessageError", type });
        }

        return this.context.submitFn(
            type,
            contents,
            middleOfBatch);
    }

    private submitRuntimeMessage(
        type: ContainerMessageType,
        contents: any,
        batch: boolean,
        appData?: any,
    ) {
        this.verifyNotClosed();
        assert(this.connected, 0x259 /* "Container disconnected when trying to submit system message" */);
        const payload: ContainerRuntimeMessage = { type, contents };
        return this.context.submitFn(
            MessageType.Operation,
            payload,
            batch,
            appData);
    }

    /**
     * Throw an error if the runtime is closed.  Methods that are expected to potentially
     * be called after dispose due to asynchrony should not call this.
     */
    private verifyNotClosed() {
        if (this._disposed) {
            throw new Error("Runtime is closed");
        }
    }

    /**
     * Finds the right store and asks it to resubmit the message. This typically happens when we
     * reconnect and there are pending messages.
     * @param content - The content of the original message.
     * @param localOpMetadata - The local metadata associated with the original message.
     */
    private reSubmit(
        type: ContainerMessageType,
        content: any,
        localOpMetadata: unknown,
        opMetadata: Record<string, unknown> | undefined,
    ) {
        switch (type) {
            case ContainerMessageType.FluidDataStoreOp:
                // For Operations, call resubmitDataStoreOp which will find the right store
                // and trigger resubmission on it.
                this.dataStores.resubmitDataStoreOp(content, localOpMetadata);
                break;
            case ContainerMessageType.Attach:
<<<<<<< HEAD
            case ContainerMessageType.SetRootDataStoreAlias:
=======
            case ContainerMessageType.AssignAlias:
>>>>>>> 31410d2b
                this.submit(type, content, localOpMetadata);
                break;
            case ContainerMessageType.ChunkedOp:
                throw new Error(`chunkedOp not expected here`);
            case ContainerMessageType.BlobAttach:
                this.submit(type, content, localOpMetadata, opMetadata);
                break;
            case ContainerMessageType.Rejoin:
                this.submit(type, content);
                break;
            default:
                unreachableCase(type, `Unknown ContainerMessageType: ${type}`);
        }
    }

    /** Implementation of ISummarizerInternalsProvider.refreshLatestSummaryAck */
    public async refreshLatestSummaryAck(
        proposalHandle: string | undefined,
        ackHandle: string,
        summaryRefSeq: number,
        summaryLogger: ITelemetryLogger,
    ) {
        const readAndParseBlob = async <T>(id: string) => readAndParse<T>(this.storage, id);
        const result = await this.summarizerNode.refreshLatestSummary(
            proposalHandle,
            summaryRefSeq,
            async () => this.fetchSnapshotFromStorage(ackHandle, summaryLogger, {
                eventName: "RefreshLatestSummaryGetSnapshot",
                fetchLatest: false,
            }),
            readAndParseBlob,
            summaryLogger,
        );

        // Update the summaryGCVersion if GC is enabled and the latest summary tracked by this container was updated.
        if (this.gcEnabled && result.latestSummaryUpdated) {
            // If the summary was tracked by this client, it was the one that generated the summary in the first place.
            // Update the summaryGCVersion to the currentGCVersion of this client.
            if (result.wasSummaryTracked) {
                this.latestSummaryGCVersion = this.currentGCVersion;
                return;
            }
            // If the summary was not tracked by this client, update summaryGCVersion from the snapshot that was used
            // to update the latest summary.
            await this.updateSummaryGCVersionFromSnapshot(result.snapshot);
        }
    }

    /**
     * Fetches the latest snapshot from storage and uses it to refresh SummarizerNode's
     * internal state as it should be considered the latest summary ack.
     * @param summaryLogger - logger to use when fetching snapshot from storage
     * @returns downloaded snapshot's reference sequence number
     */
    private async refreshLatestSummaryAckFromServer(summaryLogger: ITelemetryLogger): Promise<number> {
        const snapshot = await this.fetchSnapshotFromStorage(this.id, summaryLogger, {
            eventName: "RefreshLatestSummaryGetSnapshot",
            fetchLatest: true,
        });

        const readAndParseBlob = async <T>(id: string) => readAndParse<T>(this.storage, id);
        const snapshotRefSeq = await seqFromTree(snapshot, readAndParseBlob);

        const result = await this.summarizerNode.refreshLatestSummary(
            undefined,
            snapshotRefSeq,
            async () => snapshot,
            readAndParseBlob,
            summaryLogger,
        );

        // Update the summaryGCVersion if GC is enabled and the latest summary tracked by this container was updated.
        if (this.gcEnabled && result.latestSummaryUpdated) {
            // Since there is not proposal handle for this summary, it should not have been tracked.
            assert(!result.wasSummaryTracked,
                0x1fd /* "Summary without proposal handle should not have been tracked" */);
            // Update summaryGCVersion from the snapshot that was used to update the latest summary.
            await this.updateSummaryGCVersionFromSnapshot(result.snapshot);
        }

        return snapshotRefSeq;
    }

    /**
     * Updates the summary GC version as per the metadata blob in given snapshot.
     */
    private async updateSummaryGCVersionFromSnapshot(snapshot: ISnapshotTree) {
        assert(this.gcEnabled, 0x25a /* "GC version should not be updated when GC is disabled" */);
        const metadataBlobId = snapshot.blobs[metadataBlobName];
        if (metadataBlobId) {
            const metadata = await readAndParse<IContainerRuntimeMetadata>(this.storage, metadataBlobId);
            this.latestSummaryGCVersion = getGCVersion(metadata);
        }
    }

    private async fetchSnapshotFromStorage(versionId: string, logger: ITelemetryLogger, event: ITelemetryGenericEvent) {
        return PerformanceEvent.timedExecAsync(logger, event, async (perfEvent) => {
            const stats: { getVersionDuration?: number; getSnapshotDuration?: number } = {};
            const trace = Trace.start();

            const versions = await this.storage.getVersions(versionId, 1);
            assert(!!versions && !!versions[0], 0x137 /* "Failed to get version from storage" */);
            stats.getVersionDuration = trace.trace().duration;

            const maybeSnapshot = await this.storage.getSnapshotTree(versions[0]);
            assert(!!maybeSnapshot, 0x138 /* "Failed to get snapshot from storage" */);
            stats.getSnapshotDuration = trace.trace().duration;

            perfEvent.end(stats);
            return maybeSnapshot;
        });
    }

    public getPendingLocalState() {
        return this.pendingStateManager.getLocalState();
    }

    public readonly summarizeOnDemand: ISummarizer["summarizeOnDemand"] = (...args) => {
        if (this.clientDetails.type === summarizerClientType) {
            return this.summarizer.summarizeOnDemand(...args);
        } else if (this.summaryManager !== undefined) {
            return this.summaryManager.summarizeOnDemand(...args);
        } else {
            // If we're not the summarizer, and we don't have a summaryManager, we expect that
            // generateSummaries is turned off. We are throwing instead of returning a failure here,
            // because it is a misuse of the API rather than an expected failure.
            throw new Error(
                `Can't summarize, generateSummaries: ${this.runtimeOptions.summaryOptions.generateSummaries}`,
            );
        }
    };

    public readonly enqueueSummarize: ISummarizer["enqueueSummarize"] = (...args) => {
        if (this.clientDetails.type === summarizerClientType) {
            return this.summarizer.enqueueSummarize(...args);
        } else if (this.summaryManager !== undefined) {
            return this.summaryManager.enqueueSummarize(...args);
        } else {
            // If we're not the summarizer, and we don't have a summaryManager, we expect that
            // generateSummaries is turned off. We are throwing instead of returning a failure here,
            // because it is a misuse of the API rather than an expected failure.
            throw new Error(
                `Can't summarize, generateSummaries: ${this.runtimeOptions.summaryOptions.generateSummaries}`,
            );
        }
    };
}

/**
 * Wait for a specific sequence number. Promise should resolve when we reach that number,
 * or reject if closed.
 */
const waitForSeq = async (
    deltaManager: IDeltaManager<Pick<ISequencedDocumentMessage, "sequenceNumber">, unknown>,
    targetSeq: number,
): Promise<void> => new Promise<void>((accept, reject) => {
    // TODO: remove cast to any when actual event is determined
    deltaManager.on("closed" as any, reject);

    const handleOp = (message: Pick<ISequencedDocumentMessage, "sequenceNumber">) => {
        if (message.sequenceNumber >= targetSeq) {
            accept();
            deltaManager.off("op", handleOp);
        }
    };
    deltaManager.on("op", handleOp);
});<|MERGE_RESOLUTION|>--- conflicted
+++ resolved
@@ -156,16 +156,11 @@
     // Signifies that a blob has been attached and should not be garbage collected by storage
     BlobAttach = "blobAttach",
 
-<<<<<<< HEAD
     // Ties our new clientId to our old one on reconnect
     Rejoin = "rejoin",
 
     // Sets the alias of a root data store
-    SetRootDataStoreAlias = "setRootDataStoreAlias",
-=======
-    // Sets the alias of a root data store
     AssignAlias = "assignAlias",
->>>>>>> 31410d2b
 }
 
 export interface IChunkedOp {
@@ -312,11 +307,7 @@
         case ContainerMessageType.FluidDataStoreOp:
         case ContainerMessageType.ChunkedOp:
         case ContainerMessageType.Attach:
-<<<<<<< HEAD
-        case ContainerMessageType.SetRootDataStoreAlias:
-=======
         case ContainerMessageType.AssignAlias:
->>>>>>> 31410d2b
         case ContainerMessageType.BlobAttach:
         case ContainerMessageType.Rejoin:
         case MessageType.Operation:
@@ -1361,12 +1352,7 @@
                 return this.dataStores.applyStashedOp(op);
             case ContainerMessageType.Attach:
                 return this.dataStores.applyStashedAttachOp(op as unknown as IAttachMessage);
-<<<<<<< HEAD
-            // [TODO:andre4i]: Figure out if ContainerMessageType.SetRootDataStoreAlias is needed here
-            case ContainerMessageType.SetRootDataStoreAlias:
-=======
             case ContainerMessageType.AssignAlias:
->>>>>>> 31410d2b
             case ContainerMessageType.BlobAttach:
                 return;
             case ContainerMessageType.ChunkedOp:
@@ -1464,11 +1450,7 @@
                 case ContainerMessageType.Attach:
                     this.dataStores.processAttachMessage(message, local || localAck);
                     break;
-<<<<<<< HEAD
-                case ContainerMessageType.SetRootDataStoreAlias:
-=======
                 case ContainerMessageType.AssignAlias:
->>>>>>> 31410d2b
                     aliasResult = this.dataStores.processAliasMessage(message);
                     if (local) {
                         resolve(aliasResult);
@@ -1618,17 +1600,10 @@
         };
 
         const aliasResult = await this.newAckBasedPromise<IDataStoreAliasMapping>((resolve) => {
-<<<<<<< HEAD
-            this.submit(ContainerMessageType.SetRootDataStoreAlias, message, resolve);
-        }).catch(() => undefined);
-
-        return aliasResult !== undefined && aliasResult.actualId === aliasResult.proposedId;
-=======
             this.submit(ContainerMessageType.AssignAlias, message, resolve);
         }).catch(() => undefined);
 
         return aliasResult?.aliasedInternalId === aliasResult?.suppliedInternalId;
->>>>>>> 31410d2b
     }
 
     public createDetachedRootDataStore(
@@ -1705,11 +1680,7 @@
             }
         }
 
-<<<<<<< HEAD
-        // [TODO:andre4i]: Figure out if ContainerMessageType.SetRootDataStoreAlias is needed here
-=======
         // [TODO:andre4i]: Figure out if ContainerMessageType.AssignAlias is needed here
->>>>>>> 31410d2b
         return true;
     }
 
@@ -2278,11 +2249,7 @@
                 this.dataStores.resubmitDataStoreOp(content, localOpMetadata);
                 break;
             case ContainerMessageType.Attach:
-<<<<<<< HEAD
-            case ContainerMessageType.SetRootDataStoreAlias:
-=======
             case ContainerMessageType.AssignAlias:
->>>>>>> 31410d2b
                 this.submit(type, content, localOpMetadata);
                 break;
             case ContainerMessageType.ChunkedOp:
