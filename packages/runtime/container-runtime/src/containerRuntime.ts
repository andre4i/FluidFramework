/*!
 * Copyright (c) Microsoft Corporation and contributors. All rights reserved.
 * Licensed under the MIT License.
 */
import {
	ITelemetryBaseLogger,
	FluidObject,
	IFluidHandle,
	IFluidHandleContext,
	IRequest,
	IResponse,
	IProvideFluidHandleContext,
	ISignalEnvelope,
} from "@fluidframework/core-interfaces";
import {
	IAudience,
	IBatchMessage,
	IContainerContext,
	IDeltaManager,
	IRuntime,
	ICriticalContainerError,
	AttachState,
	ILoader,
	LoaderHeader,
	IGetPendingLocalStateProps,
} from "@fluidframework/container-definitions";
import {
	IContainerRuntime,
	IContainerRuntimeEvents,
} from "@fluidframework/container-runtime-definitions";
import { assert, Deferred, delay, LazyPromise, PromiseCache } from "@fluidframework/core-utils";
import { Trace, TypedEventEmitter } from "@fluid-internal/client-utils";
import {
	createChildLogger,
	createChildMonitoringContext,
	DataCorruptionError,
	DataProcessingError,
	GenericError,
	raiseConnectedEvent,
	PerformanceEvent,
	TaggedLoggerAdapter,
	MonitoringContext,
	wrapError,
	ITelemetryLoggerExt,
	UsageError,
	LoggingError,
	createSampledLogger,
	IEventSampler,
	type ITelemetryGenericEventExt,
	loggerToMonitoringContext,
} from "@fluidframework/telemetry-utils";
import {
	DriverHeader,
	FetchSource,
	IDocumentStorageService,
	type ISnapshot,
} from "@fluidframework/driver-definitions";
import { readAndParse } from "@fluidframework/driver-utils";
import {
	IClientDetails,
	IDocumentMessage,
	IQuorumClients,
	ISequencedDocumentMessage,
	ISignalMessage,
	ISnapshotTree,
	ISummaryContent,
	ISummaryTree,
	MessageType,
	SummaryType,
} from "@fluidframework/protocol-definitions";
import {
	FlushMode,
	FlushModeExperimental,
	gcTreeKey,
	InboundAttachMessage,
	IFluidDataStoreContextDetached,
	IFluidDataStoreRegistry,
	IGarbageCollectionData,
	IInboundSignalMessage,
	NamedFluidDataStoreRegistryEntries,
	ISummaryTreeWithStats,
	ISummarizeInternalResult,
	CreateChildSummarizerNodeParam,
	SummarizeInternalFn,
	channelsTreeName,
	IDataStore,
	ITelemetryContext,
	IEnvelope,
} from "@fluidframework/runtime-definitions";
import type {
	SerializedIdCompressorWithNoSession,
	IIdCompressor,
	IIdCompressorCore,
	SerializedIdCompressorWithOngoingSession,
	IdCreationRange,
} from "@fluidframework/id-compressor";
import {
	addBlobToSummary,
	addSummarizeResultToSummary,
	RequestParser,
	create404Response,
	exceptionToResponse,
	GCDataBuilder,
	seqFromTree,
	calculateStats,
	TelemetryContext,
	ReadAndParseBlob,
	responseToException,
} from "@fluidframework/runtime-utils";
import { v4 as uuid } from "uuid";
import { ContainerFluidHandleContext } from "./containerHandleContext.js";
import { FluidDataStoreRegistry } from "./dataStoreRegistry.js";
import { ReportOpPerfTelemetry, IPerfSignalReport } from "./connectionTelemetry.js";
import {
	IPendingBatchMessage,
	IPendingLocalState,
	PendingStateManager,
} from "./pendingStateManager.js";
import { pkgVersion } from "./packageVersion.js";
import { BlobManager, IBlobManagerLoadInfo, IPendingBlobs } from "./blobManager.js";
import { ChannelCollection, getSummaryForDatastores, wrapContext } from "./channelCollection.js";
import {
	aliasBlobName,
	blobsTreeName,
	chunksBlobName,
	createRootSummarizerNodeWithGC,
	electedSummarizerBlobName,
	extractSummaryMetadataMessage,
	IContainerRuntimeMetadata,
	ICreateContainerMetadata,
	idCompressorBlobName,
	IRootSummarizerNodeWithGC,
	ISummaryMetadataMessage,
	metadataBlobName,
	Summarizer,
	SummaryManager,
	wrapSummaryInChannelsTree,
	SummaryCollection,
	ISerializedElection,
	OrderedClientCollection,
	OrderedClientElection,
	SummarizerClientElection,
	summarizerClientType,
	SubmitSummaryResult,
	IConnectableRuntime,
	IGeneratedSummaryStats,
	ISubmitSummaryOptions,
	ISummarizerInternalsProvider,
	ISummarizerRuntime,
	IRefreshSummaryAckOptions,
	RunWhileConnectedCoordinator,
	IGenerateSummaryTreeResult,
	RetriableSummaryError,
	IOnDemandSummarizeOptions,
	ISummarizeResults,
	IEnqueueSummarizeOptions,
	EnqueueSummarizeResult,
	ISummarizerEvents,
	IBaseSummarizeResult,
	ISummarizer,
	rootHasIsolatedChannels,
	IdCompressorMode,
} from "./summary/index.js";
import { formExponentialFn, Throttler } from "./throttler.js";
import {
	GarbageCollector,
	GCNodeType,
	gcGenerationOptionName,
	IGarbageCollector,
	IGCRuntimeOptions,
	IGCStats,
} from "./gc/index.js";
import { channelToDataStore } from "./dataStore.js";
import { BindBatchTracker } from "./batchTracker.js";
import { ScheduleManager } from "./scheduleManager.js";
import {
	BatchMessage,
	IBatch,
	IBatchCheckpoint,
	OpCompressor,
	OpDecompressor,
	Outbox,
	OpSplitter,
	RemoteMessageProcessor,
	OpGroupingManager,
	getLongStack,
} from "./opLifecycle/index.js";
import { DeltaManagerSummarizerProxy } from "./deltaManagerSummarizerProxy.js";
import { IBatchMetadata, IIdAllocationMetadata } from "./metadata.js";
import {
	ContainerMessageType,
	type InboundSequencedContainerRuntimeMessage,
	type InboundSequencedContainerRuntimeMessageOrSystemMessage,
	type ContainerRuntimeIdAllocationMessage,
	type LocalContainerRuntimeMessage,
	type OutboundContainerRuntimeMessage,
	type UnknownContainerRuntimeMessage,
	ContainerRuntimeGCMessage,
} from "./messageTypes.js";

/**
 * Utility to implement compat behaviors given an unknown message type
 * The parameters are typed to support compile-time enforcement of handling all known types/behaviors
 *
 * @param _unknownContainerRuntimeMessageType - Typed as something unexpected, to ensure all known types have been
 * handled before calling this function (e.g. in a switch statement).
 * @param compatBehavior - Typed redundantly with CompatModeBehavior to ensure handling is added when updating that type
 */
function compatBehaviorAllowsMessageType(
	_unknownContainerRuntimeMessageType: UnknownContainerRuntimeMessage["type"],
	compatBehavior: "Ignore" | "FailToProcess" | undefined,
): boolean {
	// undefined defaults to same behavior as "FailToProcess"
	return compatBehavior === "Ignore";
}

/**
 * @alpha
 */
export interface ISummaryBaseConfiguration {
	/**
	 * Delay before first attempt to spawn summarizing container.
	 */
	initialSummarizerDelayMs: number;

	/**
	 * Defines the maximum allowed time to wait for a pending summary ack.
	 * The maximum amount of time client will wait for a summarize is the minimum of
	 * maxSummarizeAckWaitTime (currently 3 * 60 * 1000) and maxAckWaitTime.
	 */
	maxAckWaitTime: number;
	/**
	 * Defines the maximum number of Ops in between Summaries that can be
	 * allowed before forcibly electing a new summarizer client.
	 */
	maxOpsSinceLastSummary: number;
}

/**
 * @alpha
 */
export interface ISummaryConfigurationHeuristics extends ISummaryBaseConfiguration {
	state: "enabled";
	/**
	 * Defines the maximum allowed time, since the last received Ack, before running the summary
	 * with reason maxTime.
	 * For example, say we receive ops one by one just before the idle time is triggered.
	 * In this case, we still want to run a summary since it's been a while since the last summary.
	 */
	maxTime: number;
	/**
	 * Defines the maximum number of Ops, since the last received Ack, that can be allowed
	 * before running the summary with reason maxOps.
	 */
	maxOps: number;
	/**
	 * Defines the minimum number of Ops, since the last received Ack, that can be allowed
	 * before running the last summary.
	 */
	minOpsForLastSummaryAttempt: number;
	/**
	 * Defines the lower boundary for the allowed time in between summarizations.
	 * Pairs with maxIdleTime to form a range.
	 * For example, if we only receive 1 op, we don't want to have the same idle time as say 100 ops.
	 * Based on the boundaries we set in minIdleTime and maxIdleTime, the idle time will change
	 * linearly depending on the number of ops we receive.
	 */
	minIdleTime: number;
	/**
	 * Defines the upper boundary for the allowed time in between summarizations.
	 * Pairs with minIdleTime to form a range.
	 * For example, if we only receive 1 op, we don't want to have the same idle time as say 100 ops.
	 * Based on the boundaries we set in minIdleTime and maxIdleTime, the idle time will change
	 * linearly depending on the number of ops we receive.
	 */
	maxIdleTime: number;
	/**
	 * Runtime op weight to use in heuristic summarizing.
	 * This number is a multiplier on the number of runtime ops we process when running summarize heuristics.
	 * For example: (multiplier) * (number of runtime ops) = weighted number of runtime ops
	 */
	runtimeOpWeight: number;
	/**
	 * Non-runtime op weight to use in heuristic summarizing
	 * This number is a multiplier on the number of non-runtime ops we process when running summarize heuristics.
	 * For example: (multiplier) * (number of non-runtime ops) = weighted number of non-runtime ops
	 */
	nonRuntimeOpWeight: number;

	/**
	 * Number of ops since last summary needed before a non-runtime op can trigger running summary heuristics.
	 *
	 * Note: Any runtime ops sent before the threshold is reached will trigger heuristics normally.
	 * This threshold ONLY applies to non-runtime ops triggering summaries.
	 *
	 * For example: Say the threshold is 20. Sending 19 non-runtime ops will not trigger any heuristic checks.
	 * Sending the 20th non-runtime op will trigger the heuristic checks for summarizing.
	 */
	nonRuntimeHeuristicThreshold?: number;
}

/**
 * @alpha
 */
export interface ISummaryConfigurationDisableSummarizer {
	state: "disabled";
}

/**
 * @alpha
 */
export interface ISummaryConfigurationDisableHeuristics extends ISummaryBaseConfiguration {
	state: "disableHeuristics";
}

/**
 * @alpha
 */
export type ISummaryConfiguration =
	| ISummaryConfigurationDisableSummarizer
	| ISummaryConfigurationDisableHeuristics
	| ISummaryConfigurationHeuristics;

/**
 * @alpha
 */
export const DefaultSummaryConfiguration: ISummaryConfiguration = {
	state: "enabled",

	minIdleTime: 0,

	maxIdleTime: 30 * 1000, // 30 secs.

	maxTime: 60 * 1000, // 1 min.

	maxOps: 100, // Summarize if 100 weighted ops received since last snapshot.

	minOpsForLastSummaryAttempt: 10,

	maxAckWaitTime: 3 * 60 * 1000, // 3 mins.

	maxOpsSinceLastSummary: 7000,

	initialSummarizerDelayMs: 5 * 1000, // 5 secs.

	nonRuntimeOpWeight: 0.1,

	runtimeOpWeight: 1.0,

	nonRuntimeHeuristicThreshold: 20,
};

/**
 * @alpha
 */
export interface ISummaryRuntimeOptions {
	/** Override summary configurations set by the server. */
	summaryConfigOverrides?: ISummaryConfiguration;

	/**
	 * Delay before first attempt to spawn summarizing container.
	 *
	 * @deprecated Use {@link ISummaryRuntimeOptions.summaryConfigOverrides}'s
	 * {@link ISummaryBaseConfiguration.initialSummarizerDelayMs} instead.
	 */
	initialSummarizerDelayMs?: number;
}

/**
 * Options for op compression.
 * @alpha
 */
export interface ICompressionRuntimeOptions {
	/**
	 * The value the batch's content size must exceed for the batch to be compressed.
	 * By default the value is 600 * 1024 = 614400 bytes. If the value is set to `Infinity`, compression will be disabled.
	 */
	readonly minimumBatchSizeInBytes: number;

	/**
	 * The compression algorithm that will be used to compress the op.
	 * By default the value is `lz4` which is the only compression algorithm currently supported.
	 */
	readonly compressionAlgorithm: CompressionAlgorithms;
}

/**
 * Options for container runtime.
 * @alpha
 */
export interface IContainerRuntimeOptions {
	readonly summaryOptions?: ISummaryRuntimeOptions;
	readonly gcOptions?: IGCRuntimeOptions;
	/**
	 * Affects the behavior while loading the runtime when the data verification check which
	 * compares the DeltaManager sequence number (obtained from protocol in summary) to the
	 * runtime sequence number (obtained from runtime metadata in summary) finds a mismatch.
	 * 1. "close" (default) will close the container with an assertion.
	 * 2. "log" will log an error event to telemetry, but still continue to load.
	 * 3. "bypass" will skip the check entirely. This is not recommended.
	 */
	readonly loadSequenceNumberVerification?: "close" | "log" | "bypass";
	/**
	 * Sets the flush mode for the runtime. In Immediate flush mode the runtime will immediately
	 * send all operations to the driver layer, while in TurnBased the operations will be buffered
	 * and then sent them as a single batch at the end of the turn.
	 * By default, flush mode is TurnBased.
	 */
	readonly flushMode?: FlushMode;
	/**
	 * Enables the runtime to compress ops. See {@link ICompressionRuntimeOptions}.
	 */
	readonly compressionOptions?: ICompressionRuntimeOptions;
	/**
	 * If specified, when in FlushMode.TurnBased, if the size of the ops between JS turns exceeds this value,
	 * an error will be thrown and the container will close.
	 *
	 * If unspecified, the limit is 950 * 1024.
	 *
	 * 'Infinity' will disable any limit.
	 *
	 * @experimental This config should be driven by the connection with the service and will be moved in the future.
	 */
	readonly maxBatchSizeInBytes?: number;
	/**
	 * If the op payload needs to be chunked in order to work around the maximum size of the batch, this value represents
	 * how large the individual chunks will be. This is only supported when compression is enabled. If after compression, the
	 * batch content size exceeds this value, it will be chunked into smaller ops of this exact size.
	 *
	 * This value is a trade-off between having many small chunks vs fewer larger chunks and by default, the runtime is configured to use
	 * 200 * 1024 = 204800 bytes. This default value ensures that no compressed payload's content is able to exceed {@link IContainerRuntimeOptions.maxBatchSizeInBytes}
	 * regardless of the overhead of an individual op.
	 *
	 * Any value of `chunkSizeInBytes` exceeding {@link IContainerRuntimeOptions.maxBatchSizeInBytes} will disable this feature, therefore if a compressed batch's content
	 * size exceeds {@link IContainerRuntimeOptions.maxBatchSizeInBytes} after compression, the container will close with an instance of `GenericError` with
	 * the `BatchTooLarge` message.
	 */
	readonly chunkSizeInBytes?: number;

	/**
	 * Enable the IdCompressor in the runtime.
	 * @experimental Not ready for use.
	 */
	readonly enableRuntimeIdCompressor?: IdCompressorMode;

	/**
	 * If enabled, the runtime will block all attempts to send an op inside the
	 * {@link ContainerRuntime#ensureNoDataModelChanges} callback. The callback is used by
	 * {@link @fluidframework/shared-object-base#SharedObjectCore} for event handlers so enabling this
	 * will disallow modifying DDSes while handling DDS events.
	 *
	 * By default, the feature is disabled. If enabled from options, the `Fluid.ContainerRuntime.DisableOpReentryCheck`
	 * can be used to disable it at runtime.
	 */
	readonly enableOpReentryCheck?: boolean;
	/**
	 * If enabled, the runtime will group messages within a batch into a single
	 * message to be sent to the service.
	 * The grouping an ungrouping of such messages is handled by the "OpGroupingManager".
	 *
	 * By default, the feature is disabled. If enabled from options, the `Fluid.ContainerRuntime.DisableGroupedBatching`
	 * flag can be used to disable it at runtime.
	 *
	 * @experimental Not ready for use.
	 */
	readonly enableGroupedBatching?: boolean;
}

/**
 * Tombstone error responses will have this header set to true
 * @alpha
 */
export const TombstoneResponseHeaderKey = "isTombstoned";
/**
 * Inactive error responses will have this header set to true
 * @alpha
 */
export const InactiveResponseHeaderKey = "isInactive";

/**
 * The full set of parsed header data that may be found on Runtime requests
 * @internal
 */
export interface RuntimeHeaderData {
	wait?: boolean;
	viaHandle?: boolean;
	allowTombstone?: boolean;
	allowInactive?: boolean;
}

/** Default values for Runtime Headers */
export const defaultRuntimeHeaderData: Required<RuntimeHeaderData> = {
	wait: true,
	viaHandle: false,
	allowTombstone: false,
	allowInactive: false,
};

/**
 * Available compression algorithms for op compression.
 * @alpha
 */
export enum CompressionAlgorithms {
	lz4 = "lz4",
}

/**
 * @deprecated
 * Untagged logger is unsupported going forward. There are old loaders with old ContainerContexts that only
 * have the untagged logger, so to accommodate that scenario the below interface is used. It can be removed once
 * its usage is removed from TaggedLoggerAdapter fallback.
 */
interface OldContainerContextWithLogger extends Omit<IContainerContext, "taggedLogger"> {
	logger: ITelemetryBaseLogger;
	taggedLogger: undefined;
}

/**
 * State saved when the container closes, to be given back to a newly
 * instantiated runtime in a new instance of the container, so it can load to the
 * same state
 */
export interface IPendingRuntimeState {
	/**
	 * Pending ops from PendingStateManager
	 */
	pending?: IPendingLocalState;
	/**
	 * Pending blobs from BlobManager
	 */
	pendingAttachmentBlobs?: IPendingBlobs;
	/**
	 * Pending idCompressor state
	 */
	pendingIdCompressorState?: SerializedIdCompressorWithOngoingSession;

	/**
	 * Time at which session expiry timer started.
	 */
	sessionExpiryTimerStarted?: number | undefined;
}

const maxConsecutiveReconnectsKey = "Fluid.ContainerRuntime.MaxConsecutiveReconnects";

const defaultFlushMode = FlushMode.TurnBased;

// The actual limit is 1Mb (socket.io and Kafka limits)
// We can't estimate it fully, as we
// - do not know what properties relay service will add
// - we do not stringify final op, thus we do not know how much escaping will be added.
const defaultMaxBatchSizeInBytes = 700 * 1024;

const defaultCompressionConfig = {
	// Batches with content size exceeding this value will be compressed
	minimumBatchSizeInBytes: 614400,
	compressionAlgorithm: CompressionAlgorithms.lz4,
};

const defaultChunkSizeInBytes = 204800;

/** The default time to wait for pending ops to be processed during summarization */
export const defaultPendingOpsWaitTimeoutMs = 1000;
/** The default time to delay a summarization retry attempt when there are pending ops */
export const defaultPendingOpsRetryDelayMs = 1000;

/**
 * Instead of refreshing from latest because we do not have 100% confidence in the state
 * of the current system, we should close the summarizer and let it recover.
 * This delay's goal is to prevent tight restart loops
 */
const defaultCloseSummarizerDelayMs = 5000; // 5 seconds

/**
 * @deprecated use ContainerRuntimeMessageType instead
 * @internal
 */
export enum RuntimeMessage {
	FluidDataStoreOp = "component",
	Attach = "attach",
	ChunkedOp = "chunkedOp",
	BlobAttach = "blobAttach",
	Rejoin = "rejoin",
	Alias = "alias",
	Operation = "op",
}

/**
 * @deprecated please use version in driver-utils
 * @internal
 */
export function isRuntimeMessage(message: ISequencedDocumentMessage): boolean {
	return (Object.values(RuntimeMessage) as string[]).includes(message.type);
}

/**
 * Legacy ID for the built-in AgentScheduler.  To minimize disruption while removing it, retaining this as a
 * special-case for document dirty state.  Ultimately we should have no special-cases from the
 * ContainerRuntime's perspective.
 * @internal
 */
export const agentSchedulerId = "_scheduler";

// safely check navigator and get the hardware spec value
export function getDeviceSpec() {
	try {
		if (typeof navigator === "object" && navigator !== null) {
			return {
				deviceMemory: (navigator as any).deviceMemory,
				hardwareConcurrency: navigator.hardwareConcurrency,
			};
		}
	} catch {}
	return {};
}

/**
 * Older loader doesn't have a submitBatchFn member, this is the older way of submitting a batch.
 * Rather than exposing the submitFn (now deprecated) and IDeltaManager (dangerous to hand out) to the Outbox,
 * we can provide a partially-applied function to keep those items private to the ContainerRuntime.
 */
export const makeLegacySendBatchFn =
	(
		submitFn: (type: MessageType, contents: any, batch: boolean, appData?: any) => number,
		deltaManager: Pick<IDeltaManager<unknown, unknown>, "flush">,
	) =>
	(batch: IBatch) => {
		for (const message of batch.content) {
			submitFn(
				MessageType.Operation,
				// For back-compat (submitFn only works on deserialized content)
				message.contents === undefined ? undefined : JSON.parse(message.contents),
				true, // batch
				message.metadata,
			);
		}

		deltaManager.flush();
	};

/** Helper type for type constraints passed through several functions.
 * message - The unpacked message. Likely a TypedContainerRuntimeMessage, but could also be a system op
 * modernRuntimeMessage - Does this appear like a current TypedContainerRuntimeMessage?
 * local - Did this client send the op?
 */
type MessageWithContext =
	| {
			message: InboundSequencedContainerRuntimeMessage;
			modernRuntimeMessage: true;
			local: boolean;
	  }
	| {
			message: InboundSequencedContainerRuntimeMessageOrSystemMessage;
			modernRuntimeMessage: false;
			local: boolean;
	  };

const summarizerRequestUrl = "_summarizer";

/**
 * Create and retrieve the summmarizer
 */
async function createSummarizer(loader: ILoader, url: string): Promise<ISummarizer> {
	const request: IRequest = {
		headers: {
			[LoaderHeader.cache]: false,
			[LoaderHeader.clientDetails]: {
				capabilities: { interactive: false },
				type: summarizerClientType,
			},
			[DriverHeader.summarizingClient]: true,
			[LoaderHeader.reconnect]: false,
		},
		url,
	};

	const resolvedContainer = await loader.resolve(request);
	let fluidObject: FluidObject<ISummarizer> | undefined;

	// Older containers may not have the "getEntryPoint" API
	// ! This check will need to stay until LTS of loader moves past 2.0.0-internal.7.0.0
	if (resolvedContainer.getEntryPoint !== undefined) {
		fluidObject = await resolvedContainer.getEntryPoint();
	} else {
		const response = await (resolvedContainer as any).request({
			url: `/${summarizerRequestUrl}`,
		});
		if (response.status !== 200 || response.mimeType !== "fluid/object") {
			throw responseToException(response, request);
		}
		fluidObject = response.value;
	}

	if (fluidObject?.ISummarizer === undefined) {
		throw new UsageError("Fluid object does not implement ISummarizer");
	}
	return fluidObject.ISummarizer;
}

/**
 * Represents the runtime of the container. Contains helper functions/state of the container.
 * It will define the store level mappings.
 * @alpha
 */
export class ContainerRuntime
	extends TypedEventEmitter<IContainerRuntimeEvents & ISummarizerEvents>
	implements
		IContainerRuntime,
		IRuntime,
		ISummarizerRuntime,
		ISummarizerInternalsProvider,
		IProvideFluidHandleContext
{
	/**
	 * Load the stores from a snapshot and returns the runtime.
	 * @param params - An object housing the runtime properties:
	 * - context - Context of the container.
	 * - registryEntries - Mapping from data store types to their corresponding factories.
	 * - existing - Pass 'true' if loading from an existing snapshot.
	 * - requestHandler - (optional) Request handler for the request() method of the container runtime.
	 * Only relevant for back-compat while we remove the request() method and move fully to entryPoint as the main pattern.
	 * - runtimeOptions - Additional options to be passed to the runtime
	 * - containerScope - runtime services provided with context
	 * - containerRuntimeCtor - Constructor to use to create the ContainerRuntime instance.
	 * This allows mixin classes to leverage this method to define their own async initializer.
	 * - provideEntryPoint - Promise that resolves to an object which will act as entryPoint for the Container.
	 * This object should provide all the functionality that the Container is expected to provide to the loader layer.
	 */
	public static async loadRuntime(params: {
		context: IContainerContext;
		registryEntries: NamedFluidDataStoreRegistryEntries;
		existing: boolean;
		runtimeOptions?: IContainerRuntimeOptions;
		containerScope?: FluidObject;
		containerRuntimeCtor?: typeof ContainerRuntime;
		/** @deprecated Will be removed once Loader LTS version is "2.0.0-internal.7.0.0". Migrate all usage of IFluidRouter to the "entryPoint" pattern. Refer to Removing-IFluidRouter.md */
		requestHandler?: (request: IRequest, runtime: IContainerRuntime) => Promise<IResponse>;
		provideEntryPoint: (containerRuntime: IContainerRuntime) => Promise<FluidObject>;
	}): Promise<ContainerRuntime> {
		const {
			context,
			registryEntries,
			existing,
			requestHandler,
			provideEntryPoint,
			runtimeOptions = {},
			containerScope = {},
			containerRuntimeCtor = ContainerRuntime,
		} = params;

		// If taggedLogger exists, use it. Otherwise, wrap the vanilla logger:
		// back-compat: Remove the TaggedLoggerAdapter fallback once all the host are using loader > 0.45
		const backCompatContext: IContainerContext | OldContainerContextWithLogger = context;
		const passLogger =
			backCompatContext.taggedLogger ??
			new TaggedLoggerAdapter((backCompatContext as OldContainerContextWithLogger).logger);
		const logger = createChildLogger({
			logger: passLogger,
			properties: {
				all: {
					runtimeVersion: pkgVersion,
				},
			},
		});

		const mc = loggerToMonitoringContext(logger);

		const {
			summaryOptions = {},
			gcOptions = {},
			loadSequenceNumberVerification = "close",
			flushMode = defaultFlushMode,
			compressionOptions = defaultCompressionConfig,
			maxBatchSizeInBytes = defaultMaxBatchSizeInBytes,
			enableRuntimeIdCompressor = "off",
			chunkSizeInBytes = defaultChunkSizeInBytes,
			enableOpReentryCheck = false,
			enableGroupedBatching = false,
		} = runtimeOptions;

		const registry = new FluidDataStoreRegistry(registryEntries);

		const tryFetchBlob = async <T>(blobName: string): Promise<T | undefined> => {
			const blobId = context.baseSnapshot?.blobs[blobName];
			if (context.baseSnapshot && blobId) {
				// IContainerContext storage api return type still has undefined in 0.39 package version.
				// So once we release 0.40 container-defn package we can remove this check.
				assert(
					context.storage !== undefined,
					0x1f5 /* "Attached state should have storage" */,
				);
				return readAndParse<T>(context.storage, blobId);
			}
		};

		const [chunks, metadata, electedSummarizerData, aliases, serializedIdCompressor] =
			await Promise.all([
				tryFetchBlob<[string, string[]][]>(chunksBlobName),
				tryFetchBlob<IContainerRuntimeMetadata>(metadataBlobName),
				tryFetchBlob<ISerializedElection>(electedSummarizerBlobName),
				tryFetchBlob<[string, string][]>(aliasBlobName),
				tryFetchBlob<SerializedIdCompressorWithNoSession>(idCompressorBlobName),
			]);

		// read snapshot blobs needed for BlobManager to load
		const blobManagerSnapshot = await BlobManager.load(
			context.baseSnapshot?.trees[blobsTreeName],
			async (id) => {
				// IContainerContext storage api return type still has undefined in 0.39 package version.
				// So once we release 0.40 container-defn package we can remove this check.
				assert(
					context.storage !== undefined,
					0x256 /* "storage undefined in attached container" */,
				);
				return readAndParse(context.storage, id);
			},
		);

		// Verify summary runtime sequence number matches protocol sequence number.
		const runtimeSequenceNumber = metadata?.message?.sequenceNumber;
		// When we load with pending state, we reuse an old snapshot so we don't expect these numbers to match
		if (!context.pendingLocalState && runtimeSequenceNumber !== undefined) {
			const protocolSequenceNumber = context.deltaManager.initialSequenceNumber;
			// Unless bypass is explicitly set, then take action when sequence numbers mismatch.
			if (
				loadSequenceNumberVerification !== "bypass" &&
				runtimeSequenceNumber !== protocolSequenceNumber
			) {
				// "Load from summary, runtime metadata sequenceNumber !== initialSequenceNumber"
				const error = new DataCorruptionError(
					// pre-0.58 error message: SummaryMetadataMismatch
					"Summary metadata mismatch",
					{ runtimeVersion: pkgVersion, runtimeSequenceNumber, protocolSequenceNumber },
				);

				if (loadSequenceNumberVerification === "log") {
					logger.sendErrorEvent({ eventName: "SequenceNumberMismatch" }, error);
				} else {
					context.closeFn(error);
				}
			}
		}

		// Enabling the IdCompressor is a one-way operation and we only want to
		// allow new containers to turn it on
		let idCompressorMode: IdCompressorMode;
		if (existing) {
			// This setting has to be sticky for correctness:
			// 1) if compressior is OFF, it can't be enabled, as already running clients (in given document session) do not know
			//    how to process compressor ops
			// 2) if it's ON, then all sessions should load compressor right away
			// 3) Same logic applies for "delayed" mode
			// Maybe in the future we will need to enabled (and figure how to do it safely) "delayed" -> "on" change.
			// We could do "off" -> "on" transtition too, if all clients start loading compressor (but not using it initially) and do so for a while -
			// this will allow clients to eventually to disregard "off" setting (when it's safe so) and start using compressor in future sessions.
			// Everyting is possible, but it needs to be designed and executed carefully, when such need arises.
			idCompressorMode = metadata?.idCompressorMode ?? "off";
		} else {
			// FG overwrite
			const enabled = mc.config.getBoolean("Fluid.ContainerRuntime.IdCompressorEnabled");
			switch (enabled) {
				case true:
					idCompressorMode = "on";
					break;
				case false:
					idCompressorMode = "off";
					break;
				default:
					idCompressorMode = enableRuntimeIdCompressor;
					break;
			}
		}

		const createIdCompressorFn = async () => {
			const { createIdCompressor, deserializeIdCompressor, createSessionId } = await import(
				"@fluidframework/id-compressor"
			);

			/**
			 * Because the IdCompressor emits so much telemetry, this function is used to sample
			 * approximately 5% of all clients. Only the given percentage of sessions will emit telemetry.
			 */
			const idCompressorEventSampler: IEventSampler = (() => {
				const isIdCompressorTelemetryEnabled = Math.random() < 0.05;
				return {
					sample: () => {
						return isIdCompressorTelemetryEnabled;
					},
				};
			})();

			const compressorLogger = createSampledLogger(logger, idCompressorEventSampler);
			const pendingLocalState = context.pendingLocalState as IPendingRuntimeState;

			if (pendingLocalState?.pendingIdCompressorState !== undefined) {
				return deserializeIdCompressor(
					pendingLocalState.pendingIdCompressorState,
					compressorLogger,
				);
			} else if (serializedIdCompressor !== undefined) {
				return deserializeIdCompressor(
					serializedIdCompressor,
					createSessionId(),
					compressorLogger,
				);
			} else {
				return createIdCompressor(compressorLogger);
			}
		};

		const runtime = new containerRuntimeCtor(
			context,
			registry,
			metadata,
			electedSummarizerData,
			chunks ?? [],
			aliases ?? [],
			{
				summaryOptions,
				gcOptions,
				loadSequenceNumberVerification,
				flushMode,
				compressionOptions,
				maxBatchSizeInBytes,
				chunkSizeInBytes,
				enableRuntimeIdCompressor,
				enableOpReentryCheck,
				enableGroupedBatching,
			},
			containerScope,
			logger,
			existing,
			blobManagerSnapshot,
			context.storage,
			createIdCompressorFn,
			idCompressorMode,
			provideEntryPoint,
			requestHandler,
			undefined, // summaryConfiguration
		);

		// Apply stashed ops with a reference sequence number equal to the sequence number of the snapshot,
		// or zero. This must be done before Container replays saved ops.
		await runtime.pendingStateManager.applyStashedOpsAt(runtimeSequenceNumber ?? 0);

		// Initialize the base state of the runtime before it's returned.
		await runtime.initializeBaseState();

		return runtime;
	}

	public readonly options: Record<string | number, any>;
	private imminentClosure: boolean = false;

	private readonly _getClientId: () => string | undefined;
	public get clientId(): string | undefined {
		return this._getClientId();
	}

	public readonly clientDetails: IClientDetails;

	public get storage(): IDocumentStorageService {
		return this._storage;
	}

	public get containerRuntime() {
		return this;
	}

	private readonly submitFn: (
		type: MessageType,
		contents: any,
		batch: boolean,
		appData?: any,
	) => number;
	/**
	 * Although current IContainerContext guarantees submitBatchFn, it is not available on older loaders.
	 */
	private readonly submitBatchFn:
		| ((batch: IBatchMessage[], referenceSequenceNumber?: number) => number)
		| undefined;
	private readonly submitSummaryFn: (
		summaryOp: ISummaryContent,
		referenceSequenceNumber?: number,
	) => number;
	private readonly submitSignalFn: (content: any, targetClientId?: string) => void;
	public readonly disposeFn: (error?: ICriticalContainerError) => void;
	public readonly closeFn: (error?: ICriticalContainerError) => void;

	public get flushMode(): FlushMode {
		return this._flushMode;
	}

	public get scope(): FluidObject {
		return this.containerScope;
	}

	public get IFluidDataStoreRegistry(): IFluidDataStoreRegistry {
		return this.registry;
	}

	private readonly _getAttachState: () => AttachState;
	public get attachState(): AttachState {
		return this._getAttachState();
	}

	private _idCompressor: (IIdCompressor & IIdCompressorCore) | undefined;

	// We accumulate Id compressor Ops while Id compressor is not loaded yet (only for "delayed" mode)
	// Once it loads, it will process all such ops and we will stop accumulating further ops - ops will be processes as they come in.
	private pendingIdCompressorOps: IdCreationRange[] = [];

	// Id Compressor serializes final state (see getPendingLocalState()). As result, it needs to skip all ops that preceeded that state
	// (such ops will be marked by Loader layer as savedOp === true)
	// That said, in "delayed" mode it's possible that Id Compressor was never initialized before getPendingLocalState() is called.
	// In such case we have to process all ops, including those marked with saveOp === true.
	private readonly skipSavedCompressorOps: boolean;

	/**
	 * See IContainerRuntimeBase.idCompressor() for details.
	 */
	public get idCompressor() {
		// Expose ID Compressor only if it's On from the start.
		// If container uses delayed mode, then we can only expose generateDocumentUniqueId() and nothing else.
		// That's because any other usage will require immidiate loading of ID Compressor in next sessions in order
		// to reason over such things as session ID space.
		if (this.idCompressorMode === "on") {
			assert(
				this._idCompressor !== undefined,
				0x8ea /* compressor should have been loaded */,
			);
			return this._idCompressor;
		}
	}

	/**
	 * True if we have ID compressor loading in-flight (async operation). Useful only for
	 * this.idCompressorMode === "delayed" mode
	 */
	protected compressorLoadInitiated = false;

	/**
	 * See IContainerRuntimeBase.generateDocumentUniqueId() for details.
	 */
	public generateDocumentUniqueId() {
		return this._idCompressor?.generateDocumentUniqueId() ?? uuid();
	}

	public get IFluidHandleContext(): IFluidHandleContext {
		return this.handleContext;
	}
	private readonly handleContext: ContainerFluidHandleContext;

	/**
	 * This is a proxy to the delta manager provided by the container context (innerDeltaManager). It restricts certain
	 * accesses such as sets "read-only" mode for the summarizer client. This is the default delta manager that should
	 * be used unless the innerDeltaManager is required.
	 */
	public readonly deltaManager: IDeltaManager<ISequencedDocumentMessage, IDocumentMessage>;
	/**
	 * The delta manager provided by the container context. By default, using the default delta manager (proxy)
	 * should be sufficient. This should be used only if necessary. For example, for validating and propagating connected
	 * events which requires access to the actual real only info, this is needed.
	 */
	private readonly innerDeltaManager: IDeltaManager<ISequencedDocumentMessage, IDocumentMessage>;

	// internal logger for ContainerRuntime. Use this.logger for stores, summaries, etc.
	private readonly mc: MonitoringContext;

	private readonly summarizerClientElection?: SummarizerClientElection;
	/**
	 * summaryManager will only be created if this client is permitted to spawn a summarizing client
	 * It is created only by interactive client, i.e. summarizer client, as well as non-interactive bots
	 * do not create it (see SummarizerClientElection.clientDetailsPermitElection() for details)
	 */
	private readonly summaryManager?: SummaryManager;
	private readonly summaryCollection: SummaryCollection;

	private readonly summarizerNode: IRootSummarizerNodeWithGC;

	private readonly maxConsecutiveReconnects: number;
	private readonly defaultMaxConsecutiveReconnects = 7;

	private _orderSequentiallyCalls: number = 0;
	private readonly _flushMode: FlushMode;
	private flushTaskExists = false;

	private _connected: boolean;

	private consecutiveReconnects = 0;

	/**
	 * Used to delay transition to "connected" state while we upload
	 * attachment blobs that were added while disconnected
	 */
	private delayConnectClientId?: string;

	private ensureNoDataModelChangesCalls = 0;

	/**
	 * Tracks the number of detected reentrant ops to report,
	 * in order to self-throttle the telemetry events.
	 *
	 * This should be removed as part of ADO:2322
	 */
	private opReentryCallsToReport = 5;

	/**
	 * Invokes the given callback and expects that no ops are submitted
	 * until execution finishes. If an op is submitted, an error will be raised.
	 *
	 * Can be disabled by feature gate `Fluid.ContainerRuntime.DisableOpReentryCheck`
	 *
	 * @param callback - the callback to be invoked
	 */
	public ensureNoDataModelChanges<T>(callback: () => T): T {
		this.ensureNoDataModelChangesCalls++;
		try {
			return callback();
		} finally {
			this.ensureNoDataModelChangesCalls--;
		}
	}

	public get connected(): boolean {
		return this._connected;
	}

	/** clientId of parent (non-summarizing) container that owns summarizer container */
	public get summarizerClientId(): string | undefined {
		return this.summarizerClientElection?.electedClientId;
	}

	private _disposed = false;
	public get disposed() {
		return this._disposed;
	}

	private dirtyContainer: boolean;
	private emitDirtyDocumentEvent = true;
	private readonly enableOpReentryCheck: boolean;
	private readonly disableAttachReorder: boolean | undefined;
	private readonly closeSummarizerDelayMs: number;
	/**
	 * If true, summary generated is validate before uploading it to the server. With single commit summaries,
	 * summaries will be accepted once uploaded, so they should be validated before upload. However, this can
	 * currently be controlled via a feature flag as its a new functionality.
	 */
	private readonly validateSummaryBeforeUpload: boolean;

	private readonly defaultTelemetrySignalSampleCount = 100;
	private readonly _perfSignalData: IPerfSignalReport = {
		signalsLost: 0,
		signalSequenceNumber: 0,
		signalTimestamp: 0,
		trackingSignalSequenceNumber: undefined,
	};

	/**
	 * Summarizer is responsible for coordinating when to send generate and send summaries.
	 * It is the main entry point for summary work.
	 * It is created only by summarizing container (i.e. one with clientType === "summarizer")
	 */
	private readonly _summarizer?: Summarizer;
	private readonly scheduleManager: ScheduleManager;
	private readonly blobManager: BlobManager;
	private readonly pendingStateManager: PendingStateManager;
	private readonly outbox: Outbox;
	private readonly garbageCollector: IGarbageCollector;

	private readonly channelCollection: ChannelCollection;
	private readonly remoteMessageProcessor: RemoteMessageProcessor;

	/** The last message processed at the time of the last summary. */
	private messageAtLastSummary: ISummaryMetadataMessage | undefined;

	private get summarizer(): Summarizer {
		assert(this._summarizer !== undefined, 0x257 /* "This is not summarizing container" */);
		return this._summarizer;
	}

	private readonly summariesDisabled: boolean;
	private isSummariesDisabled(): boolean {
		return this.summaryConfiguration.state === "disabled";
	}

	private readonly maxOpsSinceLastSummary: number;
	private getMaxOpsSinceLastSummary(): number {
		return this.summaryConfiguration.state !== "disabled"
			? this.summaryConfiguration.maxOpsSinceLastSummary
			: 0;
	}

	private readonly initialSummarizerDelayMs: number;
	private getInitialSummarizerDelayMs(): number {
		// back-compat: initialSummarizerDelayMs was moved from ISummaryRuntimeOptions
		//   to ISummaryConfiguration in 0.60.
		if (this.runtimeOptions.summaryOptions.initialSummarizerDelayMs !== undefined) {
			return this.runtimeOptions.summaryOptions.initialSummarizerDelayMs;
		}
		return this.summaryConfiguration.state !== "disabled"
			? this.summaryConfiguration.initialSummarizerDelayMs
			: 0;
	}

	private readonly createContainerMetadata: ICreateContainerMetadata;
	/**
	 * The summary number of the next summary that will be generated for this container. This is incremented every time
	 * a summary is generated.
	 */
	private nextSummaryNumber: number;

	/** If false, loading or using a Tombstoned object should merely log, not fail */
	public get gcTombstoneEnforcementAllowed(): boolean {
		return this.garbageCollector.tombstoneEnforcementAllowed;
	}

	/** If true, throw an error when a tombstone data store is used. */
	public get gcThrowOnTombstoneUsage(): boolean {
		return this.garbageCollector.throwOnTombstoneUsage;
	}

	/**
	 * GUID to identify a document in telemetry
	 * ! Note: should not be used for anything other than telemetry and is not considered a stable GUID
	 */
	private readonly telemetryDocumentId: string;

	/**
	 * Whether this client is the summarizer client itself (type is summarizerClientType)
	 */
	private readonly isSummarizerClient: boolean;

	/**
	 * The id of the version used to initially load this runtime, or undefined if it's newly created.
	 */
	private readonly loadedFromVersionId: string | undefined;

	/**
	 * It a cache for holding mapping for loading groupIds with its snapshot from the service. Add expiry policy of 1 minute.
	 * Starting with 1 min and based on recorded usage we can tweak it later on.
	 */
	private readonly snapshotCacheForLoadingGroupIds = new PromiseCache<string, ISnapshot>({
		expiry: { policy: "absolute", durationMs: 60000 },
	});

	/***/
	protected constructor(
		context: IContainerContext,
		private readonly registry: IFluidDataStoreRegistry,
		private readonly metadata: IContainerRuntimeMetadata | undefined,
		electedSummarizerData: ISerializedElection | undefined,
		chunks: [string, string[]][],
		dataStoreAliasMap: [string, string][],
		private readonly runtimeOptions: Readonly<Required<IContainerRuntimeOptions>>,
		private readonly containerScope: FluidObject,
		public readonly logger: ITelemetryLoggerExt,
		existing: boolean,
		blobManagerSnapshot: IBlobManagerLoadInfo,
		private readonly _storage: IDocumentStorageService,
		private readonly createIdCompressor: () => Promise<IIdCompressor & IIdCompressorCore>,
		private readonly idCompressorMode: IdCompressorMode,
		provideEntryPoint: (containerRuntime: IContainerRuntime) => Promise<FluidObject>,
		private readonly requestHandler?: (
			request: IRequest,
			runtime: IContainerRuntime,
		) => Promise<IResponse>,
		private readonly summaryConfiguration: ISummaryConfiguration = {
			// the defaults
			...DefaultSummaryConfiguration,
			// the runtime configuration overrides
			...runtimeOptions.summaryOptions?.summaryConfigOverrides,
		},
	) {
		super();

		const {
			options,
			clientDetails,
			connected,
			baseSnapshot,
			submitFn,
			submitBatchFn,
			submitSummaryFn,
			submitSignalFn,
			disposeFn,
			closeFn,
			deltaManager,
			quorum,
			audience,
			loader,
			pendingLocalState,
			supportedFeatures,
		} = context;

		this.innerDeltaManager = deltaManager;
		this.deltaManager = new DeltaManagerSummarizerProxy(this.innerDeltaManager);

		// Here we could wrap/intercept on these functions to block/modify outgoing messages if needed.
		// This makes ContainerRuntime the final gatekeeper for outgoing messages.
		this.submitFn = submitFn;
		this.submitBatchFn = submitBatchFn;
		this.submitSummaryFn = submitSummaryFn;
		this.submitSignalFn = submitSignalFn;

		// TODO: After IContainerContext.options is removed, we'll just create a new blank object {} here.
		// Values are generally expected to be set from the runtime side.
		this.options = options ?? {};
		this.clientDetails = clientDetails;
		this.isSummarizerClient = this.clientDetails.type === summarizerClientType;
		this.loadedFromVersionId = context.getLoadedFromVersion()?.id;
		this._getClientId = () => context.clientId;
		this._getAttachState = () => context.attachState;
		this.getAbsoluteUrl = async (relativeUrl: string) => {
			if (context.getAbsoluteUrl === undefined) {
				throw new Error("Driver does not implement getAbsoluteUrl");
			}
			if (this.attachState !== AttachState.Attached) {
				return undefined;
			}
			return context.getAbsoluteUrl(relativeUrl);
		};
		// TODO: Consider that the Container could just listen to these events itself, or even more appropriately maybe the
		// customer should observe dirty state on the runtime (the owner of dirty state) directly, rather than on the IContainer.
		this.on("dirty", () => context.updateDirtyContainerState(true));
		this.on("saved", () => context.updateDirtyContainerState(false));

		// In old loaders without dispose functionality, closeFn is equivalent but will also switch container to readonly mode
		this.disposeFn = disposeFn ?? closeFn;
		// In cases of summarizer, we want to dispose instead since consumer doesn't interact with this container
		this.closeFn = this.isSummarizerClient ? this.disposeFn : closeFn;

		this.mc = createChildMonitoringContext({
			logger: this.logger,
			namespace: "ContainerRuntime",
		});

		let loadSummaryNumber: number;
		// Get the container creation metadata. For new container, we initialize these. For existing containers,
		// get the values from the metadata blob.
		if (existing) {
			this.createContainerMetadata = {
				createContainerRuntimeVersion: metadata?.createContainerRuntimeVersion,
				createContainerTimestamp: metadata?.createContainerTimestamp,
			};
			// summaryNumber was renamed from summaryCount. For older docs that haven't been opened for a long time,
			// the count is reset to 0.
			loadSummaryNumber = metadata?.summaryNumber ?? 0;
		} else {
			this.createContainerMetadata = {
				createContainerRuntimeVersion: pkgVersion,
				createContainerTimestamp: Date.now(),
			};
			loadSummaryNumber = 0;
		}
		this.nextSummaryNumber = loadSummaryNumber + 1;

		this.messageAtLastSummary = metadata?.message;

		// Note that we only need to pull the *initial* connected state from the context.
		// Later updates come through calls to setConnectionState.
		this._connected = connected;

		this.mc.logger.sendTelemetryEvent({
			eventName: "GCFeatureMatrix",
			metadataValue: JSON.stringify(metadata?.gcFeatureMatrix),
			inputs: JSON.stringify({
				gcOptions_gcGeneration: this.runtimeOptions.gcOptions[gcGenerationOptionName],
			}),
		});

		this.telemetryDocumentId = metadata?.telemetryDocumentId ?? uuid();

		this.disableAttachReorder = this.mc.config.getBoolean(
			"Fluid.ContainerRuntime.disableAttachOpReorder",
		);
		const disableChunking = this.mc.config.getBoolean(
			"Fluid.ContainerRuntime.CompressionChunkingDisabled",
		);

		const opGroupingManager = new OpGroupingManager(
			{
				groupedBatchingEnabled: this.groupedBatchingEnabled,
				opCountThreshold:
					this.mc.config.getNumber("Fluid.ContainerRuntime.GroupedBatchingOpCount") ?? 2,
				reentrantBatchGroupingEnabled:
					this.mc.config.getBoolean("Fluid.ContainerRuntime.GroupedBatchingReentrancy") ??
					true,
			},
			this.mc.logger,
		);

		const opSplitter = new OpSplitter(
			chunks,
			this.submitBatchFn,
			disableChunking === true ? Number.POSITIVE_INFINITY : runtimeOptions.chunkSizeInBytes,
			runtimeOptions.maxBatchSizeInBytes,
			this.mc.logger,
		);

		this.remoteMessageProcessor = new RemoteMessageProcessor(
			opSplitter,
			new OpDecompressor(this.mc.logger),
			opGroupingManager,
		);

		this.handleContext = new ContainerFluidHandleContext("", this);

		if (this.summaryConfiguration.state === "enabled") {
			this.validateSummaryHeuristicConfiguration(this.summaryConfiguration);
		}

		const disableOpReentryCheck = this.mc.config.getBoolean(
			"Fluid.ContainerRuntime.DisableOpReentryCheck",
		);
		this.enableOpReentryCheck =
			runtimeOptions.enableOpReentryCheck === true &&
			// Allow for a break-glass config to override the options
			disableOpReentryCheck !== true;

		this.summariesDisabled = this.isSummariesDisabled();
		this.maxOpsSinceLastSummary = this.getMaxOpsSinceLastSummary();
		this.initialSummarizerDelayMs = this.getInitialSummarizerDelayMs();

		this.maxConsecutiveReconnects =
			this.mc.config.getNumber(maxConsecutiveReconnectsKey) ??
			this.defaultMaxConsecutiveReconnects;

		if (
			runtimeOptions.flushMode === (FlushModeExperimental.Async as unknown as FlushMode) &&
			supportedFeatures?.get("referenceSequenceNumbers") !== true
		) {
			// The loader does not support reference sequence numbers, falling back on FlushMode.TurnBased
			this.mc.logger.sendErrorEvent({ eventName: "FlushModeFallback" });
			this._flushMode = FlushMode.TurnBased;
		} else {
			this._flushMode = runtimeOptions.flushMode;
		}

		const pendingRuntimeState = pendingLocalState as IPendingRuntimeState | undefined;

		if (context.attachState === AttachState.Attached) {
			const maxSnapshotCacheDurationMs = this._storage?.policies?.maximumCacheDurationMs;
			if (
				maxSnapshotCacheDurationMs !== undefined &&
				maxSnapshotCacheDurationMs > 5 * 24 * 60 * 60 * 1000
			) {
				// This is a runtime enforcement of what's already explicit in the policy's type itself,
				// which dictates the value is either undefined or exactly 5 days in ms.
				// As long as the actual value is less than 5 days, the assumptions GC makes here are valid.
				throw new UsageError("Driver's maximumCacheDurationMs policy cannot exceed 5 days");
			}
		}

		this.garbageCollector = GarbageCollector.create({
			runtime: this,
			gcOptions: this.runtimeOptions.gcOptions,
			baseSnapshot,
			baseLogger: this.mc.logger,
			existing,
			metadata,
			createContainerMetadata: this.createContainerMetadata,
			isSummarizerClient: this.isSummarizerClient,
			getNodePackagePath: async (nodePath: string) => this.getGCNodePackagePath(nodePath),
			getLastSummaryTimestampMs: () => this.messageAtLastSummary?.timestamp,
			readAndParseBlob: async <T>(id: string) => readAndParse<T>(this.storage, id),
			submitMessage: (message: ContainerRuntimeGCMessage) => this.submit(message),
			sessionExpiryTimerStarted: pendingRuntimeState?.sessionExpiryTimerStarted,
		});

		const loadedFromSequenceNumber = this.deltaManager.initialSequenceNumber;
		this.summarizerNode = createRootSummarizerNodeWithGC(
			createChildLogger({ logger: this.logger, namespace: "SummarizerNode" }),
			// Summarize function to call when summarize is called. Summarizer node always tracks summary state.
			async (fullTree: boolean, trackState: boolean, telemetryContext?: ITelemetryContext) =>
				this.summarizeInternal(fullTree, trackState, telemetryContext),
			// Latest change sequence number, no changes since summary applied yet
			loadedFromSequenceNumber,
			// Summary reference sequence number, undefined if no summary yet
			baseSnapshot !== undefined ? loadedFromSequenceNumber : undefined,
			{
				// Must set to false to prevent sending summary handle which would be pointing to
				// a summary with an older protocol state.
				canReuseHandle: false,
				// If GC should not run, let the summarizer node know so that it does not track GC state.
				gcDisabled: !this.garbageCollector.shouldRunGC,
			},
			// Function to get GC data if needed. This will always be called by the root summarizer node to get GC data.
			async (fullGC?: boolean) => this.getGCDataInternal(fullGC),
			// Function to get the GC details from the base snapshot we loaded from.
			async () => this.garbageCollector.getBaseGCDetails(),
		);

		if (baseSnapshot) {
			this.summarizerNode.updateBaseSummaryState(baseSnapshot);
		}

		const parentContext = wrapContext(this);

		// Due to a mismatch between different layers in terms of
		// what is the interface of passing signals, we need the
		// downstream stores to wrap the signal.
		parentContext.submitSignal = (type: string, content: any, targetClientId?: string) => {
			const envelope1 = content as IEnvelope;
			const envelope2 = this.createNewSignalEnvelope(
				envelope1.address,
				type,
				envelope1.contents,
			);
			return this.submitSignalFn(envelope2, targetClientId);
		};

		this.channelCollection = new ChannelCollection(
			getSummaryForDatastores(baseSnapshot, metadata),
			parentContext,
			this.mc.logger,
			(
				path: string,
				reason: "Loaded" | "Changed",
				timestampMs?: number,
				packagePath?: readonly string[],
				request?: IRequest,
				headerData?: RuntimeHeaderData,
			) =>
				this.garbageCollector.nodeUpdated(
					path,
					reason,
					timestampMs,
					packagePath,
					request,
					headerData,
				),
			(path: string) => this.garbageCollector.isNodeDeleted(path),
			new Map<string, string>(dataStoreAliasMap),
			async (runtime: ChannelCollection) => provideEntryPoint,
		);

		this.blobManager = new BlobManager(
			this.handleContext,
			blobManagerSnapshot,
			() => this.storage,
			(localId: string, blobId?: string) => {
				if (!this.disposed) {
					this.submit(
						{ type: ContainerMessageType.BlobAttach, contents: undefined },
						undefined,
						{
							localId,
							blobId,
						},
					);
				}
			},
			(blobPath: string) => this.garbageCollector.nodeUpdated(blobPath, "Loaded"),
			(blobPath: string) => this.garbageCollector.isNodeDeleted(blobPath),
			this,
			pendingRuntimeState?.pendingAttachmentBlobs,
			(error?: ICriticalContainerError) => this.closeFn(error),
		);

		this.scheduleManager = new ScheduleManager(
			this.innerDeltaManager,
			this,
			() => this.clientId,
			createChildLogger({ logger: this.logger, namespace: "ScheduleManager" }),
		);

		this.pendingStateManager = new PendingStateManager(
			{
				applyStashedOp: this.applyStashedOp.bind(this),
				clientId: () => this.clientId,
				close: this.closeFn,
				connected: () => this.connected,
				reSubmit: this.reSubmit.bind(this),
				reSubmitBatch: this.reSubmitBatch.bind(this),
				isActiveConnection: () => this.innerDeltaManager.active,
				isAttached: () => this.attachState !== AttachState.Detached,
			},
			pendingRuntimeState?.pending,
			this.logger,
		);

		const disableCompression = this.mc.config.getBoolean(
			"Fluid.ContainerRuntime.CompressionDisabled",
		);
		const compressionOptions =
			disableCompression === true
				? {
						minimumBatchSizeInBytes: Number.POSITIVE_INFINITY,
						compressionAlgorithm: CompressionAlgorithms.lz4,
				  }
				: runtimeOptions.compressionOptions;

		const disablePartialFlush = this.mc.config.getBoolean(
			"Fluid.ContainerRuntime.DisablePartialFlush",
		);

		const legacySendBatchFn = makeLegacySendBatchFn(this.submitFn, this.innerDeltaManager);

		this.outbox = new Outbox({
			shouldSend: () => this.canSendOps(),
			pendingStateManager: this.pendingStateManager,
			submitBatchFn: this.submitBatchFn,
			legacySendBatchFn,
			compressor: new OpCompressor(this.mc.logger),
			splitter: opSplitter,
			config: {
				compressionOptions,
				maxBatchSizeInBytes: runtimeOptions.maxBatchSizeInBytes,
				disablePartialFlush: disablePartialFlush === true,
			},
			logger: this.mc.logger,
			groupingManager: opGroupingManager,
			getCurrentSequenceNumbers: () => ({
				referenceSequenceNumber: this.deltaManager.lastSequenceNumber,
				clientSequenceNumber: this._processedClientSequenceNumber,
			}),
			reSubmit: this.reSubmit.bind(this),
			opReentrancy: () => this.ensureNoDataModelChangesCalls > 0,
			closeContainer: this.closeFn,
		});

		this._quorum = quorum;
		this._quorum.on("removeMember", (clientId: string) => {
			this.remoteMessageProcessor.clearPartialMessagesFor(clientId);
		});

		// eslint-disable-next-line @typescript-eslint/no-non-null-assertion
		this._audience = audience!;

		const closeSummarizerDelayOverride = this.mc.config.getNumber(
			"Fluid.ContainerRuntime.Test.CloseSummarizerDelayOverrideMs",
		);
		this.closeSummarizerDelayMs = closeSummarizerDelayOverride ?? defaultCloseSummarizerDelayMs;
		this.validateSummaryBeforeUpload =
			this.mc.config.getBoolean("Fluid.Summarizer.ValidateSummaryBeforeUpload") ?? false;

		this.summaryCollection = new SummaryCollection(this.deltaManager, this.logger);

		this.dirtyContainer =
			this.attachState !== AttachState.Attached || this.hasPendingMessages();
		context.updateDirtyContainerState(this.dirtyContainer);

		if (this.summariesDisabled) {
			this.mc.logger.sendTelemetryEvent({ eventName: "SummariesDisabled" });
		} else {
			const orderedClientLogger = createChildLogger({
				logger: this.logger,
				namespace: "OrderedClientElection",
			});
			const orderedClientCollection = new OrderedClientCollection(
				orderedClientLogger,
				this.innerDeltaManager,
				this._quorum,
			);
			const orderedClientElectionForSummarizer = new OrderedClientElection(
				orderedClientLogger,
				orderedClientCollection,
				electedSummarizerData ?? this.innerDeltaManager.lastSequenceNumber,
				SummarizerClientElection.isClientEligible,
			);

			this.summarizerClientElection = new SummarizerClientElection(
				orderedClientLogger,
				this.summaryCollection,
				orderedClientElectionForSummarizer,
				this.maxOpsSinceLastSummary,
			);

			if (this.isSummarizerClient) {
				this._summarizer = new Summarizer(
					this /* ISummarizerRuntime */,
					() => this.summaryConfiguration,
					this /* ISummarizerInternalsProvider */,
					this.handleContext,
					this.summaryCollection,
					async (runtime: IConnectableRuntime) =>
						RunWhileConnectedCoordinator.create(
							runtime,
							// Summarization runs in summarizer client and needs access to the real (non-proxy) active
							// information. The proxy delta manager would always return false for summarizer client.
							() => this.innerDeltaManager.active,
						),
				);
			} else if (SummarizerClientElection.clientDetailsPermitElection(this.clientDetails)) {
				// Only create a SummaryManager and SummarizerClientElection
				// if summaries are enabled and we are not the summarizer client.
				const defaultAction = () => {
					if (this.summaryCollection.opsSinceLastAck > this.maxOpsSinceLastSummary) {
						this.mc.logger.sendTelemetryEvent({ eventName: "SummaryStatus:Behind" });
						// unregister default to no log on every op after falling behind
						// and register summary ack handler to re-register this handler
						// after successful summary
						this.summaryCollection.once(MessageType.SummaryAck, () => {
							this.mc.logger.sendTelemetryEvent({
								eventName: "SummaryStatus:CaughtUp",
							});
							// we've caught up, so re-register the default action to monitor for
							// falling behind, and unregister ourself
							this.summaryCollection.on("default", defaultAction);
						});
						this.summaryCollection.off("default", defaultAction);
					}
				};

				this.summaryCollection.on("default", defaultAction);

				// Create the SummaryManager and mark the initial state
				this.summaryManager = new SummaryManager(
					this.summarizerClientElection,
					this, // IConnectedState
					this.summaryCollection,
					this.logger,
					this.formCreateSummarizerFn(loader),
					new Throttler(
						60 * 1000, // 60 sec delay window
						30 * 1000, // 30 sec max delay
						// throttling function increases exponentially (0ms, 40ms, 80ms, 160ms, etc)
						formExponentialFn({ coefficient: 20, initialDelay: 0 }),
					),
					{
						initialDelayMs: this.initialSummarizerDelayMs,
					},
				);
				this.summaryManager.on("summarize", (eventProps) => {
					this.emit("summarize", eventProps);
				});
				this.summaryManager.start();
			}
		}

		// logging hardware telemetry
		logger.sendTelemetryEvent({
			eventName: "DeviceSpec",
			...getDeviceSpec(),
		});

		this.mc.logger.sendTelemetryEvent({
			eventName: "ContainerLoadStats",
			...this.createContainerMetadata,
			...this.channelCollection.containerLoadStats,
			summaryNumber: loadSummaryNumber,
			summaryFormatVersion: metadata?.summaryFormatVersion,
			disableIsolatedChannels: metadata?.disableIsolatedChannels,
			gcVersion: metadata?.gcFeature,
			options: JSON.stringify(runtimeOptions),
			idCompressorModeMetadata: metadata?.idCompressorMode,
			idCompressorMode: this.idCompressorMode,
			featureGates: JSON.stringify({
				disableCompression,
				disableOpReentryCheck,
				disableChunking,
				disableAttachReorder: this.disableAttachReorder,
				disablePartialFlush,
				closeSummarizerDelayOverride,
			}),
			telemetryDocumentId: this.telemetryDocumentId,
			groupedBatchingEnabled: this.groupedBatchingEnabled,
		});

		ReportOpPerfTelemetry(this.clientId, this.deltaManager, this, this.logger);
		BindBatchTracker(this, this.logger);

		this.entryPoint = new LazyPromise(async () => {
			if (this.isSummarizerClient) {
				assert(
					this._summarizer !== undefined,
					0x5bf /* Summarizer object is undefined in a summarizer client */,
				);
				return this._summarizer;
			}
			return provideEntryPoint(this);
		});

		// If we loaded from pending state, then we need to skip any ops that are already accounted in such
		// saved state, i.e. all the ops marked by Loader layer sa savedOp === true.
		this.skipSavedCompressorOps = pendingRuntimeState?.pendingIdCompressorState !== undefined;
	}

	public getCreateChildSummarizerNodeFn(id: string, createParam: CreateChildSummarizerNodeParam) {
		return (
			summarizeInternal: SummarizeInternalFn,
			getGCDataFn: (fullGC?: boolean) => Promise<IGarbageCollectionData>,
		) =>
			this.summarizerNode.createChild(
				summarizeInternal,
				id,
				createParam,
				undefined,
				getGCDataFn,
			);
	}

	public deleteChildSummarizerNode(id: string) {
		return this.summarizerNode.deleteChild(id);
	}

	/* IFluidParentContext APIs that should not be called on Root */
	public makeLocallyVisible() {
		assert(false, 0x8eb /* should not be called */);
	}

	public setChannelDirty(address: string) {
		assert(false, "should not be called");
	}

	/**
	 * Initializes the state from the base snapshot this container runtime loaded from.
	 */
	private async initializeBaseState(): Promise<void> {
		if (
			this.idCompressorMode === "on" ||
			(this.idCompressorMode === "delayed" && this.connected)
		) {
			// This is called from loadRuntime(), long before we process any ops, so there should be no ops accumulated yet.
			assert(this.pendingIdCompressorOps.length === 0, 0x8ec /* no pending ops */);
			this._idCompressor = await this.createIdCompressor();
		}

		await this.garbageCollector.initializeBaseState();
	}

	public dispose(error?: Error): void {
		if (this._disposed) {
			return;
		}
		this._disposed = true;

		this.mc.logger.sendTelemetryEvent(
			{
				eventName: "ContainerRuntimeDisposed",
				isDirty: this.isDirty,
				lastSequenceNumber: this.deltaManager.lastSequenceNumber,
				attachState: this.attachState,
			},
			error,
		);

		if (this.summaryManager !== undefined) {
			this.summaryManager.dispose();
		}
		this.garbageCollector.dispose();
		this._summarizer?.dispose();
		this.channelCollection.dispose();
		this.pendingStateManager.dispose();
		this.emit("dispose");
		this.removeAllListeners();
	}

	/**
	 * Api to fetch the snapshot from the service for a loadingGroupIds.
	 * @param loadingGroupIds - LoadingGroupId for which the snapshot is asked for.
	 * @param pathParts - Parts of the path, which we want to extract from the snapshot tree.
	 * @returns - snapshotTree and the sequence number of the snapshot.
	 */
	public async getSnapshotForLoadingGroupId(
		loadingGroupIds: string[],
		pathParts: string[],
	): Promise<{ snapshotTree: ISnapshotTree; sequenceNumber: number }> {
		const sortedLoadingGroupIds = loadingGroupIds.sort();
		assert(
			this.storage.getSnapshot !== undefined,
			0x8ed /* getSnapshot api should be defined if used */,
		);
		let loadedFromCache = true;
		// Lookup up in the cache, if not present then make the network call as multiple datastores could
		// be in same loading group. So, once we have fetched the snapshot for that loading group on
		// any request, then cache that as same group could be requested in future too.
		const snapshot = await this.snapshotCacheForLoadingGroupIds.addOrGet(
			sortedLoadingGroupIds.join(),
			async () => {
				assert(
					this.storage.getSnapshot !== undefined,
					0x8ee /* getSnapshot api should be defined if used */,
				);
				loadedFromCache = false;
				return this.storage.getSnapshot({
					cacheSnapshot: false,
					scenarioName: "snapshotForLoadingGroupId",
					loadingGroupIds: sortedLoadingGroupIds,
				});
			},
		);

		this.logger.sendTelemetryEvent({
			eventName: "GroupIdSnapshotFetched",
			details: JSON.stringify({
				fromCache: loadedFromCache,
				loadingGroupIds: loadingGroupIds.join(","),
			}),
		});
		// Find the snapshotTree inside the returned snapshot based on the path as given in the request.
		const hasIsolatedChannels = rootHasIsolatedChannels(this.metadata);
		const snapshotTreeForPath = this.getSnapshotTreeForPath(
			snapshot.snapshotTree,
			pathParts,
			hasIsolatedChannels,
		);
		assert(snapshotTreeForPath !== undefined, 0x8ef /* no snapshotTree for the path */);
		const snapshotSeqNumber = snapshot.sequenceNumber;
		assert(snapshotSeqNumber !== undefined, 0x8f0 /* snapshotSeqNumber should be present */);

		// This assert fires if we get a snapshot older than the snapshot we loaded from. This is a service issue.
		// Snapshots should only move forward. If we observe an older snapshot than the one we loaded from, then likely
		// the file has been overwritten or service lost data.
		if (snapshotSeqNumber < this.deltaManager.initialSequenceNumber) {
			throw DataProcessingError.create(
				"Downloaded snapshot older than snapshot we loaded from",
				"getSnapshotForLoadingGroupId",
				undefined,
				{
					loadingGroupIds: sortedLoadingGroupIds.join(","),
					snapshotSeqNumber,
					initialSequenceNumber: this.deltaManager.initialSequenceNumber,
				},
			);
		}

		// If the snapshot is ahead of the last seq number of the delta manager, then catch up before
		// returning the snapshot.
		if (snapshotSeqNumber > this.deltaManager.lastSequenceNumber) {
			// If this is a summarizer client, which is trying to load a group and it finds that there is
			// another snapshot from which the summarizer loaded and it is behind, then just give up as
			// the summarizer state is not up to date.
			// This should be a recoverable scenario and shouldn't happen as we should process the ack first.
			if (this.isSummarizerClient) {
				throw new Error(
					"Summarizer client behind, loaded newer snapshot with loadingGroupId",
				);
			}

			// We want to catchup from sequenceNumber to targetSequenceNumber
			const props: ITelemetryGenericEventExt = {
				eventName: "GroupIdSnapshotCatchup",
				loadingGroupIds: sortedLoadingGroupIds.join(","),
				targetSequenceNumber: snapshotSeqNumber, // This is so we reuse some columns in telemetry
				sequenceNumber: this.deltaManager.lastSequenceNumber, // This is so we reuse some columns in telemetry
			};

			const event = PerformanceEvent.start(this.mc.logger, {
				...props,
			});
			// If the inbound deltas queue is paused or disconnected, we expect a reconnect and unpause
			// as long as it's not a summarizer client.
			if (this.deltaManager.inbound.paused) {
				props.inboundPaused = this.deltaManager.inbound.paused; // reusing telemetry
			}
			const defP = new Deferred<boolean>();
			this.deltaManager.on("op", (message: ISequencedDocumentMessage) => {
				if (message.sequenceNumber >= snapshotSeqNumber) {
					defP.resolve(true);
				}
			});
			await defP.promise;
			event.end(props);
		}
		return { snapshotTree: snapshotTreeForPath, sequenceNumber: snapshotSeqNumber };
	}

	/**
	 * Api to find a snapshot tree inside a bigger snapshot tree based on the path in the pathParts array.
	 * @param snapshotTree - snapshot tree to look into.
	 * @param pathParts - Part of the path, which we want to extract from the snapshot tree.
	 * @param hasIsolatedChannels - whether the channels are present inside ".channels" subtree. Older
	 * snapshots will not have trees inside ".channels", so check that.
	 * @returns - requested snapshot tree based on the path parts.
	 */
	private getSnapshotTreeForPath(
		snapshotTree: ISnapshotTree,
		pathParts: string[],
		hasIsolatedChannels: boolean,
	): ISnapshotTree | undefined {
		let childTree = snapshotTree;
		for (const part of pathParts) {
			if (hasIsolatedChannels) {
				childTree = childTree?.trees[channelsTreeName];
			}
			childTree = childTree?.trees[part];
		}
		return childTree;
	}

	/**
	 * Notifies this object about the request made to the container.
	 * @param request - Request made to the handler.
	 * @deprecated Will be removed in future major release. This method needs to stay private until LTS version of Loader moves to "2.0.0-internal.7.0.0".
	 */
	// @ts-expect-error expected to be used by LTS Loaders and Containers
	private async request(request: IRequest): Promise<IResponse> {
		try {
			const parser = RequestParser.create(request);
			const id = parser.pathParts[0];

			if (id === summarizerRequestUrl && parser.pathParts.length === 1) {
				if (this._summarizer !== undefined) {
					return {
						status: 200,
						mimeType: "fluid/object",
						value: this.summarizer,
					};
				}
				return create404Response(request);
			}
			if (this.requestHandler !== undefined) {
				// eslint-disable-next-line @typescript-eslint/return-await -- Adding an await here causes test failures
				return this.requestHandler(parser, this);
			}

			return create404Response(request);
		} catch (error) {
			return exceptionToResponse(error);
		}
	}

	/**
	 * Resolves URI representing handle
	 * @param request - Request made to the handler.
	 */
	public async resolveHandle(request: IRequest): Promise<IResponse> {
		try {
			const requestParser = RequestParser.create(request);
			const id = requestParser.pathParts[0];

			if (id === "_channels") {
				// eslint-disable-next-line @typescript-eslint/return-await -- Adding an await here causes test failures
				return this.resolveHandle(requestParser.createSubRequest(1));
			}

			if (id === BlobManager.basePath && requestParser.isLeaf(2)) {
				const blob = await this.blobManager.getBlob(requestParser.pathParts[1]);
				return blob
					? {
							status: 200,
							mimeType: "fluid/object",
							value: blob,
					  }
					: create404Response(request);
			} else if (requestParser.pathParts.length > 0) {
				return await this.channelCollection.request(request);
			}

			return create404Response(request);
		} catch (error) {
			return exceptionToResponse(error);
		}
	}

	/**
	 * {@inheritDoc @fluidframework/container-definitions#IRuntime.getEntryPoint}
	 */
	public async getEntryPoint(): Promise<FluidObject> {
		return this.entryPoint;
	}
	private readonly entryPoint: LazyPromise<FluidObject>;

	/** Adds the container's metadata to the given summary tree. */
	private addMetadataToSummary(summaryTree: ISummaryTreeWithStats) {
		const metadata: IContainerRuntimeMetadata = {
			...this.createContainerMetadata,
			// Increment the summary number for the next summary that will be generated.
			summaryNumber: this.nextSummaryNumber++,
			summaryFormatVersion: 1,
			...this.garbageCollector.getMetadata(),
			// The last message processed at the time of summary. If there are no new messages, use the message from the
			// last summary.
			message:
				extractSummaryMetadataMessage(this.deltaManager.lastMessage) ??
				this.messageAtLastSummary,
			telemetryDocumentId: this.telemetryDocumentId,
			idCompressorMode: this.idCompressorMode,
		};
		addBlobToSummary(summaryTree, metadataBlobName, JSON.stringify(metadata));
	}

	protected addContainerStateToSummary(
		summaryTree: ISummaryTreeWithStats,
		fullTree: boolean,
		trackState: boolean,
		telemetryContext?: ITelemetryContext,
	) {
		this.addMetadataToSummary(summaryTree);

		if (this._idCompressor) {
			const idCompressorState = JSON.stringify(this._idCompressor.serialize(false));
			addBlobToSummary(summaryTree, idCompressorBlobName, idCompressorState);
		}

		if (this.remoteMessageProcessor.partialMessages.size > 0) {
			const content = JSON.stringify([...this.remoteMessageProcessor.partialMessages]);
			addBlobToSummary(summaryTree, chunksBlobName, content);
		}

		const dataStoreAliases = this.channelCollection.aliases;
		if (dataStoreAliases.size > 0) {
			addBlobToSummary(summaryTree, aliasBlobName, JSON.stringify([...dataStoreAliases]));
		}

		if (this.summarizerClientElection) {
			const electedSummarizerContent = JSON.stringify(
				this.summarizerClientElection?.serialize(),
			);
			addBlobToSummary(summaryTree, electedSummarizerBlobName, electedSummarizerContent);
		}

		const blobManagerSummary = this.blobManager.summarize();
		// Some storage (like git) doesn't allow empty tree, so we can omit it.
		// and the blob manager can handle the tree not existing when loading
		if (Object.keys(blobManagerSummary.summary.tree).length > 0) {
			addSummarizeResultToSummary(summaryTree, blobsTreeName, blobManagerSummary);
		}

		const gcSummary = this.garbageCollector.summarize(fullTree, trackState, telemetryContext);
		if (gcSummary !== undefined) {
			addSummarizeResultToSummary(summaryTree, gcTreeKey, gcSummary);
		}
	}

	// Track how many times the container tries to reconnect with pending messages.
	// This happens when the connection state is changed and we reset the counter
	// when we are able to process a local op or when there are no pending messages.
	// If this counter reaches a max, it's a good indicator that the container
	// is not making progress and it is stuck in a retry loop.
	private shouldContinueReconnecting(): boolean {
		if (this.maxConsecutiveReconnects <= 0) {
			// Feature disabled, we never stop reconnecting
			return true;
		}

		if (!this.hasPendingMessages()) {
			// If there are no pending messages, we can always reconnect
			this.resetReconnectCount();
			return true;
		}

		if (this.consecutiveReconnects === Math.floor(this.maxConsecutiveReconnects / 2)) {
			// If we're halfway through the max reconnects, send an event in order
			// to better identify false positives, if any. If the rate of this event
			// matches Container Close count below, we can safely cut down
			// maxConsecutiveReconnects to half.
			this.mc.logger.sendTelemetryEvent({
				eventName: "ReconnectsWithNoProgress",
				attempts: this.consecutiveReconnects,
				pendingMessages: this.pendingMessagesCount,
			});
		}

		return this.consecutiveReconnects < this.maxConsecutiveReconnects;
	}

	private resetReconnectCount(message?: ISequencedDocumentMessage) {
		// Chunked ops don't count towards making progress as they are sent
		// in their own batches before the originating batch is sent.
		// Therefore, receiving them while attempting to send the originating batch
		// does not mean that the container is making any progress.
		if (message?.type !== ContainerMessageType.ChunkedOp) {
			this.consecutiveReconnects = 0;
		}
	}

	private replayPendingStates() {
		// We need to be able to send ops to replay states
		if (!this.canSendOps()) {
			return;
		}

		// We need to temporary clear the dirty flags and disable
		// dirty state change events to detect whether replaying ops
		// has any effect.

		// Save the old state, reset to false, disable event emit
		const oldState = this.dirtyContainer;
		this.dirtyContainer = false;

		assert(this.emitDirtyDocumentEvent, 0x127 /* "dirty document event not set on replay" */);
		this.emitDirtyDocumentEvent = false;
		let newState: boolean;

		try {
			// replay the ops
			this.pendingStateManager.replayPendingStates();
		} finally {
			// Save the new start and restore the old state, re-enable event emit
			newState = this.dirtyContainer;
			this.dirtyContainer = oldState;
			this.emitDirtyDocumentEvent = true;
		}

		// Officially transition from the old state to the new state.
		this.updateDocumentDirtyState(newState);
	}

	/**
	 * Parse an op's type and actual content from given serialized content
	 * ! Note: this format needs to be in-line with what is set in the "ContainerRuntime.submit(...)" method
	 */
	// TODO: markfields: confirm Local- versus Outbound- ContainerRuntimeMessage typing
	private parseLocalOpContent(serializedContents?: string): LocalContainerRuntimeMessage {
		assert(serializedContents !== undefined, 0x6d5 /* content must be defined */);
		const message: LocalContainerRuntimeMessage = JSON.parse(serializedContents);
		assert(message.type !== undefined, 0x6d6 /* incorrect op content format */);
		return message;
	}

	private async applyStashedOp(serializedOpContent: string): Promise<unknown> {
		// Need to parse from string for back-compat
		const opContents = this.parseLocalOpContent(serializedOpContent);
		switch (opContents.type) {
			case ContainerMessageType.FluidDataStoreOp:
			case ContainerMessageType.Attach:
			case ContainerMessageType.Alias:
				return this.channelCollection.applyStashedOp(opContents);
			case ContainerMessageType.IdAllocation:
				assert(this.idCompressorMode !== "off", 0x8f1 /* ID compressor should be in use */);
				return;
			case ContainerMessageType.BlobAttach:
				return;
			case ContainerMessageType.ChunkedOp:
				throw new Error("chunkedOp not expected here");
			case ContainerMessageType.Rejoin:
				throw new Error("rejoin not expected here");
			case ContainerMessageType.GC:
				// GC op is only sent in summarizer which should never have stashed ops.
				throw new LoggingError("GC op not expected to be stashed in summarizer");
			default: {
				// This should be extremely rare for stashed ops.
				// It would require a newer runtime stashing ops and then an older one applying them,
				// e.g. if an app rolled back its container version
				const compatBehavior = opContents.compatDetails?.behavior;
				if (!compatBehaviorAllowsMessageType(opContents.type, compatBehavior)) {
					const error = DataProcessingError.create(
						"Stashed runtime message of unknown type",
						"applyStashedOp",
						undefined /* sequencedMessage */,
						{
							messageDetails: JSON.stringify({
								type: opContents.type,
								compatBehavior,
							}),
						},
					);
					this.closeFn(error);
					throw error;
				}
				// Note: Even if its compat behavior allows it, we don't know how to apply this stashed op.
				// All we can do is ignore it (similar to on process).
			}
		}
	}

	public setConnectionState(connected: boolean, clientId?: string) {
		if (connected && this.idCompressorMode === "delayed" && !this.compressorLoadInitiated) {
			this.compressorLoadInitiated = true;
			this.createIdCompressor()
				.then((compressor) => {
					this._idCompressor = compressor;
					for (const range of this.pendingIdCompressorOps) {
						this._idCompressor.finalizeCreationRange(range);
					}
					this.pendingIdCompressorOps = [];
				})
				.catch((error) => {
					this.logger.sendErrorEvent({ eventName: "IdCompressorDelayedLoad" }, error);
				});
		}
		if (connected === false && this.delayConnectClientId !== undefined) {
			this.delayConnectClientId = undefined;
			this.mc.logger.sendTelemetryEvent({
				eventName: "UnsuccessfulConnectedTransition",
			});
			// Don't propagate "disconnected" event because we didn't propagate the previous "connected" event
			return;
		}

		// If there are stashed blobs in the pending state, we need to delay
		// propagation of the "connected" event until we have uploaded them to
		// ensure we don't submit ops referencing a blob that has not been uploaded
		const connecting = connected && !this._connected;
		if (connecting && this.blobManager.hasPendingStashedBlobs()) {
			assert(
				!this.delayConnectClientId,
				0x791 /* Connect event delay must be canceled before subsequent connect event */,
			);
			assert(!!clientId, 0x792 /* Must have clientId when connecting */);
			this.delayConnectClientId = clientId;
			this.blobManager.processStashedChanges().then(
				() => {
					// make sure we didn't reconnect before the promise resolved
					if (this.delayConnectClientId === clientId && !this.disposed) {
						this.delayConnectClientId = undefined;
						this.setConnectionStateCore(connected, clientId);
					}
				},
				(error) => this.closeFn(error),
			);
			return;
		}

		this.setConnectionStateCore(connected, clientId);
	}

	private setConnectionStateCore(connected: boolean, clientId?: string) {
		assert(
			!this.delayConnectClientId,
			0x394 /* connect event delay must be cleared before propagating connect event */,
		);
		this.verifyNotClosed();

		// There might be no change of state due to Container calling this API after loading runtime.
		const changeOfState = this._connected !== connected;
		const reconnection = changeOfState && !connected;

		// We need to flush the ops currently collected by Outbox to preserve original order.
		// This flush NEEDS to happen before we set the ContainerRuntime to "connected".
		// We want these ops to get to the PendingStateManager without sending to service and have them return to the Outbox upon calling "replayPendingStates".
		if (changeOfState && connected) {
			this.flush();
		}

		this._connected = connected;

		if (!connected) {
			this._perfSignalData.signalsLost = 0;
			this._perfSignalData.signalTimestamp = 0;
			this._perfSignalData.trackingSignalSequenceNumber = undefined;
		} else {
			assert(
				this.attachState === AttachState.Attached,
				0x3cd /* Connection is possible only if container exists in storage */,
			);
		}

		// Fail while disconnected
		if (reconnection) {
			this.consecutiveReconnects++;

			if (!this.shouldContinueReconnecting()) {
				this.closeFn(
					DataProcessingError.create(
						"Runtime detected too many reconnects with no progress syncing local ops.",
						"setConnectionState",
						undefined,
						{
							dataLoss: 1,
							attempts: this.consecutiveReconnects,
							pendingMessages: this.pendingMessagesCount,
						},
					),
				);
				return;
			}
		}

		if (changeOfState) {
			this.replayPendingStates();
		}

		this.channelCollection.setConnectionState(connected, clientId);
		this.garbageCollector.setConnectionState(connected, clientId);

		raiseConnectedEvent(this.mc.logger, this, connected, clientId);
	}

	public async notifyOpReplay(message: ISequencedDocumentMessage) {
		await this.pendingStateManager.applyStashedOpsAt(message.sequenceNumber);
	}

	public process(messageArg: ISequencedDocumentMessage, local: boolean) {
		this.verifyNotClosed();

		// Whether or not the message appears to be a runtime message from an up-to-date client.
		// It may be a legacy runtime message (ie already unpacked and ContainerMessageType)
		// or something different, like a system message.
		const modernRuntimeMessage = messageArg.type === MessageType.Operation;

		// Do shallow copy of message, as the processing flow will modify it.
		// There might be multiple container instances receiving the same message.
		// We do not need to make a deep copy. Each layer will just replace message.contents itself,
		// but will not modify the contents object (likely it will replace it on the message).
		const messageCopy = { ...messageArg };
		for (const message of this.remoteMessageProcessor.process(messageCopy)) {
			if (modernRuntimeMessage) {
				this.processCore({
					// Cast it since we expect it to be this based on modernRuntimeMessage computation above.
					// There is nothing really ensuring that anytime original message.type is Operation that
					// the result messages will be so. In the end modern bool being true only directs to
					// throw error if ultimately unrecognized without compat details saying otherwise.
					message: message as InboundSequencedContainerRuntimeMessage,
					local,
					modernRuntimeMessage,
				});
			} else {
				// Unrecognized message will be ignored.
				this.processCore({ message, local, modernRuntimeMessage });
			}
		}
	}

	private _processedClientSequenceNumber: number | undefined;

	/**
	 * Direct the message to the correct subsystem for processing, and implement other side effects
	 */
	private processCore(messageWithContext: MessageWithContext) {
		const { message, local } = messageWithContext;
		// Surround the actual processing of the operation with messages to the schedule manager indicating
		// the beginning and end. This allows it to emit appropriate events and/or pause the processing of new
		// messages once a batch has been fully processed.
		this.scheduleManager.beforeOpProcessing(message);

		this._processedClientSequenceNumber = message.clientSequenceNumber;

		try {
			let localOpMetadata: unknown;
			if (
				local &&
				messageWithContext.modernRuntimeMessage &&
				message.type !== ContainerMessageType.ChunkedOp
			) {
				localOpMetadata = this.pendingStateManager.processPendingLocalMessage(
					messageWithContext.message,
				);
			}

			// If there are no more pending messages after processing a local message,
			// the document is no longer dirty.
			if (!this.hasPendingMessages()) {
				this.updateDocumentDirtyState(false);
			}

			this.validateAndProcessRuntimeMessage(messageWithContext, localOpMetadata);

			this.emit("op", message, messageWithContext.modernRuntimeMessage);

			this.scheduleManager.afterOpProcessing(undefined, message);

			if (local) {
				// If we have processed a local op, this means that the container is
				// making progress and we can reset the counter for how many times
				// we have consecutively replayed the pending states
				this.resetReconnectCount(message);
			}
		} catch (e) {
			this.scheduleManager.afterOpProcessing(e, message);
			throw e;
		}
	}
	/**
	 * Assuming the given message is also a TypedContainerRuntimeMessage,
	 * checks its type and dispatches the message to the appropriate handler in the runtime.
	 * Throws a DataProcessingError if the message looks like but doesn't conform to a known TypedContainerRuntimeMessage type.
	 */
	private validateAndProcessRuntimeMessage(
		messageWithContext: MessageWithContext,
		localOpMetadata: unknown,
	): void {
		// TODO: destructure message and modernRuntimeMessage once using typescript 5.2.2+
		const { local } = messageWithContext;
		switch (messageWithContext.message.type) {
			case ContainerMessageType.Attach:
			case ContainerMessageType.Alias:
			case ContainerMessageType.FluidDataStoreOp:
				this.channelCollection.process(
					messageWithContext.message,
					local,
					localOpMetadata,
					(from, to) => this.garbageCollector.addedOutboundReference(from, to),
				);
				break;
			case ContainerMessageType.BlobAttach:
				this.blobManager.processBlobAttachOp(messageWithContext.message, local);
				break;
			case ContainerMessageType.IdAllocation:
				// Don't re-finalize the range if we're processing a "savedOp" in
				// stashed ops flow. The compressor is stashed with these ops already processed.
				// That said, in idCompressorMode === "delayed", we might not serialize ID compressor, and
				// thus we need to process all the ops.
				if (
					!(
						this.skipSavedCompressorOps &&
						(messageWithContext.message.metadata as IIdAllocationMetadata)?.savedOp ===
							true
					)
				) {
					const range = messageWithContext.message.contents;
					if (this._idCompressor === undefined) {
						this.pendingIdCompressorOps.push(range);
					} else {
						this._idCompressor.finalizeCreationRange(range);
					}
				}
				break;
			case ContainerMessageType.GC:
				this.garbageCollector.processMessage(messageWithContext.message, local);
				break;
			case ContainerMessageType.ChunkedOp:
			case ContainerMessageType.Rejoin:
				break;
			default: {
				// If we didn't necessarily expect a runtime message type, then no worries - just return
				// e.g. this case applies to system ops, or legacy ops that would have fallen into the above cases anyway.
				if (!messageWithContext.modernRuntimeMessage) {
					return;
				}

				const compatBehavior = messageWithContext.message.compatDetails?.behavior;
				if (
					!compatBehaviorAllowsMessageType(
						messageWithContext.message.type,
						compatBehavior,
					)
				) {
					const { message } = messageWithContext;
					const error = DataProcessingError.create(
						// Former assert 0x3ce
						"Runtime message of unknown type",
						"OpProcessing",
						message,
						{
							local,
							messageDetails: JSON.stringify({
								type: message.type,
								contentType: typeof message.contents,
								compatBehavior,
								batch: (message.metadata as IBatchMetadata | undefined)?.batch,
								compression: message.compression,
							}),
						},
					);
					this.closeFn(error);
					throw error;
				}
			}
		}
	}

	/**
	 * Emits the Signal event and update the perf signal data.
	 * @param clientSignalSequenceNumber - is the client signal sequence number to be uploaded.
	 */
	private sendSignalTelemetryEvent(clientSignalSequenceNumber: number) {
		const duration = Date.now() - this._perfSignalData.signalTimestamp;
		this.mc.logger.sendPerformanceEvent({
			eventName: "SignalLatency",
			duration,
			signalsLost: this._perfSignalData.signalsLost,
		});

		this._perfSignalData.signalsLost = 0;
		this._perfSignalData.signalTimestamp = 0;
	}

	public processSignal(message: ISignalMessage, local: boolean) {
		const envelope = message.content as ISignalEnvelope;
		const transformed: IInboundSignalMessage = {
			clientId: message.clientId,
			content: envelope.contents.content,
			type: envelope.contents.type,
		};

		// Only collect signal telemetry for messages sent by the current client.
		if (message.clientId === this.clientId && this.connected) {
			// Check to see if the signal was lost.
			if (
				this._perfSignalData.trackingSignalSequenceNumber !== undefined &&
				envelope.clientSignalSequenceNumber >
					this._perfSignalData.trackingSignalSequenceNumber
			) {
				this._perfSignalData.signalsLost++;
				this._perfSignalData.trackingSignalSequenceNumber = undefined;
				this.mc.logger.sendErrorEvent({
					eventName: "SignalLost",
					type: envelope.contents.type,
					signalsLost: this._perfSignalData.signalsLost,
					trackingSequenceNumber: this._perfSignalData.trackingSignalSequenceNumber,
					clientSignalSequenceNumber: envelope.clientSignalSequenceNumber,
				});
			} else if (
				envelope.clientSignalSequenceNumber ===
				this._perfSignalData.trackingSignalSequenceNumber
			) {
				// only logging for the first connection and the trackingSignalSequenceNUmber.
				if (this.consecutiveReconnects === 0) {
					this.sendSignalTelemetryEvent(envelope.clientSignalSequenceNumber);
				}
				this._perfSignalData.trackingSignalSequenceNumber = undefined;
			}
		}

		if (envelope.address === undefined) {
			// No address indicates a container signal message.
			this.emit("signal", transformed, local);
			return;
		}

		// Due to a mismatch between different layers in terms of
		// what is the interface of passing signals, we need to adjust
		// the signal envelope before sending it to the datastores to be processed
		const envelope2: IEnvelope = {
			address: envelope.address,
			contents: transformed.content,
		};
		transformed.content = envelope2;

		this.channelCollection.processSignal(transformed, local);
	}

	/**
	 * Flush the pending ops manually.
	 * This method is expected to be called at the end of a batch.
	 */
	private flush(): void {
		assert(
			this._orderSequentiallyCalls === 0,
			0x24c /* "Cannot call `flush()` from `orderSequentially`'s callback" */,
		);

		this.outbox.flush();
		assert(this.outbox.isEmpty, 0x3cf /* reentrancy */);
	}

	/**
	 * {@inheritDoc @fluidframework/runtime-definitions#IContainerRuntimeBase.orderSequentially}
	 */
	public orderSequentially<T>(callback: () => T): T {
		let checkpoint: IBatchCheckpoint | undefined;
		let result: T;
		if (this.mc.config.getBoolean("Fluid.ContainerRuntime.EnableRollback")) {
			// Note: we are not touching this.pendingAttachBatch here, for two reasons:
			// 1. It would not help, as we flush attach ops as they become available.
			// 2. There is no way to undo process of data store creation.
			checkpoint = this.outbox.checkpoint().mainBatch;
		}
		try {
			this._orderSequentiallyCalls++;
			result = callback();
		} catch (error) {
			if (checkpoint) {
				// This will throw and close the container if rollback fails
				try {
					checkpoint.rollback((message: BatchMessage) =>
						this.rollback(message.contents, message.localOpMetadata),
					);
				} catch (err) {
					const error2 = wrapError(err, (message) => {
						return DataProcessingError.create(
							`RollbackError: ${message}`,
							"checkpointRollback",
							undefined,
						) as DataProcessingError;
					});
					this.closeFn(error2);
					throw error2;
				}
			} else {
				this.closeFn(
					wrapError(
						error,
						(errorMessage) =>
							new GenericError(
								`orderSequentially callback exception: ${errorMessage}`,
								error,
								{
									orderSequentiallyCalls: this._orderSequentiallyCalls,
								},
							),
					),
				);
			}

			throw error; // throw the original error for the consumer of the runtime
		} finally {
			this._orderSequentiallyCalls--;
		}

		// We don't flush on TurnBased since we expect all messages in the same JS turn to be part of the same batch
		if (this.flushMode !== FlushMode.TurnBased && this._orderSequentiallyCalls === 0) {
			this.flush();
		}
		return result;
	}

	public async getAliasedDataStoreEntryPoint(
		alias: string,
	): Promise<IFluidHandle<FluidObject> | undefined> {
		return this.channelCollection.getAliasedDataStoreEntryPoint(alias);
	}

	public createDetachedDataStore(
		pkg: Readonly<string[]>,
		loadingGroupId?: string,
	): IFluidDataStoreContextDetached {
		return this.channelCollection.createDetachedDataStore(pkg, loadingGroupId);
	}

	public async createDataStore(
		pkg: Readonly<string | string[]>,
		loadingGroupId?: string,
	): Promise<IDataStore> {
<<<<<<< HEAD
		return this.channelCollection.createDataStore(pkg, loadingGroupId);
=======
		const context = this.channelCollection.createDataStoreContext(
			Array.isArray(pkg) ? pkg : [pkg],
			undefined, // props
			loadingGroupId,
		);
		return channelToDataStore(
			await context.realize(),
			context.id,
			this.channelCollection,
			this.mc.logger,
		);
>>>>>>> 30285734
	}

	/**
	 * @deprecated 0.16 Issue #1537, #3631
	 */
	public async _createDataStoreWithProps(
		pkg: Readonly<string | string[]>,
		props?: any,
	): Promise<IDataStore> {
		const context = this.channelCollection.createDataStoreContext(
			Array.isArray(pkg) ? pkg : [pkg],
			props,
		);
		return channelToDataStore(
			await context.realize(),
			context.id,
			this.channelCollection,
			this.mc.logger,
		);
	}

	private canSendOps() {
		// Note that the real (non-proxy) delta manager is needed here to get the readonly info. This is because
		// container runtime's ability to send ops depend on the actual readonly state of the delta manager.
		return (
			this.connected && !this.innerDeltaManager.readOnlyInfo.readonly && !this.imminentClosure
		);
	}

	/**
	 * Are we in the middle of batching ops together?
	 */
	private currentlyBatching() {
		return this.flushMode !== FlushMode.Immediate || this._orderSequentiallyCalls !== 0;
	}

	private readonly _quorum: IQuorumClients;
	public getQuorum(): IQuorumClients {
		return this._quorum;
	}

	private readonly _audience: IAudience;
	public getAudience(): IAudience {
		return this._audience;
	}

	/**
	 * Returns true of container is dirty, i.e. there are some pending local changes that
	 * either were not sent out to delta stream or were not yet acknowledged.
	 */
	public get isDirty(): boolean {
		return this.dirtyContainer;
	}

	private isContainerMessageDirtyable({ type, contents }: OutboundContainerRuntimeMessage) {
		// Certain container runtime messages should not mark the container dirty such as the old built-in
		// AgentScheduler and Garbage collector messages.
		switch (type) {
			case ContainerMessageType.Attach: {
				const attachMessage = contents as InboundAttachMessage;
				if (attachMessage.id === agentSchedulerId) {
					return false;
				}
				break;
			}
			case ContainerMessageType.FluidDataStoreOp: {
				const envelope = contents;
				if (envelope.address === agentSchedulerId) {
					return false;
				}
				break;
			}
			case ContainerMessageType.GC: {
				return false;
			}
			default:
				break;
		}
		return true;
	}

	private createNewSignalEnvelope(
		address: string | undefined,
		type: string,
		content: any,
	): ISignalEnvelope {
		const newSequenceNumber = ++this._perfSignalData.signalSequenceNumber;
		const newEnvelope: ISignalEnvelope = {
			address,
			clientSignalSequenceNumber: newSequenceNumber,
			contents: { type, content },
		};

		// We should not track any signals in case we already have a tracking number.
		if (
			newSequenceNumber % this.defaultTelemetrySignalSampleCount === 1 &&
			this._perfSignalData.trackingSignalSequenceNumber === undefined
		) {
			this._perfSignalData.signalTimestamp = Date.now();
			this._perfSignalData.trackingSignalSequenceNumber = newSequenceNumber;
		}

		return newEnvelope;
	}

	/**
	 * Submits the signal to be sent to other clients.
	 * @param type - Type of the signal.
	 * @param content - Content of the signal.
	 * @param targetClientId - When specified, the signal is only sent to the provided client id.
	 */
	public submitSignal(type: string, content: any, targetClientId?: string) {
		this.verifyNotClosed();
		const envelope = this.createNewSignalEnvelope(undefined /* address */, type, content);
		return this.submitSignalFn(envelope, targetClientId);
	}

	public setAttachState(attachState: AttachState.Attaching | AttachState.Attached): void {
		if (attachState === AttachState.Attaching) {
			assert(
				this.attachState === AttachState.Attaching,
				0x12d /* "Container Context should already be in attaching state" */,
			);
		} else {
			assert(
				this.attachState === AttachState.Attached,
				0x12e /* "Container Context should already be in attached state" */,
			);
			this.emit("attached");
		}

		if (attachState === AttachState.Attached && !this.hasPendingMessages()) {
			this.updateDocumentDirtyState(false);
		}
		this.channelCollection.setAttachState(attachState);
	}

	/**
	 * Create a summary. Used when attaching or serializing a detached container.
	 *
	 * @param blobRedirectTable - A table passed during the attach process. While detached, blob upload is supported
	 * using IDs generated locally. After attach, these IDs cannot be used, so this table maps the old local IDs to the
	 * new storage IDs so requests can be redirected.
	 * @param telemetryContext - summary data passed through the layers for telemetry purposes
	 */
	public createSummary(
		blobRedirectTable?: Map<string, string>,
		telemetryContext?: ITelemetryContext,
	): ISummaryTree {
		if (blobRedirectTable) {
			this.blobManager.setRedirectTable(blobRedirectTable);
		}

		// We can finalize any allocated IDs since we're the only client
		const idRange = this._idCompressor?.takeNextCreationRange();
		if (idRange !== undefined) {
			this._idCompressor?.finalizeCreationRange(idRange);
		}

		const summarizeResult = this.channelCollection.getAttachSummary(telemetryContext);
		// Wrap data store summaries in .channels subtree.
		wrapSummaryInChannelsTree(summarizeResult);

		this.addContainerStateToSummary(
			summarizeResult,
			true /* fullTree */,
			false /* trackState */,
			telemetryContext,
		);
		return summarizeResult.summary;
	}

	public readonly getAbsoluteUrl: (relativeUrl: string) => Promise<string | undefined>;

	private async summarizeInternal(
		fullTree: boolean,
		trackState: boolean,
		telemetryContext?: ITelemetryContext,
	): Promise<ISummarizeInternalResult> {
		const summarizeResult = await this.channelCollection.summarize(
			fullTree,
			trackState,
			telemetryContext,
		);

		// Wrap data store summaries in .channels subtree.
		wrapSummaryInChannelsTree(summarizeResult);
		const pathPartsForChildren = [channelsTreeName];

		this.addContainerStateToSummary(summarizeResult, fullTree, trackState, telemetryContext);
		return {
			...summarizeResult,
			id: "",
			pathPartsForChildren,
		};
	}

	/**
	 * Returns a summary of the runtime at the current sequence number.
	 */
	public async summarize(options: {
		/** True to generate the full tree with no handle reuse optimizations; defaults to false */
		fullTree?: boolean;
		/** True to track the state for this summary in the SummarizerNodes; defaults to true */
		trackState?: boolean;
		/** Logger to use for correlated summary events */
		summaryLogger?: ITelemetryLoggerExt;
		/** True to run garbage collection before summarizing; defaults to true */
		runGC?: boolean;
		/** True to generate full GC data */
		fullGC?: boolean;
		/** True to run GC sweep phase after the mark phase */
		runSweep?: boolean;
	}): Promise<ISummaryTreeWithStats> {
		this.verifyNotClosed();

		const {
			fullTree = false,
			trackState = true,
			summaryLogger = this.mc.logger,
			runGC = this.garbageCollector.shouldRunGC,
			runSweep,
			fullGC,
		} = options;

		const telemetryContext = new TelemetryContext();
		// Add the options that are used to generate this summary to the telemetry context.
		telemetryContext.setMultiple("fluid_Summarize", "Options", {
			fullTree,
			trackState,
			runGC,
			fullGC,
			runSweep,
		});

		try {
			if (runGC) {
				await this.collectGarbage(
					{ logger: summaryLogger, runSweep, fullGC },
					telemetryContext,
				);
			}

			const { stats, summary } = await this.summarizerNode.summarize(
				fullTree,
				trackState,
				telemetryContext,
			);

			assert(
				summary.type === SummaryType.Tree,
				0x12f /* "Container Runtime's summarize should always return a tree" */,
			);

			return { stats, summary };
		} finally {
			this.mc.logger.sendTelemetryEvent({
				eventName: "SummarizeTelemetry",
				details: telemetryContext.serialize(),
			});
		}
	}

	/**
	 * Before GC runs, called by the garbage collector to update any pending GC state. This is mainly used to notify
	 * the garbage collector of references detected since the last GC run. Most references are notified immediately
	 * but there can be some for which async operation is required (such as detecting new root data stores).
	 * @see IGarbageCollectionRuntime.updateStateBeforeGC
	 */
	public async updateStateBeforeGC() {
		return this.channelCollection.updateStateBeforeGC();
	}

	private async getGCDataInternal(fullGC?: boolean): Promise<IGarbageCollectionData> {
		return this.channelCollection.getGCData(fullGC);
	}

	/**
	 * Generates and returns the GC data for this container.
	 * @param fullGC - true to bypass optimizations and force full generation of GC data.
	 * @see IGarbageCollectionRuntime.getGCData
	 */
	public async getGCData(fullGC?: boolean): Promise<IGarbageCollectionData> {
		const builder = new GCDataBuilder();
		const dsGCData = await this.summarizerNode.getGCData(fullGC);
		builder.addNodes(dsGCData.gcNodes);

		const blobsGCData = this.blobManager.getGCData(fullGC);
		builder.addNodes(blobsGCData.gcNodes);
		return builder.getGCData();
	}

	/**
	 * After GC has run, called to notify this container's nodes of routes that are used in it.
	 * @param usedRoutes - The routes that are used in all nodes in this Container.
	 * @see IGarbageCollectionRuntime.updateUsedRoutes
	 */
	public updateUsedRoutes(usedRoutes: readonly string[]) {
		// Update our summarizer node's used routes. Updating used routes in summarizer node before
		// summarizing is required and asserted by the the summarizer node. We are the root and are
		// always referenced, so the used routes is only self-route (empty string).
		this.summarizerNode.updateUsedRoutes([""]);

		const { dataStoreRoutes } = this.getDataStoreAndBlobManagerRoutes(usedRoutes);
		this.channelCollection.updateUsedRoutes(dataStoreRoutes);
	}

	/**
	 * This is called to update objects whose routes are unused.
	 * @param unusedRoutes - Data store and attachment blob routes that are unused in this Container.
	 */
	public updateUnusedRoutes(unusedRoutes: readonly string[]) {
		const { blobManagerRoutes, dataStoreRoutes } =
			this.getDataStoreAndBlobManagerRoutes(unusedRoutes);
		this.blobManager.updateUnusedRoutes(blobManagerRoutes);
		this.channelCollection.updateUnusedRoutes(dataStoreRoutes);
	}

	/**
	 * @deprecated Replaced by deleteSweepReadyNodes.
	 */
	public deleteUnusedNodes(unusedRoutes: readonly string[]): string[] {
		throw new Error("deleteUnusedRoutes should not be called");
	}

	/**
	 * After GC has run and identified nodes that are sweep ready, this is called to delete the sweep ready nodes.
	 * @param sweepReadyRoutes - The routes of nodes that are sweep ready and should be deleted.
	 * @returns The routes of nodes that were deleted.
	 */
	public deleteSweepReadyNodes(sweepReadyRoutes: readonly string[]): readonly string[] {
		const { dataStoreRoutes, blobManagerRoutes } =
			this.getDataStoreAndBlobManagerRoutes(sweepReadyRoutes);

		const deletedRoutes = this.channelCollection.deleteSweepReadyNodes(dataStoreRoutes);
		return deletedRoutes.concat(this.blobManager.deleteSweepReadyNodes(blobManagerRoutes));
	}

	/**
	 * This is called to update objects that are tombstones.
	 *
	 * A Tombstoned object has been unreferenced long enough that GC knows it won't be referenced again.
	 * Tombstoned objects are eventually deleted by GC.
	 *
	 * @param tombstonedRoutes - Data store and attachment blob routes that are tombstones in this Container.
	 */
	public updateTombstonedRoutes(tombstonedRoutes: readonly string[]) {
		const { blobManagerRoutes, dataStoreRoutes } =
			this.getDataStoreAndBlobManagerRoutes(tombstonedRoutes);
		this.blobManager.updateTombstonedRoutes(blobManagerRoutes);
		this.channelCollection.updateTombstonedRoutes(dataStoreRoutes);
	}

	/**
	 * Returns a server generated referenced timestamp to be used to track unreferenced nodes by GC.
	 */
	public getCurrentReferenceTimestampMs(): number | undefined {
		// Use the timestamp of the last message seen by this client as that is server generated. If no messages have
		// been processed, use the timestamp of the message from the last summary.
		return this.deltaManager.lastMessage?.timestamp ?? this.messageAtLastSummary?.timestamp;
	}

	/**
	 * Returns the type of the GC node. Currently, there are nodes that belong to the root ("/"), data stores or
	 * blob manager.
	 */
	public getNodeType(nodePath: string): GCNodeType {
		if (this.isBlobPath(nodePath)) {
			return GCNodeType.Blob;
		}
		return this.channelCollection.getGCNodeType(nodePath) ?? GCNodeType.Other;
	}

	/**
	 * Called by GC to retrieve the package path of the node with the given path. The node should belong to a
	 * data store or an attachment blob.
	 */
	public async getGCNodePackagePath(nodePath: string): Promise<readonly string[] | undefined> {
		// GC uses "/" when adding "root" references, e.g. for Aliasing or as part of Tombstone Auto-Recovery.
		// These have no package path so return a special value.
		if (nodePath === "/") {
			return ["_gcRoot"];
		}

		switch (this.getNodeType(nodePath)) {
			case GCNodeType.Blob:
				return [BlobManager.basePath];
			case GCNodeType.DataStore:
			case GCNodeType.SubDataStore:
				return this.channelCollection.getDataStorePackagePath(nodePath);
			default:
				assert(false, 0x2de /* "Package path requested for unsupported node type." */);
		}
	}

	/**
	 * Returns whether a given path is for attachment blobs that are in the format - "/BlobManager.basePath/...".
	 */
	private isBlobPath(path: string): boolean {
		const pathParts = path.split("/");
		if (pathParts.length < 2 || pathParts[1] !== BlobManager.basePath) {
			return false;
		}
		return true;
	}

	/**
	 * From a given list of routes, separate and return routes that belong to blob manager and data stores.
	 * @param routes - A list of routes that can belong to data stores or blob manager.
	 * @returns Two route lists - One that contains routes for blob manager and another one that contains routes
	 * for data stores.
	 */
	private getDataStoreAndBlobManagerRoutes(routes: readonly string[]) {
		const blobManagerRoutes: string[] = [];
		const dataStoreRoutes: string[] = [];
		for (const route of routes) {
			if (this.isBlobPath(route)) {
				blobManagerRoutes.push(route);
			} else {
				dataStoreRoutes.push(route);
			}
		}
		return { blobManagerRoutes, dataStoreRoutes };
	}

	/**
	 * Runs garbage collection and updates the reference / used state of the nodes in the container.
	 * @returns the statistics of the garbage collection run; undefined if GC did not run.
	 */
	public async collectGarbage(
		options: {
			/** Logger to use for logging GC events */
			logger?: ITelemetryLoggerExt;
			/** True to run GC sweep phase after the mark phase */
			runSweep?: boolean;
			/** True to generate full GC data */
			fullGC?: boolean;
		},
		telemetryContext?: ITelemetryContext,
	): Promise<IGCStats | undefined> {
		return this.garbageCollector.collectGarbage(options, telemetryContext);
	}

	/**
	 * Called when a new outbound reference is added to another node. This is used by garbage collection to identify
	 * all references added in the system.
	 * @param srcHandle - The handle of the node that added the reference.
	 * @param outboundHandle - The handle of the outbound node that is referenced.
	 */
	public addedGCOutboundReference(
		srcHandle: { absolutePath: string },
		outboundHandle: { absolutePath: string },
	) {
		this.garbageCollector.addedOutboundReference(
			srcHandle.absolutePath,
			outboundHandle.absolutePath,
		);
	}

	/**
	 * Generates the summary tree, uploads it to storage, and then submits the summarize op.
	 * This is intended to be called by the summarizer, since it is the implementation of
	 * ISummarizerInternalsProvider.submitSummary.
	 * It takes care of state management at the container level, including pausing inbound
	 * op processing, updating SummarizerNode state tracking, and garbage collection.
	 * @param options - options controlling how the summary is generated or submitted
	 */
	public async submitSummary(options: ISubmitSummaryOptions): Promise<SubmitSummaryResult> {
		const {
			fullTree = false,
			finalAttempt = false,
			refreshLatestAck,
			summaryLogger,
			latestSummaryRefSeqNum,
		} = options;
		// The summary number for this summary. This will be updated during the summary process, so get it now and
		// use it for all events logged during this summary.
		const summaryNumber = this.nextSummaryNumber;
		const summaryNumberLogger = createChildLogger({
			logger: summaryLogger,
			properties: {
				all: { summaryNumber },
			},
		});

		assert(this.outbox.isEmpty, 0x3d1 /* Can't trigger summary in the middle of a batch */);

		// We close the summarizer and download a new snapshot and reload the container
		if (refreshLatestAck === true) {
			return this.prefetchLatestSummaryThenClose(
				createChildLogger({
					logger: summaryNumberLogger,
					properties: { all: { safeSummary: true } },
				}),
			);
		}

		// If the container is dirty, i.e., there are pending unacked ops, the summary will not be eventual consistent
		// and it may even be incorrect. So, wait for the container to be saved with a timeout. If the container is not
		// saved within the timeout, check if it should be failed or can continue.
		if (this.validateSummaryBeforeUpload && this.isDirty) {
			const countBefore = this.pendingMessagesCount;
			// The timeout for waiting for pending ops can be overridden via configurations.
			const pendingOpsTimeout =
				this.mc.config.getNumber("Fluid.Summarizer.waitForPendingOpsTimeoutMs") ??
				defaultPendingOpsWaitTimeoutMs;
			await new Promise<void>((resolve, reject) => {
				const timeoutId = setTimeout(() => resolve(), pendingOpsTimeout);
				this.once("saved", () => {
					clearTimeout(timeoutId);
					resolve();
				});
				this.once("dispose", () => {
					clearTimeout(timeoutId);
					reject(new Error("Runtime is disposed while summarizing"));
				});
			});

			// Log that there are pending ops while summarizing. This will help us gather data on how often this
			// happens, whether we attempted to wait for these ops to be acked and what was the result.
			summaryNumberLogger.sendTelemetryEvent({
				eventName: "PendingOpsWhileSummarizing",
				saved: !this.isDirty,
				timeout: pendingOpsTimeout,
				countBefore,
				countAfter: this.pendingMessagesCount,
			});

			// There could still be pending ops. Check if summary should fail or continue.
			const pendingMessagesFailResult = await this.shouldFailSummaryOnPendingOps(
				summaryNumberLogger,
				this.deltaManager.lastSequenceNumber,
				this.deltaManager.minimumSequenceNumber,
				finalAttempt,
				true /* beforeSummaryGeneration */,
			);
			if (pendingMessagesFailResult !== undefined) {
				return pendingMessagesFailResult;
			}
		}

		const shouldPauseInboundSignal =
			this.mc.config.getBoolean(
				"Fluid.ContainerRuntime.SubmitSummary.disableInboundSignalPause",
			) !== true;
		const shouldValidatePreSummaryState =
			this.mc.config.getBoolean(
				"Fluid.ContainerRuntime.SubmitSummary.shouldValidatePreSummaryState",
			) === true;

		let summaryRefSeqNum: number | undefined;

		try {
			await this.deltaManager.inbound.pause();
			if (shouldPauseInboundSignal) {
				await this.deltaManager.inboundSignal.pause();
			}

			summaryRefSeqNum = this.deltaManager.lastSequenceNumber;
			const minimumSequenceNumber = this.deltaManager.minimumSequenceNumber;
			const message = `Summary @${summaryRefSeqNum}:${this.deltaManager.minimumSequenceNumber}`;
			const lastAck = this.summaryCollection.latestAck;

			const startSummaryResult = this.summarizerNode.startSummary(
				summaryRefSeqNum,
				summaryNumberLogger,
				latestSummaryRefSeqNum,
			);

			if (
				startSummaryResult.invalidNodes > 0 ||
				startSummaryResult.mismatchNumbers.size > 0
			) {
				summaryLogger.sendErrorEvent({
					eventName: "LatestSummaryRefSeqNumMismatch",
					details: {
						...startSummaryResult,
						mismatchNumbers: Array.from(startSummaryResult.mismatchNumbers),
					},
				});

				if (shouldValidatePreSummaryState && !finalAttempt) {
					return {
						stage: "base",
						referenceSequenceNumber: summaryRefSeqNum,
						minimumSequenceNumber,
						error: `Summarizer node state inconsistent with summarizer state.`,
					};
				}
			}

			// Helper function to check whether we should still continue between each async step.
			const checkContinue = (): { continue: true } | { continue: false; error: string } => {
				// Do not check for loss of connectivity directly! Instead leave it up to
				// RunWhileConnectedCoordinator to control policy in a single place.
				// This will allow easier change of design if we chose to. For example, we may chose to allow
				// summarizer to reconnect in the future.
				// Also checking for cancellation is a must as summary process may be abandoned for other reasons,
				// like loss of connectivity for main (interactive) client.
				if (options.cancellationToken.cancelled) {
					return { continue: false, error: "disconnected" };
				}
				// That said, we rely on submitSystemMessage() that today only works in connected state.
				// So if we fail here, it either means that RunWhileConnectedCoordinator does not work correctly,
				// OR that design changed and we need to remove this check and fix submitSystemMessage.
				assert(this.connected, 0x258 /* "connected" */);

				// Ensure that lastSequenceNumber has not changed after pausing.
				// We need the summary op's reference sequence number to match our summary sequence number,
				// otherwise we'll get the wrong sequence number stamped on the summary's .protocol attributes.
				if (this.deltaManager.lastSequenceNumber !== summaryRefSeqNum) {
					return {
						continue: false,
						error: `lastSequenceNumber changed before uploading to storage. ${this.deltaManager.lastSequenceNumber} !== ${summaryRefSeqNum}`,
					};
				}
				assert(
					summaryRefSeqNum === this.deltaManager.lastMessage?.sequenceNumber,
					0x395 /* it's one and the same thing */,
				);

				if (lastAck !== this.summaryCollection.latestAck) {
					return {
						continue: false,
						error: `Last summary changed while summarizing. ${this.summaryCollection.latestAck} !== ${lastAck}`,
					};
				}
				return { continue: true };
			};

			let continueResult = checkContinue();
			if (!continueResult.continue) {
				return {
					stage: "base",
					referenceSequenceNumber: summaryRefSeqNum,
					minimumSequenceNumber,
					error: continueResult.error,
				};
			}

			const trace = Trace.start();
			let summarizeResult: ISummaryTreeWithStats;
			// If the GC state needs to be reset, we need to force a full tree summary and update the unreferenced
			// state of all the nodes.
			const forcedFullTree = this.garbageCollector.summaryStateNeedsReset;
			try {
				summarizeResult = await this.summarize({
					fullTree: fullTree || forcedFullTree,
					trackState: true,
					summaryLogger: summaryNumberLogger,
					runGC: this.garbageCollector.shouldRunGC,
				});
			} catch (error) {
				return {
					stage: "base",
					referenceSequenceNumber: summaryRefSeqNum,
					minimumSequenceNumber,
					error,
				};
			}

			// If validateSummaryBeforeUpload is true, validate that the summary generated is correct before uploading.
			if (this.validateSummaryBeforeUpload) {
				// Validate that the summaries generated by summarize nodes is correct.
				const validateResult = this.summarizerNode.validateSummary();
				if (!validateResult.success) {
					const { success, ...loggingProps } = validateResult;
					const error = new RetriableSummaryError(
						validateResult.reason,
						validateResult.retryAfterSeconds,
						{ ...loggingProps },
					);
					return {
						stage: "base",
						referenceSequenceNumber: summaryRefSeqNum,
						minimumSequenceNumber,
						error,
					};
				}

				const pendingMessagesFailResult = await this.shouldFailSummaryOnPendingOps(
					summaryNumberLogger,
					summaryRefSeqNum,
					minimumSequenceNumber,
					finalAttempt,
					false /* beforeSummaryGeneration */,
				);
				if (pendingMessagesFailResult !== undefined) {
					return pendingMessagesFailResult;
				}
			}

			const { summary: summaryTree, stats: partialStats } = summarizeResult;

			// Now that we have generated the summary, update the message at last summary to the last message processed.
			this.messageAtLastSummary = this.deltaManager.lastMessage;

			// Counting dataStores and handles
			// Because handles are unchanged dataStores in the current logic,
			// summarized dataStore count is total dataStore count minus handle count
			const dataStoreTree = summaryTree.tree[channelsTreeName];

			assert(dataStoreTree.type === SummaryType.Tree, 0x1fc /* "summary is not a tree" */);
			const handleCount = Object.values(dataStoreTree.tree).filter(
				(value) => value.type === SummaryType.Handle,
			).length;
			const gcSummaryTreeStats = summaryTree.tree[gcTreeKey]
				? calculateStats(summaryTree.tree[gcTreeKey])
				: undefined;

			const summaryStats: IGeneratedSummaryStats = {
				dataStoreCount: this.channelCollection.size,
				summarizedDataStoreCount: this.channelCollection.size - handleCount,
				gcStateUpdatedDataStoreCount: this.garbageCollector.updatedDSCountSinceLastSummary,
				gcBlobNodeCount: gcSummaryTreeStats?.blobNodeCount,
				gcTotalBlobsSize: gcSummaryTreeStats?.totalBlobSize,
				summaryNumber,
				...partialStats,
			};
			const generateSummaryData: Omit<IGenerateSummaryTreeResult, "stage" | "error"> = {
				referenceSequenceNumber: summaryRefSeqNum,
				minimumSequenceNumber,
				summaryTree,
				summaryStats,
				generateDuration: trace.trace().duration,
				forcedFullTree,
			} as const;

			continueResult = checkContinue();
			if (!continueResult.continue) {
				return { stage: "generate", ...generateSummaryData, error: continueResult.error };
			}

			const summaryContext =
				lastAck === undefined
					? {
							proposalHandle: undefined,
							ackHandle: this.loadedFromVersionId,
							referenceSequenceNumber: summaryRefSeqNum,
					  }
					: {
							proposalHandle: lastAck.summaryOp.contents.handle,
							ackHandle: lastAck.summaryAck.contents.handle,
							referenceSequenceNumber: summaryRefSeqNum,
					  };

			let handle: string;
			try {
				handle = await this.storage.uploadSummaryWithContext(
					summarizeResult.summary,
					summaryContext,
				);
			} catch (error) {
				return { stage: "generate", ...generateSummaryData, error };
			}

			const parent = summaryContext.ackHandle;
			const summaryMessage: ISummaryContent = {
				handle,
				// eslint-disable-next-line @typescript-eslint/no-non-null-assertion
				head: parent!,
				message,
				parents: parent ? [parent] : [],
			};
			const uploadData = {
				...generateSummaryData,
				handle,
				uploadDuration: trace.trace().duration,
			} as const;

			continueResult = checkContinue();
			if (!continueResult.continue) {
				return { stage: "upload", ...uploadData, error: continueResult.error };
			}

			let clientSequenceNumber: number;
			try {
				clientSequenceNumber = this.submitSummaryMessage(summaryMessage, summaryRefSeqNum);
			} catch (error) {
				return { stage: "upload", ...uploadData, error };
			}

			const submitData = {
				stage: "submit",
				...uploadData,
				clientSequenceNumber,
				submitOpDuration: trace.trace().duration,
			} as const;

			try {
				// If validateSummaryBeforeUpload is false, the summary should be validated in this step.
				this.summarizerNode.completeSummary(
					handle,
					!this.validateSummaryBeforeUpload /* validate */,
				);
			} catch (error) {
				return { stage: "upload", ...uploadData, error };
			}
			return submitData;
		} finally {
			// Cleanup wip summary in case of failure
			this.summarizerNode.clearSummary();

			// ! This needs to happen before we resume inbound queues to ensure heuristics are tracked correctly
			this._summarizer?.recordSummaryAttempt?.(summaryRefSeqNum);

			// Restart the delta manager
			this.deltaManager.inbound.resume();
			if (shouldPauseInboundSignal) {
				this.deltaManager.inboundSignal.resume();
			}
		}
	}

	/**
	 * This helper is called during summarization. If the container is dirty, it will return a failed summarize result
	 * (IBaseSummarizeResult) unless this is the final summarize attempt and SkipFailingIncorrectSummary option is set.
	 * @param logger - The logger to be used for sending telemetry.
	 * @param referenceSequenceNumber - The reference sequence number of the summary attempt.
	 * @param minimumSequenceNumber - The minimum sequence number of the summary attempt.
	 * @param finalAttempt - Whether this is the final summary attempt.
	 * @param beforeSummaryGeneration - Whether this is called before summary generation or after.
	 * @returns failed summarize result (IBaseSummarizeResult) if summary should be failed, undefined otherwise.
	 */
	private async shouldFailSummaryOnPendingOps(
		logger: ITelemetryLoggerExt,
		referenceSequenceNumber: number,
		minimumSequenceNumber: number,
		finalAttempt: boolean,
		beforeSummaryGeneration: boolean,
	): Promise<IBaseSummarizeResult | undefined> {
		if (!this.isDirty) {
			return;
		}

		// If "SkipFailingIncorrectSummary" option is true, don't fail the summary in the last attempt.
		// This is a fallback to make progress in documents where there are consistently pending ops in
		// the summarizer.
		if (
			finalAttempt &&
			this.mc.config.getBoolean("Fluid.Summarizer.SkipFailingIncorrectSummary")
		) {
			const error = DataProcessingError.create(
				"Pending ops during summarization",
				"submitSummary",
				undefined,
				{ pendingMessages: this.pendingMessagesCount },
			);
			logger.sendErrorEvent(
				{
					eventName: "SkipFailingIncorrectSummary",
					referenceSequenceNumber,
					minimumSequenceNumber,
					beforeGenerate: beforeSummaryGeneration,
				},
				error,
			);
		} else {
			// The retry delay when there are pending ops can be overridden via config so that we can adjust it
			// based on telemetry while we decide on a stable number.
			const retryDelayMs =
				this.mc.config.getNumber("Fluid.Summarizer.PendingOpsRetryDelayMs") ??
				defaultPendingOpsRetryDelayMs;
			const error = new RetriableSummaryError(
				"PendingOpsWhileSummarizing",
				retryDelayMs / 1000,
				{
					count: this.pendingMessagesCount,
					beforeGenerate: beforeSummaryGeneration,
				},
			);
			return {
				stage: "base",
				referenceSequenceNumber,
				minimumSequenceNumber,
				error,
			};
		}
	}

	private get pendingMessagesCount(): number {
		return this.pendingStateManager.pendingMessagesCount + this.outbox.messageCount;
	}

	private hasPendingMessages() {
		return this.pendingMessagesCount !== 0;
	}

	private updateDocumentDirtyState(dirty: boolean) {
		if (this.attachState !== AttachState.Attached) {
			assert(dirty, 0x3d2 /* Non-attached container is dirty */);
		} else {
			// Other way is not true = see this.isContainerMessageDirtyable()
			assert(
				!dirty || this.hasPendingMessages(),
				0x3d3 /* if doc is dirty, there has to be pending ops */,
			);
		}

		if (this.dirtyContainer === dirty) {
			return;
		}

		this.dirtyContainer = dirty;
		if (this.emitDirtyDocumentEvent) {
			this.emit(dirty ? "dirty" : "saved");
		}
	}

	public submitMessage(
		type:
			| ContainerMessageType.FluidDataStoreOp
			| ContainerMessageType.Alias
			| ContainerMessageType.Attach,
		contents: any,
		localOpMetadata: unknown = undefined,
	): void {
		this.submit({ type, contents }, localOpMetadata);
	}

	public async uploadBlob(
		blob: ArrayBufferLike,
		signal?: AbortSignal,
	): Promise<IFluidHandle<ArrayBufferLike>> {
		this.verifyNotClosed();
		return this.blobManager.createBlob(blob, signal);
	}

	private submitIdAllocationOpIfNeeded(): void {
		if (this._idCompressor) {
			const idRange = this._idCompressor.takeNextCreationRange();
			// Don't include the idRange if there weren't any Ids allocated
			if (idRange?.ids !== undefined) {
				const idAllocationMessage: ContainerRuntimeIdAllocationMessage = {
					type: ContainerMessageType.IdAllocation,
					contents: idRange,
				};
				const idAllocationBatchMessage: BatchMessage = {
					contents: JSON.stringify(idAllocationMessage),
					referenceSequenceNumber: this.deltaManager.lastSequenceNumber,
					metadata: undefined,
					localOpMetadata: undefined,
					type: ContainerMessageType.IdAllocation,
				};
				this.outbox.submitIdAllocation(idAllocationBatchMessage);
			}
		}
	}

	private submit(
		containerRuntimeMessage: OutboundContainerRuntimeMessage,
		localOpMetadata: unknown = undefined,
		metadata: Record<string, unknown> | undefined = undefined,
	): void {
		this.verifyNotClosed();
		this.verifyCanSubmitOps();

		// There should be no ops in detached container state!
		assert(
			this.attachState !== AttachState.Detached,
			0x132 /* "sending ops in detached container" */,
		);

		const serializedContent = JSON.stringify(containerRuntimeMessage);

		// Note that the real (non-proxy) delta manager is used here to get the readonly info. This is because
		// container runtime's ability to submit ops depend on the actual readonly state of the delta manager.
		if (this.innerDeltaManager.readOnlyInfo.readonly) {
			this.mc.logger.sendTelemetryEvent({
				eventName: "SubmitOpInReadonly",
				connected: this.connected,
			});
		}

		const type = containerRuntimeMessage.type;
		const message: BatchMessage = {
			contents: serializedContent,
			type,
			metadata,
			localOpMetadata,
			referenceSequenceNumber: this.deltaManager.lastSequenceNumber,
		};

		try {
			// If `message` is an allocation op, then we are in the resubmit path and we must redirect the allocation
			// op into the correct batch to avoid ranges being finalized out of order.
			// Otherwise, submit an IdAllocation op if any IDs have been generated since the last op was submitted, as
			// any of the other op types may contain those IDs and thus depend on the allocation op being sent first.
			if (type === ContainerMessageType.IdAllocation) {
				this.outbox.submitIdAllocation(message);
			} else {
				this.submitIdAllocationOpIfNeeded();

				// If this is attach message for new data store, and we are in a batch, send this op out of order
				// Is it safe:
				//    Yes, this should be safe reordering. Newly created data stores are not visible through API surface.
				//    They become visible only when aliased, or handle to some sub-element of newly created datastore
				//    is stored in some DDS, i.e. only after some other op.
				// Why:
				//    Attach ops are large, and expensive to process. Plus there are scenarios where a lot of new data
				//    stores are created, causing issues like relay service throttling (too many ops) and catastrophic
				//    failure (batch is too large). Pushing them earlier and outside of main batch should alleviate
				//    these issues.
				// Cons:
				//    1. With large batches, relay service may throttle clients. Clients may disconnect while throttled.
				//    This change creates new possibility of a lot of newly created data stores never being referenced
				//    because client died before it had a change to submit the rest of the ops. This will create more
				//    garbage that needs to be collected leveraging GC (Garbage Collection) feature.
				//    2. Sending ops out of order means they are excluded from rollback functionality. This is not an issue
				//    today as rollback can't undo creation of data store. To some extent not sending them is a bigger
				//    issue than sending.
				// Please note that this does not change file format, so it can be disabled in the future if this
				// optimization no longer makes sense (for example, batch compression may make it less appealing).
				if (
					this.currentlyBatching() &&
					type === ContainerMessageType.Attach &&
					this.disableAttachReorder !== true
				) {
					this.outbox.submitAttach(message);
				} else if (type === ContainerMessageType.BlobAttach) {
					// BlobAttach ops must have their metadata visible and cannot be grouped (see opGroupingManager.ts)
					this.outbox.submitBlobAttach(message);
				} else {
					this.outbox.submit(message);
				}
			}

			if (!this.currentlyBatching()) {
				this.flush();
			} else {
				this.scheduleFlush();
			}
		} catch (error) {
			this.closeFn(error as GenericError);
			throw error;
		}

		if (this.isContainerMessageDirtyable(containerRuntimeMessage)) {
			this.updateDocumentDirtyState(true);
		}
	}

	private scheduleFlush() {
		if (this.flushTaskExists) {
			return;
		}

		this.flushTaskExists = true;
		const flush = () => {
			this.flushTaskExists = false;
			try {
				this.flush();
			} catch (error) {
				this.closeFn(error as GenericError);
			}
		};

		switch (this.flushMode) {
			case FlushMode.TurnBased:
				// When in TurnBased flush mode the runtime will buffer operations in the current turn and send them as a single
				// batch at the end of the turn
				// eslint-disable-next-line @typescript-eslint/no-floating-promises
				Promise.resolve().then(flush);
				break;

			// FlushModeExperimental is experimental and not exposed directly in the runtime APIs
			case FlushModeExperimental.Async as unknown as FlushMode:
				// When in Async flush mode, the runtime will accumulate all operations across JS turns and send them as a single
				// batch when all micro-tasks are complete.
				// Compared to TurnBased, this flush mode will capture more ops into the same batch.
				setTimeout(flush, 0);
				break;

			default:
				assert(
					this._orderSequentiallyCalls > 0,
					0x587 /* Unreachable unless running under orderSequentially */,
				);
				break;
		}
	}

	private submitSummaryMessage(contents: ISummaryContent, referenceSequenceNumber: number) {
		this.verifyNotClosed();
		assert(
			this.connected,
			0x133 /* "Container disconnected when trying to submit system message" */,
		);

		// System message should not be sent in the middle of the batch.
		assert(this.outbox.isEmpty, 0x3d4 /* System op in the middle of a batch */);

		// back-compat: ADO #1385: Make this call unconditional in the future
		return this.submitSummaryFn !== undefined
			? this.submitSummaryFn(contents, referenceSequenceNumber)
			: this.submitFn(MessageType.Summarize, contents, false);
	}

	/**
	 * Throw an error if the runtime is closed.  Methods that are expected to potentially
	 * be called after dispose due to asynchrony should not call this.
	 */
	private verifyNotClosed() {
		if (this._disposed) {
			throw new Error("Runtime is closed");
		}
	}

	private verifyCanSubmitOps() {
		if (this.ensureNoDataModelChangesCalls > 0) {
			const errorMessage =
				"Op was submitted from within a `ensureNoDataModelChanges` callback";
			if (this.opReentryCallsToReport > 0) {
				this.mc.logger.sendTelemetryEvent(
					{ eventName: "OpReentry" },
					// We need to capture the call stack in order to inspect the source of this usage pattern
					getLongStack(() => new UsageError(errorMessage)),
				);
				this.opReentryCallsToReport--;
			}

			// Creating ops while processing ops can lead
			// to undefined behavior and events observed in the wrong order.
			// For example, we have two callbacks registered for a DDS, A and B.
			// Then if on change #1 callback A creates change #2, the invocation flow will be:
			//
			// A because of #1
			// A because of #2
			// B because of #2
			// B because of #1
			//
			// The runtime must enforce op coherence by not allowing ops to be submitted
			// while ops are being processed.
			if (this.enableOpReentryCheck) {
				throw new UsageError(errorMessage);
			}
		}
	}

	private reSubmitBatch(batch: IPendingBatchMessage[]) {
		this.orderSequentially(() => {
			for (const message of batch) {
				this.reSubmit(message);
			}
		});
		this.flush();
	}

	private reSubmit(message: IPendingBatchMessage) {
		// Need to parse from string for back-compat
		const containerRuntimeMessage = this.parseLocalOpContent(message.content);
		this.reSubmitCore(containerRuntimeMessage, message.localOpMetadata, message.opMetadata);
	}

	/**
	 * Finds the right store and asks it to resubmit the message. This typically happens when we
	 * reconnect and there are pending messages.
	 * ! Note: successfully resubmitting an op that has been successfully sequenced is not possible due to checks in the ConnectionStateHandler (Loader layer)
	 * @param message - The original LocalContainerRuntimeMessage.
	 * @param localOpMetadata - The local metadata associated with the original message.
	 */
	private reSubmitCore(
		message: LocalContainerRuntimeMessage,
		localOpMetadata: unknown,
		opMetadata: Record<string, unknown> | undefined,
	) {
		assert(
			!this.isSummarizerClient,
			0x8f2 /* Summarizer never reconnects so should never resubmit */,
		);
		switch (message.type) {
			case ContainerMessageType.FluidDataStoreOp:
			case ContainerMessageType.Attach:
			case ContainerMessageType.Alias:
				// For Operations, call resubmitDataStoreOp which will find the right store
				// and trigger resubmission on it.
				this.channelCollection.reSubmit(message.type, message.contents, localOpMetadata);
				break;
			case ContainerMessageType.IdAllocation: {
				this.submit(message, localOpMetadata);
				break;
			}
			case ContainerMessageType.ChunkedOp:
				throw new Error(`chunkedOp not expected here`);
			case ContainerMessageType.BlobAttach:
				this.blobManager.reSubmit(opMetadata);
				break;
			case ContainerMessageType.Rejoin:
				this.submit(message);
				break;
			case ContainerMessageType.GC:
				this.submit(message);
				break;
			default: {
				// This case should be very rare - it would imply an op was stashed from a
				// future version of runtime code and now is being applied on an older version.
				const compatBehavior = message.compatDetails?.behavior;
				if (compatBehaviorAllowsMessageType(message.type, compatBehavior)) {
					// We do not ultimately resubmit it, to be consistent with this version of the code.
					this.logger.sendTelemetryEvent({
						eventName: "resubmitUnrecognizedMessageTypeAllowed",
						messageDetails: { type: message.type, compatBehavior },
					});
				} else {
					const error = DataProcessingError.create(
						"Resubmitting runtime message of unknown type",
						"reSubmitCore",
						undefined /* sequencedMessage */,
						{
							messageDetails: JSON.stringify({
								type: message.type,
								compatBehavior,
							}),
						},
					);
					this.closeFn(error);
					throw error;
				}
			}
		}
	}

	private rollback(content: string | undefined, localOpMetadata: unknown) {
		// Need to parse from string for back-compat
		const { type, contents } = this.parseLocalOpContent(content);
		switch (type) {
			case ContainerMessageType.FluidDataStoreOp:
				// For operations, call rollbackDataStoreOp which will find the right store
				// and trigger rollback on it.
				this.channelCollection.rollback(type, contents, localOpMetadata);
				break;
			default:
				// Don't check message.compatDetails because this is for rolling back a local op so the type will be known
				throw new Error(`Can't rollback ${type}`);
		}
	}

	/** Implementation of ISummarizerInternalsProvider.refreshLatestSummaryAck */
	public async refreshLatestSummaryAck(options: IRefreshSummaryAckOptions) {
		const { proposalHandle, ackHandle, summaryRefSeq, summaryLogger } = options;
		// proposalHandle is always passed from RunningSummarizer.
		assert(proposalHandle !== undefined, 0x766 /* proposalHandle should be available */);
		const readAndParseBlob = async <T>(id: string) => readAndParse<T>(this.storage, id);
		const result = await this.summarizerNode.refreshLatestSummary(
			proposalHandle,
			summaryRefSeq,
		);

		/**
		 * When refreshing a summary ack, this check indicates a new ack of a summary that is newer than the
		 * current summary that is tracked, but this summarizer runtime did not produce/track that summary. Thus
		 * it needs to refresh its state. Today refresh is done by fetching the latest snapshot to update the cache
		 * and then close as the current main client is likely to be re-elected as the parent summarizer again.
		 */
		if (!result.isSummaryTracked && result.isSummaryNewer) {
			await this.fetchLatestSnapshotFromStorage(
				summaryLogger,
				{
					eventName: "RefreshLatestSummaryAckFetch",
					ackHandle,
					targetSequenceNumber: summaryRefSeq,
				},
				readAndParseBlob,
			);

			await this.closeStaleSummarizer();
			return;
		}

		// Notify the garbage collector so it can update its latest summary state.
		await this.garbageCollector.refreshLatestSummary(result);
	}

	/**
	 * Fetches the latest snapshot from storage to refresh the cache as a performance optimization and closes the
	 * summarizer to reload from new state.
	 * @param summaryLogger - logger to use when fetching snapshot from storage
	 * @returns a generic summarization error
	 */
	private async prefetchLatestSummaryThenClose(
		summaryLogger: ITelemetryLoggerExt,
	): Promise<IBaseSummarizeResult> {
		const readAndParseBlob = async <T>(id: string) => readAndParse<T>(this.storage, id);

		// This is a performance optimization as the same parent is likely to be elected again, and would use its
		// cache to fetch the snapshot instead of the network.
		await this.fetchLatestSnapshotFromStorage(
			summaryLogger,
			{
				eventName: "RefreshLatestSummaryFromServerFetch",
			},
			readAndParseBlob,
		);

		await this.closeStaleSummarizer();

		return {
			stage: "base",
			error: "summary state stale - Unsupported option 'refreshLatestAck'",
			referenceSequenceNumber: this.deltaManager.lastSequenceNumber,
			minimumSequenceNumber: this.deltaManager.minimumSequenceNumber,
		};
	}

	private async closeStaleSummarizer(): Promise<void> {
		// Delay before restarting summarizer to prevent the summarizer from restarting too frequently.
		await delay(this.closeSummarizerDelayMs);
		this._summarizer?.stop("latestSummaryStateStale");
		this.disposeFn();
	}

	/**
	 * Downloads the latest snapshot from storage.
	 * By default, it also closes the container after downloading the snapshot. However, this may be
	 * overridden via options.
	 */
	private async fetchLatestSnapshotFromStorage(
		logger: ITelemetryLoggerExt,
		event: ITelemetryGenericEventExt,
		readAndParseBlob: ReadAndParseBlob,
	): Promise<{ snapshotTree: ISnapshotTree; versionId: string; latestSnapshotRefSeq: number }> {
		return PerformanceEvent.timedExecAsync(
			logger,
			event,
			async (perfEvent: {
				end: (arg0: {
					getVersionDuration?: number | undefined;
					getSnapshotDuration?: number | undefined;
					snapshotRefSeq?: number | undefined;
					snapshotVersion?: string | undefined;
				}) => void;
			}) => {
				const stats: {
					getVersionDuration?: number;
					getSnapshotDuration?: number;
					snapshotRefSeq?: number;
					snapshotVersion?: string;
				} = {};
				const trace = Trace.start();

				const versions = await this.storage.getVersions(
					null,
					1,
					"prefetchLatestSummaryBeforeClose",
					FetchSource.noCache,
				);
				assert(
					!!versions && !!versions[0],
					0x137 /* "Failed to get version from storage" */,
				);
				stats.getVersionDuration = trace.trace().duration;

				const maybeSnapshot = await this.storage.getSnapshotTree(versions[0]);
				assert(!!maybeSnapshot, 0x138 /* "Failed to get snapshot from storage" */);
				stats.getSnapshotDuration = trace.trace().duration;
				const latestSnapshotRefSeq = await seqFromTree(maybeSnapshot, readAndParseBlob);
				stats.snapshotRefSeq = latestSnapshotRefSeq;
				stats.snapshotVersion = versions[0].id;

				perfEvent.end(stats);
				return {
					snapshotTree: maybeSnapshot,
					versionId: versions[0].id,
					latestSnapshotRefSeq,
				};
			},
		);
	}

	public getPendingLocalState(props?: IGetPendingLocalStateProps): unknown {
		this.verifyNotClosed();

		if (this._orderSequentiallyCalls !== 0) {
			throw new UsageError("can't get state during orderSequentially");
		}
		this.imminentClosure ||= props?.notifyImminentClosure ?? false;

		const getSyncState = (
			pendingAttachmentBlobs?: IPendingBlobs,
		): IPendingRuntimeState | undefined => {
			const pending = this.pendingStateManager.getLocalState();
			if (pendingAttachmentBlobs === undefined && !this.hasPendingMessages()) {
				return; // no pending state to save
			}

			const pendingIdCompressorState = this._idCompressor?.serialize(true);

			return {
				pending,
				pendingIdCompressorState,
				pendingAttachmentBlobs,
				sessionExpiryTimerStarted: this.garbageCollector.sessionExpiryTimerStarted,
			};
		};
		const perfEvent = {
			eventName: "getPendingLocalState",
			notifyImminentClosure: props?.notifyImminentClosure,
		};
		const logAndReturnPendingState = (
			event: PerformanceEvent,
			pendingState?: IPendingRuntimeState,
		) => {
			event.end({
				attachmentBlobsSize: Object.keys(pendingState?.pendingAttachmentBlobs ?? {}).length,
				pendingOpsSize: pendingState?.pending?.pendingStates.length,
			});
			return pendingState;
		};

		// Flush pending batch.
		// getPendingLocalState() is only exposed through Container.closeAndGetPendingLocalState(), so it's safe
		// to close current batch.
		this.flush();

		return props?.notifyImminentClosure === true
			? PerformanceEvent.timedExecAsync(this.mc.logger, perfEvent, async (event) =>
					logAndReturnPendingState(
						event,
						getSyncState(
							await this.blobManager.attachAndGetPendingBlobs(
								props?.stopBlobAttachingSignal,
							),
						),
					),
			  )
			: PerformanceEvent.timedExec(this.mc.logger, perfEvent, (event) =>
					logAndReturnPendingState(event, getSyncState()),
			  );
	}

	public summarizeOnDemand(options: IOnDemandSummarizeOptions): ISummarizeResults {
		if (this.isSummarizerClient) {
			return this.summarizer.summarizeOnDemand(options);
		} else if (this.summaryManager !== undefined) {
			return this.summaryManager.summarizeOnDemand(options);
		} else {
			// If we're not the summarizer, and we don't have a summaryManager, we expect that
			// disableSummaries is turned on. We are throwing instead of returning a failure here,
			// because it is a misuse of the API rather than an expected failure.
			throw new UsageError(`Can't summarize, disableSummaries: ${this.summariesDisabled}`);
		}
	}

	public enqueueSummarize(options: IEnqueueSummarizeOptions): EnqueueSummarizeResult {
		if (this.isSummarizerClient) {
			return this.summarizer.enqueueSummarize(options);
		} else if (this.summaryManager !== undefined) {
			return this.summaryManager.enqueueSummarize(options);
		} else {
			// If we're not the summarizer, and we don't have a summaryManager, we expect that
			// generateSummaries is turned off. We are throwing instead of returning a failure here,
			// because it is a misuse of the API rather than an expected failure.
			throw new UsageError(`Can't summarize, disableSummaries: ${this.summariesDisabled}`);
		}
	}

	/**
	 * Forms a function that will create and retrieve a Summarizer.
	 */
	private formCreateSummarizerFn(loader: ILoader) {
		return async () => {
			return createSummarizer(loader, `/${summarizerRequestUrl}`);
		};
	}

	private validateSummaryHeuristicConfiguration(configuration: ISummaryConfigurationHeuristics) {
		// eslint-disable-next-line no-restricted-syntax
		for (const prop in configuration) {
			if (typeof configuration[prop] === "number" && configuration[prop] < 0) {
				throw new UsageError(
					`Summary heuristic configuration property "${prop}" cannot be less than 0`,
				);
			}
		}
		if (configuration.minIdleTime > configuration.maxIdleTime) {
			throw new UsageError(
				`"minIdleTime" [${configuration.minIdleTime}] cannot be greater than "maxIdleTime" [${configuration.maxIdleTime}]`,
			);
		}
	}

	private get groupedBatchingEnabled(): boolean {
		const killSwitch = this.mc.config.getBoolean(
			"Fluid.ContainerRuntime.DisableGroupedBatching",
		);
		return killSwitch !== true && this.runtimeOptions.enableGroupedBatching;
	}
}<|MERGE_RESOLUTION|>--- conflicted
+++ resolved
@@ -2695,21 +2695,7 @@
 		pkg: Readonly<string | string[]>,
 		loadingGroupId?: string,
 	): Promise<IDataStore> {
-<<<<<<< HEAD
 		return this.channelCollection.createDataStore(pkg, loadingGroupId);
-=======
-		const context = this.channelCollection.createDataStoreContext(
-			Array.isArray(pkg) ? pkg : [pkg],
-			undefined, // props
-			loadingGroupId,
-		);
-		return channelToDataStore(
-			await context.realize(),
-			context.id,
-			this.channelCollection,
-			this.mc.logger,
-		);
->>>>>>> 30285734
 	}
 
 	/**
