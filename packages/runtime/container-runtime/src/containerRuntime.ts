--- conflicted
+++ resolved
@@ -68,7 +68,6 @@
 } from "@fluidframework/protocol-definitions";
 import {
 	FlushMode,
-	FlushModeExperimental,
 	gcTreeKey,
 	InboundAttachMessage,
 	IFluidDataStoreContextDetached,
@@ -2914,22 +2913,12 @@
 				// eslint-disable-next-line @typescript-eslint/no-floating-promises
 				Promise.resolve().then(flush);
 				break;
-<<<<<<< HEAD
 			case FlushMode.Async:
-=======
-
-			// FlushModeExperimental is experimental and not exposed directly in the runtime APIs
-			case FlushModeExperimental.Async as unknown as FlushMode:
->>>>>>> 2aebc741
 				// When in Async flush mode, the runtime will accumulate all operations across JS turns and send them as a single
 				// batch when all micro-tasks are complete.
 				// Compared to TurnBased, this flush mode will capture more ops into the same batch.
 				setTimeout(flush, 0);
 				break;
-<<<<<<< HEAD
-=======
-
->>>>>>> 2aebc741
 			default:
 				assert(
 					this._orderSequentiallyCalls > 0,
