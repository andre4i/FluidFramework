/*!
 * Copyright (c) Microsoft Corporation and contributors. All rights reserved.
 * Licensed under the MIT License.
 */

import { EventEmitter } from "events";
import { ITelemetryGenericEvent, ITelemetryLogger } from "@fluidframework/common-definitions";
import {
    IFluidObject,
    IFluidRouter,
    IFluidHandleContext,
    IFluidSerializer,
    IRequest,
    IResponse,
    IFluidHandle,
    IFluidConfiguration,
    FluidObject,
} from "@fluidframework/core-interfaces";
import {
    IAudience,
    IFluidTokenProvider,
    IContainerContext,
    IDeltaManager,
    IDeltaSender,
    IRuntime,
    ContainerWarning,
    ICriticalContainerError,
    AttachState,
    ILoaderOptions,
} from "@fluidframework/container-definitions";
import {
    IContainerRuntime,
    IContainerRuntimeEvents,
} from "@fluidframework/container-runtime-definitions";
import {
    assert,
    Trace,
    TypedEventEmitter,
    unreachableCase,
    performance,
} from "@fluidframework/common-utils";
import {
    ChildLogger,
    raiseConnectedEvent,
    PerformanceEvent,
    normalizeError,
    TaggedLoggerAdapter,
    mixinChildLoggerWithConfigProvider,
<<<<<<< HEAD
    ITelemetryLoggerWithConfig,
=======
    TelemetryLoggerWithConfig,
>>>>>>> 072350ee
} from "@fluidframework/telemetry-utils";
import { IDocumentStorageService, ISummaryContext } from "@fluidframework/driver-definitions";
import { readAndParse, BlobAggregationStorage } from "@fluidframework/driver-utils";
import { DataCorruptionError, GenericError, extractSafePropertiesFromMessage } from "@fluidframework/container-utils";
import {
    BlobTreeEntry,
    TreeTreeEntry,
} from "@fluidframework/protocol-base";
import {
    IClientDetails,
    IDocumentMessage,
    IQuorum,
    ISequencedDocumentMessage,
    ISignalMessage,
    ISummaryConfiguration,
    ISummaryContent,
    ISummaryTree,
    ITree,
    MessageType,
    SummaryType,
} from "@fluidframework/protocol-definitions";
import {
    FlushMode,
    InboundAttachMessage,
    IFluidDataStoreContextDetached,
    IFluidDataStoreRegistry,
    IFluidDataStoreChannel,
    IGarbageCollectionData,
    IGarbageCollectionSummaryDetails,
    IEnvelope,
    IInboundSignalMessage,
    ISignalEnvelope,
    NamedFluidDataStoreRegistryEntries,
    ISummaryTreeWithStats,
    ISummarizeInternalResult,
    CreateChildSummarizerNodeParam,
    SummarizeInternalFn,
    channelsTreeName,
    IAttachMessage,
} from "@fluidframework/runtime-definitions";
import {
    addBlobToSummary,
    addTreeToSummary,
    convertToSummaryTree,
    createRootSummarizerNodeWithGC,
    FluidSerializer,
    IRootSummarizerNodeWithGC,
    RequestParser,
    create404Response,
    exceptionToResponse,
    responseToException,
    seqFromTree,
} from "@fluidframework/runtime-utils";
import { v4 as uuid } from "uuid";
import { ContainerFluidHandleContext } from "./containerHandleContext";
import { FluidDataStoreRegistry } from "./dataStoreRegistry";
import { Summarizer } from "./summarizer";
import { formRequestSummarizerFn, ISummarizerRequestOptions, SummaryManager } from "./summaryManager";
import { DeltaScheduler } from "./deltaScheduler";
import { ReportOpPerfTelemetry, latencyThreshold } from "./connectionTelemetry";
import { IPendingLocalState, PendingStateManager } from "./pendingStateManager";
import { pkgVersion } from "./packageVersion";
import { BlobManager, IBlobManagerLoadInfo } from "./blobManager";
import { DataStores, getSummaryForDatastores } from "./dataStores";
import {
    blobsTreeName,
    chunksBlobName,
    electedSummarizerBlobName,
    extractSummaryMetadataMessage,
    IContainerRuntimeMetadata,
    ISummaryMetadataMessage,
    metadataBlobName,
    wrapSummaryInChannelsTree,
} from "./summaryFormat";
import { SummaryCollection } from "./summaryCollection";
import { ISerializedElection, OrderedClientCollection, OrderedClientElection } from "./orderedClientElection";
import { SummarizerClientElection, summarizerClientType } from "./summarizerClientElection";
import {
    SubmitSummaryResult,
    IConnectableRuntime,
    IGeneratedSummaryStats,
    ISubmitSummaryOptions,
    ISummarizer,
    ISummarizerInternalsProvider,
    ISummarizerOptions,
    ISummarizerRuntime,
} from "./summarizerTypes";
import { formExponentialFn, Throttler } from "./throttler";
import { RunWhileConnectedCoordinator } from "./runWhileConnectedCoordinator";
import {
    GarbageCollector,
    IGarbageCollectionRuntime,
    IGarbageCollector,
    IGCStats,
    IUsedStateStats,
} from "./garbageCollection";

export enum ContainerMessageType {
    // An op to be delivered to store
    FluidDataStoreOp = "component",

    // Creates a new store
    Attach = "attach",

    // Chunked operation.
    ChunkedOp = "chunkedOp",

    // Signifies that a blob has been attached and should not be garbage collected by storage
    BlobAttach = "blobAttach",

    // Ties our new clientId to our old one on reconnect
    Rejoin = "rejoin",
}

export interface IChunkedOp {
    chunkId: number;

    totalChunks: number;

    contents: string;

    originalType: MessageType | ContainerMessageType;
}

export interface ContainerRuntimeMessage {
    contents: any;
    type: ContainerMessageType;
}

// Consider idle 5s of no activity. And snapshot if a minute has gone by with no snapshot.
const IdleDetectionTime = 5000;

const DefaultSummaryConfiguration: ISummaryConfiguration = {
    idleTime: IdleDetectionTime,

    maxTime: IdleDetectionTime * 12,

    // Snapshot if 1000 ops received since last snapshot.
    maxOps: 1000,

    // Wait 2 minutes for summary ack
    // this is less than maxSummarizeAckWaitTime
    // the min of the two will be chosen
    maxAckWaitTime: 120000,
};

export interface IGCRuntimeOptions {
    /* Flag that will disable garbage collection if set to true. */
    disableGC?: boolean;

    /**
     * Flag representing the summary's preference for allowing garbage collection.
     * This is stored in the summary and unchangeable (for now). So this runtime option
     * only takes affect on new containers.
     * Currently if this is set to false, it will take priority and any container will
     * never run GC.
     */
    gcAllowed?: boolean;

    /**
     * Flag that will bypass optimizations and generate GC data for all nodes irrespective of whether the node
     * changed or not.
     */
    runFullGC?: boolean;

    /**
     * Flag that if true, will run sweep which may delete unused objects that meet certain criteria. Only takes
     * effect if GC is enabled.
     */
    runSweep?: boolean;

    /**
     * Allows additional GC options to be passed.
     */
    [key: string]: any;
}

export interface ISummaryRuntimeOptions {
    /**
     * Flag that disables summaries if it is set to true.
     */
    disableSummaries?: boolean;

    /**
     * @deprecated - To disable summaries, please set disableSummaries===true.
     * Flag that will generate summaries if connected to a service that supports them.
     * This defaults to true and must be explicitly set to false to disable.
     */
    generateSummaries?: boolean;

    /* Delay before first attempt to spawn summarizing container. */
    initialSummarizerDelayMs?: number;

    /** Override summary configurations set by the server. */
    summaryConfigOverrides?: Partial<ISummaryConfiguration>;

    // Flag that disables putting channels in isolated subtrees for each data store
    // and the root node when generating a summary if set to true.
    // Defaults to FALSE (enabled) for now.
    disableIsolatedChannels?: boolean;

    // Defaults to 7000 ops
    maxOpsSinceLastSummary?: number;

    /**
     * Flag that will enable changing elected summarizer client after maxOpsSinceLastSummary.
     * THis defaults to false (disabled) and must be explicitly set to true to enable.
     */
    summarizerClientElection?: boolean;

    /** Options that control the running summarizer behavior. */
    summarizerOptions?: Readonly<Partial<ISummarizerOptions>>;
}

/**
 * Options for container runtime.
 */
export interface IContainerRuntimeOptions {
    summaryOptions?: ISummaryRuntimeOptions;
    gcOptions?: IGCRuntimeOptions;
    /**
     * Affects the behavior while loading the runtime when the data verification check which
     * compares the DeltaManager sequence number (obtained from protocol in summary) to the
     * runtime sequence number (obtained from runtime metadata in summary) finds a mismatch.
     * 1. "close" (default) will close the container with an assertion.
     * 2. "log" will log an error event to telemetry, but still continue to load.
     * 3. "bypass" will skip the check entirely. This is not recommended.
     */
    loadSequenceNumberVerification?: "close" | "log" | "bypass";
}

type IRuntimeMessageMetadata = undefined | {
    batch?: boolean;
};

// Local storage key to set the default flush mode to TurnBased
const turnBasedFlushModeKey = "FluidFlushModeTurnBased";

export function isRuntimeMessage(message: ISequencedDocumentMessage): boolean {
    switch (message.type) {
        case ContainerMessageType.FluidDataStoreOp:
        case ContainerMessageType.ChunkedOp:
        case ContainerMessageType.Attach:
        case ContainerMessageType.BlobAttach:
        case ContainerMessageType.Rejoin:
        case MessageType.Operation:
            return true;
        default:
            return false;
    }
}

export function unpackRuntimeMessage(message: ISequencedDocumentMessage) {
    if (message.type === MessageType.Operation) {
        // legacy op format?
        if (message.contents.address !== undefined && message.contents.type === undefined) {
            message.type = ContainerMessageType.FluidDataStoreOp;
        } else {
            // new format
            const innerContents = message.contents as ContainerRuntimeMessage;
            assert(innerContents.type !== undefined, 0x121 /* "Undefined inner contents type!" */);
            message.type = innerContents.type;
            message.contents = innerContents.contents;
        }
        assert(isRuntimeMessage(message), 0x122 /* "Message to unpack is not proper runtime message" */);
    } else {
        // Legacy format, but it's already "unpacked",
        // i.e. message.type is actually ContainerMessageType.
        // Nothing to do in such case.
    }
    return message;
}

/**
 * This class controls pausing and resuming of inbound queue to ensure that we never
 * start processing ops in a batch IF we do not have all ops in the batch.
 */
class ScheduleManagerCore {
    private pauseSequenceNumber: number | undefined;
    private currentBatchClientId: string | undefined;
    private localPaused = false;
    private timePaused = 0;

    constructor(
        private readonly deltaManager: IDeltaManager<ISequencedDocumentMessage, IDocumentMessage>,
        private readonly logger: ITelemetryLogger,
    ) {
        // Listen for delta manager sends and add batch metadata to messages
        this.deltaManager.on("prepareSend", (messages: IDocumentMessage[]) => {
            if (messages.length === 0) {
                return;
            }

            // First message will have the batch flag set to true if doing a batched send
            const firstMessageMetadata = messages[0].metadata as IRuntimeMessageMetadata;
            if (!firstMessageMetadata?.batch) {
                return;
            }

            // If the batch contains only a single op, clear the batch flag.
            if (messages.length === 1) {
                delete firstMessageMetadata.batch;
                return;
            }

            // Set the batch flag to false on the last message to indicate the end of the send batch
            const lastMessage = messages[messages.length - 1];
            lastMessage.metadata = { ...lastMessage.metadata, batch: false };
        });

        // Listen for updates and peek at the inbound
        this.deltaManager.inbound.on(
            "push",
            (message: ISequencedDocumentMessage) => {
                this.trackPending(message);
            });

        // Start with baseline - empty inbound queue.
        assert(!this.localPaused, 0x293 /* "initial state" */);

        const allPending = this.deltaManager.inbound.toArray();
        for (const pending of allPending) {
            this.trackPending(pending);
        }
    }

    /**
     * The only public function in this class - called when we processed an op,
     * to make decision if op processing should be paused or not afer that.
     */
     public afterOpProcessing(sequenceNumber: number) {
        assert(!this.localPaused, 0x294 /* "can't have op processing paused if we are processing an op" */);

        // If the inbound queue is ever empty, nothing to do!
        if (this.deltaManager.inbound.length === 0) {
            assert(this.pauseSequenceNumber === undefined,
                0x295 /* "there should be no pending batch if we have no ops" */);
            return;
        }

        // The queue is
        // 1. paused only when the next message to be processed is the beginning of a batch. Done in two places:
        //    - here (processing ops until reaching start of incomplete batch)
        //    - in trackPending(), when queue was empty and start of batch showed up.
        // 2. resumed when batch end comes in (in trackPending())

        // do we have incomplete batch to worry about?
        if (this.pauseSequenceNumber !== undefined) {
            assert(sequenceNumber < this.pauseSequenceNumber,
                0x296 /* "we should never start processing incomplete batch!" */);
            // If the next op is the start of incomplete batch, then we can't process it until it's fully in - pause!
            if (sequenceNumber + 1 === this.pauseSequenceNumber) {
                this.pauseQueue();
            }
        }
    }

    private pauseQueue() {
        assert(!this.localPaused, 0x297 /* "always called from resumed state" */);
        this.localPaused = true;
        this.timePaused = performance.now();
        // eslint-disable-next-line @typescript-eslint/no-floating-promises
        this.deltaManager.inbound.pause();
    }

    private resumeQueue(startBatch: number, endBatch: number) {
        // Return early if no change in value
        if (!this.localPaused) {
            return;
        }

        this.localPaused = false;
        const duration = performance.now() - this.timePaused;
        // Random round number - we want to know when batch waiting paused op processing.
        if (duration > latencyThreshold) {
            this.logger.sendErrorEvent({
                eventName: "MaxBatchWaitTimeExceeded",
                duration,
                sequenceNumber: endBatch,
                length: endBatch - startBatch,
            });
        }
        this.deltaManager.inbound.resume();
    }

    /**
     * Called for each incoming op (i.e. inbound "push" notification)
     */
    private trackPending(message: ISequencedDocumentMessage) {
        assert(this.deltaManager.inbound.length !== 0,
            0x298 /* "we have something in the queue that generates this event" */);

        assert((this.currentBatchClientId === undefined) === (this.pauseSequenceNumber === undefined),
            0x299 /* "non-synchronized state" */);

        const metadata = message.metadata as IRuntimeMessageMetadata;
        const batchMetadata = metadata?.batch;

        // Protocol messages are never part of a runtime batch of messages
        if (!isRuntimeMessage(message)) {
            // Protocol messages should never show up in the middle of the batch!
            assert(this.currentBatchClientId === undefined, 0x29a /* "System message in the middle of batch!" */);
            assert(batchMetadata === undefined, 0x29b /* "system op in a batch?" */);
            assert(!this.localPaused, 0x29c /* "we should be processing ops when there is no active batch" */);
            return;
        }

        if (this.currentBatchClientId === undefined && batchMetadata === undefined) {
            assert(!this.localPaused, 0x29d /* "we should be processing ops when there is no active batch" */);
            return;
        }

        // If the client ID changes then we can move the pause point. If it stayed the same then we need to check.
        // If batchMetadata is not undefined then if it's true we've begun a new batch - if false we've ended
        // the previous one
        if (this.currentBatchClientId !== undefined || batchMetadata === false) {
            if (this.currentBatchClientId !== message.clientId) {
                // "Batch not closed, yet message from another client!"
                throw new DataCorruptionError(
                    "OpBatchIncomplete",
                    {
                        batchClientId: this.currentBatchClientId,
                        ...extractSafePropertiesFromMessage(message),
                    });
            }
        }

        // The queue is
        // 1. paused only when the next message to be processed is the beginning of a batch. Done in two places:
        //    - in afterOpProcessing() - processing ops until reaching start of incomplete batch
        //    - here (batchMetadata == false below), when queue was empty and start of batch showed up.
        // 2. resumed when batch end comes in (batchMetadata === true case below)

        if (batchMetadata) {
            assert(this.currentBatchClientId === undefined, 0x29e /* "there can't be active batch" */);
            assert(!this.localPaused, 0x29f /* "we should be processing ops when there is no active batch" */);
            this.pauseSequenceNumber = message.sequenceNumber;
            this.currentBatchClientId = message.clientId;
            // Start of the batch
            // Only pause processing if queue has no other ops!
            // If there are any other ops in the queue, processing will be stopped when they are processed!
            if (this.deltaManager.inbound.length === 1) {
                this.pauseQueue();
            }
        } else if (batchMetadata === false) {
            assert(this.pauseSequenceNumber !== undefined, 0x2a0 /* "batch presence was validated above" */);
            // Batch is complete, we can process it!
            this.resumeQueue(this.pauseSequenceNumber, message.sequenceNumber);
            this.pauseSequenceNumber = undefined;
            this.currentBatchClientId = undefined;
        } else {
            // Continuation of current batch. Do nothing
            assert(this.currentBatchClientId !== undefined, 0x2a1 /* "logic error" */);
        }
    }
}

/**
 * This class has the following responsibilities:
 * 1. It tracks batches as we process ops and raises "batchBegin" and "batchEnd" events.
 *    As part of it, it validates batch correctness (i.e. no system ops in the middle of batch)
 * 2. It creates instance of ScheduleManagerCore that ensures we never start processing ops from batch
 *    unless all ops of the batch are in.
 */
export class ScheduleManager {
    private readonly deltaScheduler: DeltaScheduler;
    private batchClientId: string | undefined;
    private hitError = false;

    private readonly scheduler: ScheduleManagerCore;

    constructor(
        private readonly deltaManager: IDeltaManager<ISequencedDocumentMessage, IDocumentMessage>,
        private readonly emitter: EventEmitter,
        private readonly logger: ITelemetryLogger,
    ) {
        this.deltaScheduler = new DeltaScheduler(
            this.deltaManager,
            ChildLogger.create(this.logger, "DeltaScheduler"),
        );
        this.scheduler = new ScheduleManagerCore(deltaManager, logger);
    }

    public beforeOpProcessing(message: ISequencedDocumentMessage) {
        if (this.batchClientId !== message.clientId) {
            assert(this.batchClientId === undefined,
                0x2a2 /* "Batch is interrupted by other client op. Should be caught by trackPending()" */);

            // This could be the beginning of a new batch or an individual message.
            this.emitter.emit("batchBegin", message);
            this.deltaScheduler.batchBegin();

            const batch = (message?.metadata as IRuntimeMessageMetadata)?.batch;
            if (batch) {
                this.batchClientId = message.clientId;
            } else {
                this.batchClientId = undefined;
            }
        }
    }

    public afterOpProcessing(error: any | undefined, message: ISequencedDocumentMessage) {
        // If this is no longer true, we need to revisit what we do where we set this.hitError.
        assert(!this.hitError, 0x2a3 /* "container should be closed on any error" */);

        // Let the scheduler know how far we progressed, to decide if op processing
        // should be paused or not.
        this.scheduler.afterOpProcessing(message.sequenceNumber);

        if (error) {
            // We assume here that loader will close container and stop processing all future ops.
            // This is implicit dependency. If this flow changes, this code might no longer be correct.
            this.hitError = true;
            this.batchClientId = undefined;
            this.emitter.emit("batchEnd", error, message);
            this.deltaScheduler.batchEnd();
            return;
        }

        const batch = (message?.metadata as IRuntimeMessageMetadata)?.batch;
        // If no batchClientId has been set then we're in an individual batch. Else, if we get
        // batch end metadata, this is end of the current batch.
        if (this.batchClientId === undefined || batch === false) {
            this.batchClientId = undefined;
            this.emitter.emit("batchEnd", undefined, message);
            this.deltaScheduler.batchEnd();
            return;
        }
    }
}

/**
 * Legacy ID for the built-in AgentScheduler.  To minimize disruption while removing it, retaining this as a
 * special-case for document dirty state.  Ultimately we should have no special-cases from the
 * ContainerRuntime's perspective.
 */
export const agentSchedulerId = "_scheduler";

/**
 * Represents the runtime of the container. Contains helper functions/state of the container.
 * It will define the store level mappings.
 */
export class ContainerRuntime extends TypedEventEmitter<IContainerRuntimeEvents>
    implements
        IContainerRuntime,
        IGarbageCollectionRuntime,
        IRuntime,
        ISummarizerRuntime,
        ISummarizerInternalsProvider
{
    public get IContainerRuntime() { return this; }
    public get IFluidRouter() { return this; }

    // back-compat: Used by loader in <= 0.35
    /**
     * @internal
     * @deprecated Back-compat only. Used by the loader in versions earlier than 0.35.
     */
    public readonly runtimeVersion: string = pkgVersion;

    /**
     * Load the stores from a snapshot and returns the runtime.
     * @param context - Context of the container.
     * @param registryEntries - Mapping to the stores.
     * @param requestHandler - Request handlers for the container runtime
     * @param runtimeOptions - Additional options to be passed to the runtime
     * @param existing - (optional) When loading from an existing snapshot. Precedes context.existing if provided
     */
    public static async load(
        context: IContainerContext,
        registryEntries: NamedFluidDataStoreRegistryEntries,
        requestHandler?: (request: IRequest, runtime: IContainerRuntime) => Promise<IResponse>,
        runtimeOptions: IContainerRuntimeOptions = {},
        containerScope: FluidObject = context.scope,
        existing?: boolean,
    ): Promise<ContainerRuntime> {
        // If taggedLogger exists, use it. Otherwise, wrap the vanilla logger:
        const passLogger = context.taggedLogger  ?? new TaggedLoggerAdapter(context.logger);
        const logger = ChildLogger.create(passLogger, undefined, {
            all: {
                runtimeVersion: pkgVersion,
            },
        });

        const {
            summaryOptions = {},
            gcOptions = {},
            loadSequenceNumberVerification = "close",
        } = runtimeOptions;

        // We pack at data store level only. If isolated channels are disabled,
        // then there are no .channel layers, we pack at level 1, otherwise we pack at level 2
        const packingLevel = summaryOptions.disableIsolatedChannels ? 1 : 2;

        let storage = context.storage;
        if (context.baseSnapshot) {
            // This will patch snapshot in place!
            // If storage is provided, it will wrap storage with BlobAggregationStorage that can
            // pack & unpack aggregated blobs.
            // Note that if storage is provided later by loader layer, we will wrap storage in this.storage getter.
            // BlobAggregationStorage is smart enough for double-wrapping to be no-op
            if (context.attachState === AttachState.Attached) {
                // IContainerContext storage api return type still has undefined in 0.39 package version.
                // So once we release 0.40 container-defn package we can remove this check.
                assert(context.storage !== undefined, 0x1f4 /* "Attached state should have storage" */);
                const aggrStorage = BlobAggregationStorage.wrap(
                    context.storage,
                    logger,
                    undefined /* allowPacking */,
                    packingLevel,
                );
                await aggrStorage.unpackSnapshot(context.baseSnapshot);
                storage = aggrStorage;
            } else {
                await BlobAggregationStorage.unpackSnapshot(context.baseSnapshot);
            }
        }

        const registry = new FluidDataStoreRegistry(registryEntries);

        const tryFetchBlob = async <T>(blobName: string): Promise<T | undefined> => {
            const blobId = context.baseSnapshot?.blobs[blobName];
            if (context.baseSnapshot && blobId) {
                // IContainerContext storage api return type still has undefined in 0.39 package version.
                // So once we release 0.40 container-defn package we can remove this check.
                assert(storage !== undefined, 0x1f5 /* "Attached state should have storage" */);
                return readAndParse<T>(storage, blobId);
            }
        };
        const chunks = await tryFetchBlob<[string, string[]][]>(chunksBlobName) ?? [];
        const metadata = await tryFetchBlob<IContainerRuntimeMetadata>(metadataBlobName);
        const electedSummarizerData = await tryFetchBlob<ISerializedElection>(electedSummarizerBlobName);
        const loadExisting = existing === true || context.existing === true;

        // read snapshot blobs needed for BlobManager to load
        const blobManagerSnapshot = await BlobManager.load(
            context.baseSnapshot?.trees[blobsTreeName],
            async (id) => {
                // IContainerContext storage api return type still has undefined in 0.39 package version.
                // So once we release 0.40 container-defn package we can remove this check.
                assert(storage !== undefined, 0x256 /* "storage undefined in attached container" */);
                return readAndParse(storage, id);
            },
        );

        // Verify summary runtime sequence number matches protocol sequence number.
        const runtimeSequenceNumber = metadata?.message?.sequenceNumber;
        if (runtimeSequenceNumber !== undefined) {
            const protocolSequenceNumber = context.deltaManager.initialSequenceNumber;
            // Unless bypass is explicitly set, then take action when sequence numbers mismatch.
            if (loadSequenceNumberVerification !== "bypass" && runtimeSequenceNumber !== protocolSequenceNumber) {
                // "Load from summary, runtime metadata sequenceNumber !== initialSequenceNumber"
                const error = new DataCorruptionError(
                    "SummaryMetadataMismatch",
                    { runtimeSequenceNumber, protocolSequenceNumber },
                );

                if (loadSequenceNumberVerification === "log") {
                    logger.sendErrorEvent({ eventName: "SequenceNumberMismatch" }, error);
                } else {
                    context.closeFn(error);
                }
            }
        }

        const runtime = new ContainerRuntime(
            context,
            registry,
            metadata,
            electedSummarizerData,
            chunks,
            {
                summaryOptions,
                gcOptions,
                loadSequenceNumberVerification,
            },
            containerScope,
            logger,
            loadExisting,
            blobManagerSnapshot,
            requestHandler,
            storage,
        );

        return runtime;
    }

    public get id(): string {
        return this.context.id;
    }

    public get options(): ILoaderOptions {
        return this.context.options;
    }

    public get clientId(): string | undefined {
        return this.context.clientId;
    }

    public get clientDetails(): IClientDetails {
        return this.context.clientDetails;
    }

    public get deltaManager(): IDeltaManager<ISequencedDocumentMessage, IDocumentMessage> {
        return this.context.deltaManager;
    }

    public get storage(): IDocumentStorageService {
        // This code is plain wrong. It lies that it never returns undefined!!!
        // All callers should be fixed, as this API is called in detached state of container when we have
        // no storage and it's passed down the stack without right typing.
        // back-compat 0.40 NoStorageInDetachedMode. Also, IContainerContext storage api return type still
        // has undefined in 0.39 package version.
        // So once we release 0.40 container-defn package we can remove this check.
        if (!this._storage && this.context.storage) {
            // Note: BlobAggregationStorage is smart enough for double-wrapping to be no-op
            // If isolated channels are disabled, then there are no .channel layers, we pack at level 1,
            // otherwise we pack at level 2
            this._storage = BlobAggregationStorage.wrap(
                this.context.storage,
                this.logger,
                undefined /* allowPacking */,
                this.disableIsolatedChannels ? 1 : 2,
            );
        }
        // eslint-disable-next-line @typescript-eslint/no-non-null-assertion
        return this._storage!;
    }

    public get reSubmitFn(): (
        type: ContainerMessageType,
        content: any,
        localOpMetadata: unknown,
        opMetadata: Record<string, unknown> | undefined,
    ) => void {
        // eslint-disable-next-line @typescript-eslint/unbound-method
        return this.reSubmit;
    }

    public get closeFn(): (error?: ICriticalContainerError) => void {
        return this.context.closeFn;
    }

    public get flushMode(): FlushMode {
        return this._flushMode;
    }

    public get scope(): IFluidObject & FluidObject {
        return this.containerScope;
    }

    public get IFluidDataStoreRegistry(): IFluidDataStoreRegistry {
        return this.registry;
    }

    public get attachState(): AttachState {
        return this.context.attachState;
    }

    // Back compat: 0.28, can be removed in 0.29
    public readonly IFluidSerializer: IFluidSerializer;

    public readonly IFluidHandleContext: IFluidHandleContext;

    // internal logger for ContainerRuntime. Use this.logger for stores, summaries, etc.
<<<<<<< HEAD
    private readonly _logger: ITelemetryLoggerWithConfig;
=======
    private readonly _logger: TelemetryLoggerWithConfig;
>>>>>>> 072350ee
    private readonly summarizerClientElection?: SummarizerClientElection;
    /**
     * summaryManager will only be created if this client is permitted to spawn a summarizing client
     * It is created only by interactive client, i.e. summarizer client, as well as non-interactive bots
     * do not create it (see SummarizerClientElection.clientDetailsPermitElection() for details)
     */
    private readonly summaryManager?: SummaryManager;
    private readonly summaryCollection: SummaryCollection;

    private readonly summarizerNode: IRootSummarizerNodeWithGC;

    private _orderSequentiallyCalls: number = 0;
    private _flushMode: FlushMode;
    private needsFlush = false;
    private flushTrigger = false;

    private _connected: boolean;

    private paused: boolean = false;

    public get connected(): boolean {
        return this._connected;
    }

    /** clientId of parent (non-summarizing) container that owns summarizer container */
    public get summarizerClientId(): string | undefined {
        return this.summarizerClientElection?.electedClientId;
    }

    private get summaryConfiguration() {
        return  {
            // the defaults
            ... DefaultSummaryConfiguration,
            // the server provided values
            ... this.context?.serviceConfiguration?.summary,
            // the runtime configuration overrides
            ... this.runtimeOptions.summaryOptions?.summaryConfigOverrides,
         };
    }

    private _disposed = false;
    public get disposed() { return this._disposed; }

    private dirtyContainer = false;
    private emitDirtyDocumentEvent = true;
    /**
     * Summarizer is responsible for coordinating when to send generate and send summaries.
     * It is the main entry point for summary work.
     * It is created only by summarizing container (i.e. one with clientType === "summarizer")
     */
    private readonly _summarizer?: Summarizer;
    private readonly deltaSender: IDeltaSender;
    private readonly scheduleManager: ScheduleManager;
    private readonly blobManager: BlobManager;
    private readonly pendingStateManager: PendingStateManager;
    private readonly garbageCollector: IGarbageCollector;

    // Local copy of incomplete received chunks.
    private readonly chunkMap: Map<string, string[]>;

    private readonly dataStores: DataStores;

    /**
     * True if generating summaries with isolated channels is
     * explicitly disabled. This only affects how summaries are written,
     * and is the single source of truth for this container.
     */
    public readonly disableIsolatedChannels: boolean;
    /** The message in the metadata of the base summary this container is loaded from. */
    private readonly baseSummaryMessage: ISummaryMetadataMessage | undefined;

    private get summarizer(): Summarizer {
        assert(this._summarizer !== undefined, 0x257 /* "This is not summarizing container" */);
        return this._summarizer;
    }

    private constructor(
        private readonly context: IContainerContext,
        private readonly registry: IFluidDataStoreRegistry,
        metadata: IContainerRuntimeMetadata | undefined,
        electedSummarizerData: ISerializedElection | undefined,
        chunks: [string, string[]][],
        private readonly runtimeOptions: Readonly<Required<IContainerRuntimeOptions>>,
        private readonly containerScope: FluidObject,
        public readonly logger: ITelemetryLogger,
        existing: boolean,
        blobManagerSnapshot: IBlobManagerLoadInfo,
        private readonly requestHandler?: (request: IRequest, runtime: IContainerRuntime) => Promise<IResponse>,
        private _storage?: IDocumentStorageService,
    ) {
        super();

        this.baseSummaryMessage = metadata?.message;

        // Default to false (enabled).
        this.disableIsolatedChannels = this.runtimeOptions.summaryOptions.disableIsolatedChannels ?? false;

        this._connected = this.context.connected;
        this.chunkMap = new Map<string, string[]>(chunks);

        this.IFluidHandleContext = new ContainerFluidHandleContext("", this);
        this.IFluidSerializer = new FluidSerializer(this.IFluidHandleContext);

        this._logger = mixinChildLoggerWithConfigProvider(this.logger, "ContainerRuntime");

        this._flushMode =
<<<<<<< HEAD
            this._logger.getConfig(turnBasedFlushModeKey, "boolean") ? FlushMode.TurnBased : FlushMode.Immediate;
=======
            this._logger.config.getConfig(turnBasedFlushModeKey, "boolean") ? FlushMode.TurnBased : FlushMode.Immediate;
>>>>>>> 072350ee

        /**
         * Function that return the current server timestamp. This is used by the garbage collector to set the
         * time when a node becomes unreferenced.
         * For now, we use the timestamp of the last op for gcTimestamp. However, there can be cases where
         * we don't have an op (on demand summaries for instance). In those cases, we will use the timestamp
         * of this client's connection - https://github.com/microsoft/FluidFramework/issues/8375.
         */
        const getCurrentTimestamp = () => {
            return this.deltaManager.lastMessage?.timestamp ?? performance.now();
        };
        this.garbageCollector = GarbageCollector.create(
            this,
            this.runtimeOptions.gcOptions,
            (unusedRoutes: string[]) => this.dataStores.deleteUnusedRoutes(unusedRoutes),
            getCurrentTimestamp,
            context.baseSnapshot,
            async <T>(id: string) => readAndParse<T>(this.storage, id),
            this._logger,
            existing,
            metadata,
        );

        const loadedFromSequenceNumber = this.deltaManager.initialSequenceNumber;
        this.summarizerNode = createRootSummarizerNodeWithGC(
            ChildLogger.create(this.logger, "SummarizerNode"),
            // Summarize function to call when summarize is called. Summarizer node always tracks summary state.
            async (fullTree: boolean, trackState: boolean) => this.summarizeInternal(fullTree, trackState),
            // Latest change sequence number, no changes since summary applied yet
            loadedFromSequenceNumber,
            // Summary reference sequence number, undefined if no summary yet
            context.baseSnapshot ? loadedFromSequenceNumber : undefined,
            {
                // Must set to false to prevent sending summary handle which would be pointing to
                // a summary with an older protocol state.
                canReuseHandle: false,
                // Must set to true to throw on any data stores failure that was too severe to be handled.
                // We also are not decoding the base summaries at the root.
                throwOnFailure: true,
                // If GC should not run, let the summarizer node know so that it does not track GC state.
                gcDisabled: !this.garbageCollector.shouldRunGC,
            },
        );

        if (this.context.baseSnapshot) {
            this.summarizerNode.loadBaseSummaryWithoutDifferential(this.context.baseSnapshot);
        }

        this.dataStores = new DataStores(
            getSummaryForDatastores(context.baseSnapshot, metadata),
            this,
            (attachMsg) => this.submit(ContainerMessageType.Attach, attachMsg),
            (id: string, createParam: CreateChildSummarizerNodeParam) => (
                    summarizeInternal: SummarizeInternalFn,
                    getGCDataFn: (fullGC?: boolean) => Promise<IGarbageCollectionData>,
                    getInitialGCSummaryDetailsFn: () => Promise<IGarbageCollectionSummaryDetails>,
                ) => this.summarizerNode.createChild(
                    summarizeInternal,
                    id,
                    createParam,
                    undefined,
                    getGCDataFn,
                    getInitialGCSummaryDetailsFn,
                ),
            (id: string) => this.summarizerNode.deleteChild(id),
            this._logger,
            (id: string) => this.garbageCollector.nodeChanged(id),
        );

        this.blobManager = new BlobManager(
            this.IFluidHandleContext,
            blobManagerSnapshot,
            () => this.storage,
            (blobId) => this.submit(ContainerMessageType.BlobAttach, undefined, undefined, { blobId }),
            this,
            this.logger,
        );

        this.scheduleManager = new ScheduleManager(
            context.deltaManager,
            this,
            ChildLogger.create(this.logger, "ScheduleManager"),
        );

        this.deltaSender = this.deltaManager;

        this.pendingStateManager = new PendingStateManager(
            this,
            async (type, content) => this.applyStashedOp(type, content),
            context.pendingLocalState as IPendingLocalState);

        this.context.quorum.on("removeMember", (clientId: string) => {
            this.clearPartialChunks(clientId);
        });

        this.context.quorum.on("addProposal", (proposal) => {
            if (proposal.key === "code" || proposal.key === "code2") {
                this.emit("codeDetailsProposed", proposal.value, proposal);
            }
        });

        this.summaryCollection = new SummaryCollection(this.deltaManager, this.logger);

        // Only create a SummaryManager if summaries are enabled and we are not the summarizer client
        // Map the deprecated generateSummaries flag to disableSummaries.
        if (this.runtimeOptions.summaryOptions.generateSummaries === false) {
            this.runtimeOptions.summaryOptions.disableSummaries = true;
        }
        if (this.summariesDisabled()) {
            this._logger.sendTelemetryEvent({ eventName: "SummariesDisabled" });
        } else {
            const maxOpsSinceLastSummary = this.runtimeOptions.summaryOptions.maxOpsSinceLastSummary ?? 7000;
            const defaultAction = () => {
                if (this.summaryCollection.opsSinceLastAck > maxOpsSinceLastSummary) {
                    this.logger.sendErrorEvent({eventName: "SummaryStatus:Behind"});
                    // unregister default to no log on every op after falling behind
                    // and register summary ack handler to re-register this handler
                    // after successful summary
                    this.summaryCollection.once(MessageType.SummaryAck, () => {
                        this.logger.sendTelemetryEvent({eventName: "SummaryStatus:CaughtUp"});
                        // we've caught up, so re-register the default action to monitor for
                        // falling behind, and unregister ourself
                        this.summaryCollection.on("default", defaultAction);
                    });
                    this.summaryCollection.off("default", defaultAction);
                }
            };

            this.summaryCollection.on("default", defaultAction);
                const orderedClientLogger = ChildLogger.create(this.logger, "OrderedClientElection");
            const orderedClientCollection = new OrderedClientCollection(
                orderedClientLogger,
                this.context.deltaManager,
                this.context.quorum,
            );
            const orderedClientElectionForSummarizer = new OrderedClientElection(
                orderedClientLogger,
                orderedClientCollection,
                electedSummarizerData ?? this.context.deltaManager.lastSequenceNumber,
                SummarizerClientElection.isClientEligible,
            );
<<<<<<< HEAD
            const summarizerClientElectionEnabled = this._logger.getConfig("summarizerClientElection", "boolean") ??
=======
            const summarizerClientElectionEnabled =
                this._logger.config.getConfig("summarizerClientElection", "boolean") ??
>>>>>>> 072350ee
                this.runtimeOptions.summaryOptions?.summarizerClientElection === true;
            this.summarizerClientElection = new SummarizerClientElection(
                orderedClientLogger,
                this.summaryCollection,
                orderedClientElectionForSummarizer,
                maxOpsSinceLastSummary,
                summarizerClientElectionEnabled,
            );

            if (this.context.clientDetails.type === summarizerClientType) {
                this._summarizer = new Summarizer(
                    "/_summarizer",
                    this /* ISummarizerRuntime */,
                    () => this.summaryConfiguration,
                    this /* ISummarizerInternalsProvider */,
                    this.IFluidHandleContext,
                    this.summaryCollection,
                    async (runtime: IConnectableRuntime) => RunWhileConnectedCoordinator.create(runtime),
                );
            } else if (SummarizerClientElection.clientDetailsPermitElection(this.context.clientDetails)) {
                // Create the SummaryManager and mark the initial state
                const requestOptions: ISummarizerRequestOptions =
                    {
                        cache: false,
                        reconnect: false,
                        summarizingClient: true,
                    };
                this.summaryManager = new SummaryManager(
                    this.summarizerClientElection,
                    this, // IConnectedState
                    this.summaryCollection,
                    this.logger,
                    formRequestSummarizerFn(
                        this.context.loader,
                        this.context.deltaManager.lastSequenceNumber,
                        requestOptions),
                    new Throttler(
                        60 * 1000, // 60 sec delay window
                        30 * 1000, // 30 sec max delay
                        // throttling function increases exponentially (0ms, 40ms, 80ms, 160ms, etc)
                        formExponentialFn({ coefficient: 20, initialDelay: 0 }),
                    ),
                    {
                        initialDelayMs: this.runtimeOptions.summaryOptions.initialSummarizerDelayMs,
                    },
                    this.runtimeOptions.summaryOptions.summarizerOptions,
                );
                this.summaryManager.on("summarizerWarning", this.raiseContainerWarning);
                this.summaryManager.start();
            }
        }

        this.deltaManager.on("readonly", (readonly: boolean) => {
            // we accumulate ops while being in read-only state.
            // once user gets write permissions and we have active connection, flush all pending ops.
            assert(readonly === this.deltaManager.readonly, 0x124 /* "inconsistent readonly property/event state" */);

            // We need to be very careful with when we (re)send pending ops, to ensure that we only send ops
            // when we either never send an op, or attempted to send it but we know for sure it was not
            // sequenced by server and will never be sequenced (i.e. was lost)
            // For loss of connection, we wait for our own "join" op and use it a a barrier to know all the
            // ops that made it from previous connection, before switching clientId and raising "connected" event
            // But with read-only permissions, if we transition between read-only and r/w states while on same
            // connection, then we have no good signal to tell us when it's safe to send ops we accumulated while
            // being in read-only state.
            // For that reason, we support getting to read-only state only when disconnected. This ensures that we
            // can rely on same safety mechanism and resend ops only when we establish new connection.
            // This is applicable for read-only permissions (event is raised before connection is properly registered),
            // but it's an extra requirement for Container.forceReadonly() API
            assert(!readonly || !this.connected, 0x125 /* "Unsafe to transition to read-only state!" */);

            this.replayPendingStates();
        });

        if (context.pendingLocalState !== undefined) {
            this.deltaManager.on("op", this.onOp);
        }

        ReportOpPerfTelemetry(this.context.clientId, this.deltaManager, this.logger);
    }

    public dispose(error?: Error): void {
        if (this._disposed) {
            return;
        }
        this._disposed = true;

        this.logger.sendTelemetryEvent({
            eventName: "ContainerRuntimeDisposed",
            isDirty: this.isDirty,
            lastSequenceNumber: this.deltaManager.lastSequenceNumber,
            attachState: this.attachState,
        }, error);

        if (this.summaryManager !== undefined) {
            this.summaryManager.off("summarizerWarning", this.raiseContainerWarning);
            this.summaryManager.dispose();
        }
        this._summarizer?.dispose();
        this.dataStores.dispose();
        this.pendingStateManager.dispose();

        this.emit("dispose");
        this.removeAllListeners();
    }

    public get IFluidTokenProvider() {
        if (this.options && this.options.intelligence) {
            // eslint-disable-next-line @typescript-eslint/consistent-type-assertions
            return {
                intelligence: this.options.intelligence,
            } as IFluidTokenProvider;
        }
        return undefined;
    }

    public get IFluidConfiguration(): IFluidConfiguration {
        return this.context.configuration;
    }

    /**
     * Notifies this object about the request made to the container.
     * @param request - Request made to the handler.
     */
    public async request(request: IRequest): Promise<IResponse> {
        try {
            const parser = RequestParser.create(request);
            const id = parser.pathParts[0];

            if (id === "_summarizer" && parser.pathParts.length === 1) {
                if (this._summarizer !== undefined) {
                    return {
                        status: 200,
                        mimeType: "fluid/object",
                        value: this.summarizer,
                    };
                }
                return create404Response(request);
            }
            if (this.requestHandler !== undefined) {
                return this.requestHandler(parser, this);
            }

            return create404Response(request);
        } catch (error) {
            return exceptionToResponse(error);
        }
    }

    /**
     * Resolves URI representing handle
     * @param request - Request made to the handler.
     */
    public async resolveHandle(request: IRequest): Promise<IResponse> {
        try {
            const requestParser = RequestParser.create(request);
            const id = requestParser.pathParts[0];

            if (id === "_channels") {
                return this.resolveHandle(requestParser.createSubRequest(1));
            }

            if (id === BlobManager.basePath && requestParser.isLeaf(2)) {
                const handle = await this.blobManager.getBlob(requestParser.pathParts[1]);
                if (handle) {
                    return {
                        status: 200,
                        mimeType: "fluid/object",
                        value: handle.get(),
                    };
                } else {
                    return create404Response(request);
                }
            } else if (requestParser.pathParts.length > 0) {
                /**
                 * If GC should run and this an external app request with "externalRequest" header, we need to return
                 * an error if the data store being requested is marked as unreferenced as per the data store's initial
                 * summary.
                 *
                 * This is a workaround to handle scenarios where a data store shared with an external app is deleted
                 * and marked as unreferenced by GC. Returning an error will fail to load the data store for the app.
                 */
                const wait = typeof request.headers?.wait === "boolean" ? request.headers.wait : undefined;
                const dataStore = request.headers?.externalRequest && this.garbageCollector.shouldRunGC
                    ? await this.getDataStoreIfInitiallyReferenced(id, wait)
                    : await this.getDataStore(id, wait);
                const subRequest = requestParser.createSubRequest(1);
                // We always expect createSubRequest to include a leading slash, but asserting here to protect against
                // unintentionally modifying the url if that changes.
                assert(subRequest.url.startsWith("/"),
                    0x126 /* "Expected createSubRequest url to include a leading slash" */);
                return dataStore.IFluidRouter.request(subRequest);
            }

            return create404Response(request);
        } catch (error) {
            return exceptionToResponse(error);
        }
    }

    private formMetadata(): IContainerRuntimeMetadata {
        return {
            summaryFormatVersion: 1,
            disableIsolatedChannels: this.disableIsolatedChannels || undefined,
            gcFeature: this.garbageCollector.gcSummaryFeatureVersion,
            // The last message processed at the time of summary. If there are no messages, nothing has changed from
            // the base summary we loaded from. So, use the message from its metadata blob.
            message: extractSummaryMetadataMessage(this.deltaManager.lastMessage) ?? this.baseSummaryMessage,
        };
    }

    /**
     * Retrieves the runtime for a data store if it's referenced as per the initially summary that it is loaded with.
     * This is a workaround to handle scenarios where a data store shared with an external app is deleted and marked
     * as unreferenced by GC.
     * @param id - Id supplied during creating the data store.
     * @param wait - True if you want to wait for it.
     * @returns the data store runtime if the data store exists and is initially referenced; undefined otherwise.
     */
    private async getDataStoreIfInitiallyReferenced(id: string, wait = true): Promise<IFluidRouter> {
        const dataStoreContext = await this.dataStores.getDataStore(id, wait);
        // The data store is referenced if used routes in the initial summary has a route to self.
        // Older documents may not have used routes in the summary. They are considered referenced.
        const usedRoutes = (await dataStoreContext.getInitialGCSummaryDetails()).usedRoutes;
        if (usedRoutes === undefined || usedRoutes.includes("") || usedRoutes.includes("/")) {
            return dataStoreContext.realize();
        }

        // The data store is unreferenced. Throw a 404 response exception.
        const request = { url: id };
        throw responseToException(create404Response(request), request);
    }

    /**
     * Notifies this object to take the snapshot of the container.
     * @deprecated - Use summarize to get summary of the container runtime.
     */
    public async snapshot(): Promise<ITree> {
        if (this.garbageCollector.shouldRunGC) {
            await this.collectGarbage({ logger: this.logger, fullGC: true /* fullGC */ });
        }

        const root: ITree = { entries: [] };
        const entries = await this.dataStores.snapshot();

        if (this.disableIsolatedChannels) {
            root.entries = root.entries.concat(entries);
        } else {
            root.entries.push(new TreeTreeEntry(channelsTreeName, { entries }));
        }

        root.entries.push(new BlobTreeEntry(metadataBlobName, JSON.stringify(this.formMetadata())));

        if (this.chunkMap.size > 0) {
            root.entries.push(new BlobTreeEntry(chunksBlobName, JSON.stringify([...this.chunkMap])));
        }

        return root;
    }

    private addContainerBlobsToSummary(summaryTree: ISummaryTreeWithStats) {
        addBlobToSummary(summaryTree, metadataBlobName, JSON.stringify(this.formMetadata()));
        if (this.chunkMap.size > 0) {
            const content = JSON.stringify([...this.chunkMap]);
            addBlobToSummary(summaryTree, chunksBlobName, content);
        }

        if (this.summarizerClientElection) {
            const electedSummarizerContent = JSON.stringify(this.summarizerClientElection?.serialize());
            addBlobToSummary(summaryTree, electedSummarizerBlobName, electedSummarizerContent);
        }
        const snapshot = this.blobManager.snapshot();

        // Some storage (like git) doesn't allow empty tree, so we can omit it.
        // and the blob manager can handle the tree not existing when loading
        if (snapshot.entries.length !== 0) {
            const blobsTree = convertToSummaryTree(snapshot, false);
            addTreeToSummary(summaryTree, blobsTreeName, blobsTree);
        }
    }

    private replayPendingStates() {
        // We need to be able to send ops to replay states
        if (!this.canSendOps()) { return; }

        // We need to temporary clear the dirty flags and disable
        // dirty state change events to detect whether replaying ops
        // has any effect.

        // Save the old state, reset to false, disable event emit
        const oldState = this.dirtyContainer;
        this.dirtyContainer = false;

        assert(this.emitDirtyDocumentEvent, 0x127 /* "dirty document event not set on replay" */);
        this.emitDirtyDocumentEvent = false;
        let newState: boolean;

        try {
            // replay the ops
            this.pendingStateManager.replayPendingStates();
        } finally {
            // Save the new start and restore the old state, re-enable event emit
            newState = this.dirtyContainer;
            this.dirtyContainer = oldState;
            this.emitDirtyDocumentEvent = true;
        }

        // Officially transition from the old state to the new state.
        this.updateDocumentDirtyState(newState);
    }

    /**
     * Used to apply stashed ops at their reference sequence number.
     * Normal op processing is synchronous, but applying stashed ops is async since the
     * data store may not be loaded yet, so we pause DeltaManager between ops.
     * It's also important that we see each op so we know all stashed ops have
     * been applied by "connected" event, but process() doesn't see system ops,
     * so we listen directly from DeltaManager instead.
     */
    private readonly onOp = (op: ISequencedDocumentMessage) => {
        assert(!this.paused, 0x128 /* "Container should not already be paused before applying stashed ops" */);
        this.paused = true;
        // eslint-disable-next-line @typescript-eslint/no-floating-promises
        this.context.deltaManager.inbound.pause();
        const stashP = this.pendingStateManager.applyStashedOpsAt(op.sequenceNumber);
        stashP.then(() => {
            this.paused = false;
            this.context.deltaManager.inbound.resume();
        }, (error) => {
            this.closeFn(normalizeError(error));
        });
    };

    private async applyStashedOp(type: ContainerMessageType, op: ISequencedDocumentMessage): Promise<unknown> {
        switch (type) {
            case ContainerMessageType.FluidDataStoreOp:
                return this.dataStores.applyStashedOp(op);
            case ContainerMessageType.Attach:
                return this.dataStores.applyStashedAttachOp(op as unknown as IAttachMessage);
            case ContainerMessageType.BlobAttach:
                return;
            case ContainerMessageType.ChunkedOp:
                throw new Error("chunkedOp not expected here");
            case ContainerMessageType.Rejoin:
                throw new Error("rejoin not expected here");
            default:
                unreachableCase(type, `Unknown ContainerMessageType: ${type}`);
        }
    }

    public setConnectionState(connected: boolean, clientId?: string) {
        this.verifyNotClosed();

        // There might be no change of state due to Container calling this API after loading runtime.
        const changeOfState = this._connected !== connected;
        this._connected = connected;

        if (changeOfState) {
            this.deltaManager.off("op", this.onOp);
            this.context.pendingLocalState = undefined;
            this.replayPendingStates();
        }

        this.dataStores.setConnectionState(connected, clientId);

        raiseConnectedEvent(this._logger, this, connected, clientId);
    }

    public process(messageArg: ISequencedDocumentMessage, local: boolean) {
        this.verifyNotClosed();

        // If it's not message for runtime, bail out right away.
        if (!isRuntimeMessage(messageArg)) {
            return;
        }

        // Do shallow copy of message, as methods below will modify it.
        // There might be multiple container instances receiving same message
        // We do not need to make deep copy, as each layer will just replace message.content itself,
        // but would not modify contents details
        let message = { ...messageArg };

        // Surround the actual processing of the operation with messages to the schedule manager indicating
        // the beginning and end. This allows it to emit appropriate events and/or pause the processing of new
        // messages once a batch has been fully processed.
        this.scheduleManager.beforeOpProcessing(message);

        try {
            message = unpackRuntimeMessage(message);

            // Chunk processing must come first given that we will transform the message to the unchunked version
            // once all pieces are available
            message = this.processRemoteChunkedMessage(message);

            // Call the PendingStateManager to process messages.
            const { localAck, localOpMetadata } = this.pendingStateManager.processMessage(message, local);

            // If there are no more pending messages after processing a local message,
            // the document is no longer dirty.
            if (!this.pendingStateManager.hasPendingMessages()) {
                this.updateDocumentDirtyState(false);
            }

            switch (message.type) {
                case ContainerMessageType.Attach:
                    this.dataStores.processAttachMessage(message, local || localAck);
                    break;
                case ContainerMessageType.FluidDataStoreOp:
                    // if localAck === true, treat this as a local op because it's one we sent on a previous container
                    this.dataStores.processFluidDataStoreOp(message, local || localAck, localOpMetadata);
                    break;
                case ContainerMessageType.BlobAttach:
                    assert(message?.metadata?.blobId, 0x12a /* "Missing blob id on metadata" */);
                    this.blobManager.processBlobAttachOp(message.metadata.blobId, local);
                    break;
                default:
            }

            this.emit("op", message);
            this.scheduleManager.afterOpProcessing(undefined, message);
        } catch (e) {
            this.scheduleManager.afterOpProcessing(e, message);
            throw e;
        }
    }

    public processSignal(message: ISignalMessage, local: boolean) {
        const envelope = message.content as ISignalEnvelope;
        const transformed: IInboundSignalMessage = {
            clientId: message.clientId,
            content: envelope.contents.content,
            type: envelope.contents.type,
        };

        if (envelope.address === undefined) {
            // No address indicates a container signal message.
            this.emit("signal", transformed, local);
            return;
        }

        this.dataStores.processSignal(envelope.address, transformed, local);
    }

    public async getRootDataStore(id: string, wait = true): Promise<IFluidRouter> {
        const context = await this.dataStores.getDataStore(id, wait);
        assert(await context.isRoot(), 0x12b /* "did not get root data store" */);
        return context.realize();
    }

    protected async getDataStore(id: string, wait = true): Promise<IFluidRouter> {
        return (await this.dataStores.getDataStore(id, wait)).realize();
    }

    public setFlushMode(mode: FlushMode): void {
        if (mode === this._flushMode) {
            return;
        }

        // Flush any pending batches if switching to immediate
        if (mode === FlushMode.Immediate) {
            this.flush();
        }

        this._flushMode = mode;

        // Let the PendingStateManager know that FlushMode has been updated.
        this.pendingStateManager.onFlushModeUpdated(mode);
    }

    public flush(): void {
        assert(this._orderSequentiallyCalls === 0,
            0x24c /* "Cannot call `flush()` from `orderSequentially`'s callback" */);

        if (!this.deltaSender) {
            return;
        }

        // Let the PendingStateManager know that there was an attempt to flush messages.
        // Note that this should happen before the `this.needsFlush` check below because in the scenario where we are
        // not connected, `this.needsFlush` will be false but the PendingStateManager might have pending messages and
        // hence needs to track this.
        this.pendingStateManager.onFlush();

        // If flush has already been called then exit early
        if (!this.needsFlush) {
            return;
        }

        this.needsFlush = false;
        return this.deltaSender.flush();
    }

    public orderSequentially(callback: () => void): void {
        // If flush mode is already TurnBased we are either
        // nested in another orderSequentially, or
        // the app is flushing manually, in which
        // case this invocation doesn't own
        // flushing.
        if (this.flushMode === FlushMode.TurnBased) {
            this.trackOrderSequentiallyCalls(callback);
            return;
        }

        const savedFlushMode = this.flushMode;
        this.setFlushMode(FlushMode.TurnBased);

        try {
            this.trackOrderSequentiallyCalls(callback);
        } finally {
            this.flush();
            this.setFlushMode(savedFlushMode);
        }
    }

    private trackOrderSequentiallyCalls(callback: () => void): void {
        try {
            this._orderSequentiallyCalls++;
            callback();
        } finally {
            this._orderSequentiallyCalls--;
        }
    }

    public async createDataStore(pkg: string | string[]): Promise<IFluidRouter> {
        return this._createDataStore(pkg, false /* isRoot */);
    }

    public async createRootDataStore(pkg: string | string[], rootDataStoreId: string): Promise<IFluidRouter> {
        const fluidDataStore = await this._createDataStore(pkg, true /* isRoot */, rootDataStoreId);
        fluidDataStore.bindToContext();
        return fluidDataStore;
    }

    public createDetachedRootDataStore(
        pkg: Readonly<string[]>,
        rootDataStoreId: string): IFluidDataStoreContextDetached
    {
        return this.dataStores.createDetachedDataStoreCore(pkg, true, rootDataStoreId);
    }

    public createDetachedDataStore(pkg: Readonly<string[]>): IFluidDataStoreContextDetached {
        return this.dataStores.createDetachedDataStoreCore(pkg, false);
    }

    public async _createDataStoreWithProps(
        pkg: string | string[],
        props?: any,
        id = uuid(),
        isRoot = false,
    ): Promise<IFluidRouter> {
        const fluidDataStore = await this.dataStores._createFluidDataStoreContext(
            Array.isArray(pkg) ? pkg : [pkg], id, isRoot, props).realize();
        if (isRoot) {
            fluidDataStore.bindToContext();
        }
        return fluidDataStore;
    }

    private async _createDataStore(
        pkg: string | string[],
        isRoot: boolean,
        id = uuid(),
    ): Promise<IFluidDataStoreChannel> {
        return this.dataStores._createFluidDataStoreContext(Array.isArray(pkg) ? pkg : [pkg], id, isRoot).realize();
    }

    private canSendOps() {
        return this.connected && !this.deltaManager.readonly;
    }

    public getQuorum(): IQuorum {
        return this.context.quorum;
    }

    public getAudience(): IAudience {
        // eslint-disable-next-line @typescript-eslint/no-non-null-assertion
        return this.context.audience!;
    }

    // @deprecated Needs to become private
    public readonly raiseContainerWarning = (warning: ContainerWarning) => {
        this.context.raiseContainerWarning(warning);
    };

    /**
     * Returns true of container is dirty, i.e. there are some pending local changes that
     * either were not sent out to delta stream or were not yet acknowledged.
     */
    public get isDirty(): boolean {
        return this.dirtyContainer;
    }

    private isContainerMessageDirtyable(type: ContainerMessageType, contents: any) {
        // For legacy purposes, exclude the old built-in AgentScheduler from dirty consideration as a special-case.
        // Ultimately we should have no special-cases from the ContainerRuntime's perspective.
        if (type === ContainerMessageType.Attach) {
            const attachMessage = contents as InboundAttachMessage;
            if (attachMessage.id === agentSchedulerId) {
                return false;
            }
        } else if (type === ContainerMessageType.FluidDataStoreOp) {
            const envelope = contents as IEnvelope;
            if (envelope.address === agentSchedulerId) {
                return false;
            }
        }
        return true;
    }

    /**
     * Submits the signal to be sent to other clients.
     * @param type - Type of the signal.
     * @param content - Content of the signal.
     */
    public submitSignal(type: string, content: any) {
        this.verifyNotClosed();
        const envelope: ISignalEnvelope = { address: undefined, contents: { type, content } };
        return this.context.submitSignalFn(envelope);
    }

    public submitDataStoreSignal(address: string, type: string, content: any) {
        const envelope: ISignalEnvelope = { address, contents: { type, content } };
        return this.context.submitSignalFn(envelope);
    }

    public setAttachState(attachState: AttachState.Attaching | AttachState.Attached): void {
        if (attachState === AttachState.Attaching) {
            assert(this.attachState === AttachState.Attaching,
                0x12d /* "Container Context should already be in attaching state" */);
        } else {
            assert(this.attachState === AttachState.Attached,
                0x12e /* "Container Context should already be in attached state" */);
            this.emit("attached");
        }
        this.dataStores.setAttachState(attachState);
    }

    /**
     * Create a summary. Used when attaching or serializing a detached container.
     *
     * @param blobRedirectTable - A table passed during the attach process. While detached, blob upload is supported
     * using IDs generated locally. After attach, these IDs cannot be used, so this table maps the old local IDs to the
     * new storage IDs so requests can be redirected.
     */
    public createSummary(blobRedirectTable?: Map<string, string>): ISummaryTree {
        if (blobRedirectTable) {
            this.blobManager.setRedirectTable(blobRedirectTable);
        }

        const summarizeResult = this.dataStores.createSummary();
        if (!this.disableIsolatedChannels) {
            // Wrap data store summaries in .channels subtree.
            wrapSummaryInChannelsTree(summarizeResult);
        }
        this.addContainerBlobsToSummary(summarizeResult);
        return summarizeResult.summary;
    }

    public async getAbsoluteUrl(relativeUrl: string): Promise<string | undefined> {
        if (this.context.getAbsoluteUrl === undefined) {
            throw new Error("Driver does not implement getAbsoluteUrl");
        }
        if (this.attachState !== AttachState.Attached) {
            return undefined;
        }
        return this.context.getAbsoluteUrl(relativeUrl);
    }

    private async summarizeInternal(fullTree: boolean, trackState: boolean): Promise<ISummarizeInternalResult> {
        const summarizeResult = await this.dataStores.summarize(fullTree, trackState);
        let pathPartsForChildren: string[] | undefined;

        if (!this.disableIsolatedChannels) {
            // Wrap data store summaries in .channels subtree.
            wrapSummaryInChannelsTree(summarizeResult);
            pathPartsForChildren = [channelsTreeName];
        }
        this.addContainerBlobsToSummary(summarizeResult);
        return {
            ...summarizeResult,
            id: "",
            pathPartsForChildren,
        };
    }

    /**
     * Returns a summary of the runtime at the current sequence number.
     */
    public async summarize(options: {
        /** Logger to use for correlated summary events */
        summaryLogger: ITelemetryLogger,
        /** True to generate the full tree with no handle reuse optimizations; defaults to false */
        fullTree?: boolean,
        /** True to track the state for this summary in the SummarizerNodes; defaults to true */
        trackState?: boolean,
        /** True to run garbage collection before summarizing; defaults to true */
        runGC?: boolean,
        /** True to generate full GC data */
        fullGC?: boolean,
        /** True to run GC sweep phase after the mark phase */
        runSweep?: boolean,
    }): Promise<ISummaryTreeWithStats> {
        const { summaryLogger, fullTree = false, trackState = true, runGC = true, runSweep, fullGC } = options;

        if (runGC) {
            await this.collectGarbage({ logger: summaryLogger, runSweep, fullGC });
        }

        const summarizeResult = await this.summarizerNode.summarize(fullTree, trackState);
        assert(summarizeResult.summary.type === SummaryType.Tree,
            0x12f /* "Container Runtime's summarize should always return a tree" */);

        return summarizeResult as ISummaryTreeWithStats;
    }

    /**
     * Implementation of IGarbageCollectionRuntime::getGCData.
     * Generates and returns the GC data for this container.
     * @param fullGC - true to bypass optimizations and force full generation of GC data.
     */
    public async getGCData(fullGC?: boolean): Promise<IGarbageCollectionData> {
        return this.dataStores.getGCData(fullGC);
    }

    /**
     * Implementation of IGarbageCollectionRuntime::updateUsedRoutes.
     * After GC has run, called to notify this container's nodes of routes that are used in it.
     * @param usedRoutes - The routes that are used in all nodes in this Container.
     * @param gcTimestamp - The time when GC was run that generated these used routes. If any node node becomes
     * unreferenced as part of this GC run, this should be used to update the time when it happens.
     * @returns the statistics of the used state of the data stores.
     */
    public updateUsedRoutes(usedRoutes: string[], gcTimestamp?: number): IUsedStateStats {
        // Update our summarizer node's used routes. Updating used routes in summarizer node before
        // summarizing is required and asserted by the the summarizer node. We are the root and are
        // always referenced, so the used routes is only self-route (empty string).
        this.summarizerNode.updateUsedRoutes([""]);

        return this.dataStores.updateUsedRoutes(usedRoutes, gcTimestamp);
    }

    /**
     * Runs garbage collection and udpates the reference / used state of the nodes in the container.
     * @returns the statistics of the garbage collection run.
     */
    public async collectGarbage(
        options: {
            /** Logger to use for logging GC events */
            logger?: ITelemetryLogger,
            /** True to run GC sweep phase after the mark phase */
            runSweep?: boolean,
            /** True to generate full GC data */
            fullGC?: boolean,
        },
    ): Promise<IGCStats> {
        return this.garbageCollector.collectGarbage(options);
    }

    /**
     * Generates the summary tree, uploads it to storage, and then submits the summarize op.
     * This is intended to be called by the summarizer, since it is the implementation of
     * ISummarizerInternalsProvider.submitSummary.
     * It takes care of state management at the container level, including pausing inbound
     * op processing, updating SummarizerNode state tracking, and garbage collection.
     * @param options - options controlling how the summary is generated or submitted
     */
    public async submitSummary(options: ISubmitSummaryOptions): Promise<SubmitSummaryResult> {
        const { fullTree, refreshLatestAck, summaryLogger } = options;
        if (refreshLatestAck) {
            const latestSummaryRefSeq = await this.refreshLatestSummaryAckFromServer(
                ChildLogger.create(summaryLogger, undefined, { all: { safeSummary: true } }));

            if (latestSummaryRefSeq > this.deltaManager.lastSequenceNumber) {
                // We need to catch up to the latest summary's reference sequence number before pausing.
                await PerformanceEvent.timedExecAsync(
                    summaryLogger,
                    {
                        eventName: "WaitingForSeq",
                        lastSequenceNumber: this.deltaManager.lastSequenceNumber,
                        targetSequenceNumber: latestSummaryRefSeq,
                        lastKnownSeqNumber: this.deltaManager.lastKnownSeqNumber,
                    },
                    async () => waitForSeq(this.deltaManager, latestSummaryRefSeq),
                    { start: true, end: true, cancel: "error" }, // definitely want start event
                );
            }
        }

        try {
            await this.deltaManager.inbound.pause();

            const summaryRefSeqNum = this.deltaManager.lastSequenceNumber;
            const message = `Summary @${summaryRefSeqNum}:${this.deltaManager.minimumSequenceNumber}`;

            this.summarizerNode.startSummary(summaryRefSeqNum, summaryLogger);

            // Helper function to check whether we should still continue between each async step.
            const checkContinue = (): { continue: true; } | { continue: false; error: string } => {
                // Do not check for loss of connectivity directly! Instead leave it up to
                // RunWhileConnectedCoordinator to control policy in a single place.
                // This will allow easier change of design if we chose to. For example, we may chose to allow
                // summarizer to reconnect in the future.
                // Also checking for cancellation is a must as summary process may be abandoned for other reasons,
                // like loss of connectivity for main (interactive) client.
                if (options.cancellationToken.cancelled) {
                    return { continue: false, error: "disconnected" };
                }
                // That said, we rely on submitSystemMessage() that today only works in connected state.
                // So if we fail here, it either means that RunWhileConnectedCoordinator does not work correctly,
                // OR that design changed and we need to remove this check and fix submitSystemMessage.
                assert(this.connected, 0x258 /* "connected" */);

                // Ensure that lastSequenceNumber has not changed after pausing.
                // We need the summary op's reference sequence number to match our summary sequence number,
                // otherwise we'll get the wrong sequence number stamped on the summary's .protocol attributes.
                if (this.deltaManager.lastSequenceNumber !== summaryRefSeqNum) {
                    return {
                        continue: false,
                        // eslint-disable-next-line max-len
                        error: `lastSequenceNumber changed before uploading to storage. ${this.deltaManager.lastSequenceNumber} !== ${summaryRefSeqNum}`,
                    };
                }
                return { continue: true };
            };

            let continueResult = checkContinue();
            if (!continueResult.continue) {
                return { stage: "base", referenceSequenceNumber: summaryRefSeqNum, error: continueResult.error };
            }

            const trace = Trace.start();
            let summarizeResult: ISummaryTreeWithStats;
            try {
                summarizeResult = await this.summarize({
                    summaryLogger,
                    // If the GC version changed since the last summary was submitted, we need to regenerate summary by
                    // running full summary. This is used to handle scenarios where we upgrade the GC version because we
                    // cannot trust the data from the previous GC version anymore.
                    fullTree: fullTree || this.garbageCollector.hasGCVersionChanged,
                    trackState: true,
                    runGC: this.garbageCollector.shouldRunGC,
                });
            } catch (error) {
                return { stage: "base", referenceSequenceNumber: summaryRefSeqNum, error };
            }
            const { summary: summaryTree, stats: partialStats } = summarizeResult;

            // Counting dataStores and handles
            // Because handles are unchanged dataStores in the current logic,
            // summarized dataStore count is total dataStore count minus handle count
            const dataStoreTree = this.disableIsolatedChannels ? summaryTree : summaryTree.tree[channelsTreeName];

            assert(dataStoreTree.type === SummaryType.Tree, 0x1fc /* "summary is not a tree" */);
            const handleCount = Object.values(dataStoreTree.tree).filter(
                (value) => value.type === SummaryType.Handle).length;

            const summaryStats: IGeneratedSummaryStats = {
                dataStoreCount: this.dataStores.size,
                summarizedDataStoreCount: this.dataStores.size - handleCount,
                ...partialStats,
            };
            const generateSummaryData = {
                referenceSequenceNumber: summaryRefSeqNum,
                summaryTree,
                summaryStats,
                generateDuration: trace.trace().duration,
            } as const;

            continueResult = checkContinue();
            if (!continueResult.continue) {
                return { stage: "generate", ...generateSummaryData, error: continueResult.error };
            }

            const lastAck = this.summaryCollection.latestAck;
            const summaryContext: ISummaryContext =
                lastAck === undefined
                ? {
                    proposalHandle: undefined,
                    ackHandle: this.context.getLoadedFromVersion()?.id,
                    referenceSequenceNumber: summaryRefSeqNum,
                }
                : {
                    proposalHandle: lastAck.summaryOp.contents.handle,
                    ackHandle: lastAck.summaryAck.contents.handle,
                    referenceSequenceNumber: summaryRefSeqNum,
                };

            let handle: string;
            try {
                handle = await this.storage.uploadSummaryWithContext(summarizeResult.summary, summaryContext);
            } catch (error) {
                return { stage: "generate", ...generateSummaryData, error };
            }

            const parent = summaryContext.ackHandle;
            const summaryMessage: ISummaryContent = {
                handle,
                // eslint-disable-next-line @typescript-eslint/no-non-null-assertion
                head: parent!,
                message,
                parents: parent ? [parent] : [],
            };
            const uploadData = {
                ...generateSummaryData,
                handle,
                uploadDuration: trace.trace().duration,
            } as const;

            continueResult = checkContinue();
            if (!continueResult.continue) {
                return { stage: "upload", ...uploadData, error: continueResult.error };
            }

            let clientSequenceNumber: number;
            try {
                clientSequenceNumber = this.submitSystemMessage(MessageType.Summarize, summaryMessage);
            } catch (error) {
                return { stage: "upload", ...uploadData, error };
            }

            const submitData = {
                stage: "submit",
                ...uploadData,
                clientSequenceNumber,
                submitOpDuration: trace.trace().duration,
            } as const;

            this.summarizerNode.completeSummary(handle);

            return submitData;
        } finally {
            // Cleanup wip summary in case of failure
            this.summarizerNode.clearSummary();
            // Restart the delta manager
            this.deltaManager.inbound.resume();
        }
    }

    private processRemoteChunkedMessage(message: ISequencedDocumentMessage) {
        if (message.type !== ContainerMessageType.ChunkedOp) {
            return message;
        }

        const clientId = message.clientId;
        const chunkedContent = message.contents as IChunkedOp;
        this.addChunk(clientId, chunkedContent);
        if (chunkedContent.chunkId === chunkedContent.totalChunks) {
            const newMessage = { ...message };
            // eslint-disable-next-line @typescript-eslint/no-non-null-assertion
            const serializedContent = this.chunkMap.get(clientId)!.join("");
            newMessage.contents = JSON.parse(serializedContent);
            newMessage.type = chunkedContent.originalType;
            this.clearPartialChunks(clientId);
            return newMessage;
        }
        return message;
    }

    private addChunk(clientId: string, chunkedContent: IChunkedOp) {
        let map = this.chunkMap.get(clientId);
        if (map === undefined) {
            map = [];
            this.chunkMap.set(clientId, map);
        }
        assert(chunkedContent.chunkId === map.length + 1,
            0x131 /* "Mismatch between new chunkId and expected chunkMap" */); // 1-based indexing
        map.push(chunkedContent.contents);
    }

    private clearPartialChunks(clientId: string) {
        if (this.chunkMap.has(clientId)) {
            this.chunkMap.delete(clientId);
        }
    }

    private updateDocumentDirtyState(dirty: boolean) {
        if (this.dirtyContainer === dirty) {
            return;
        }

        this.dirtyContainer = dirty;
        if (this.emitDirtyDocumentEvent) {
            this.emit(dirty ? "dirty" : "saved");
            // back-compat: Loader API added in 0.35 only
            if (this.context.updateDirtyContainerState !== undefined) {
                this.context.updateDirtyContainerState(dirty);
            }
        }
    }

    public submitDataStoreOp(
        id: string,
        contents: any,
        localOpMetadata: unknown = undefined): void {
        const envelope: IEnvelope = {
            address: id,
            contents,
        };
        this.submit(ContainerMessageType.FluidDataStoreOp, envelope, localOpMetadata);
    }

    public async uploadBlob(blob: ArrayBufferLike): Promise<IFluidHandle<ArrayBufferLike>> {
        this.verifyNotClosed();
        return this.blobManager.createBlob(blob);
    }

    private submit(
        type: ContainerMessageType,
        content: any,
        localOpMetadata: unknown = undefined,
        opMetadata: Record<string, unknown> | undefined = undefined,
    ): void {
        this.verifyNotClosed();

        if (this.context.pendingLocalState !== undefined) {
            this.closeFn(new GenericError("containerRuntimeSubmitWithPendingLocalState"));
        }
        // There should be no ops in detached container state!
        assert(this.attachState !== AttachState.Detached, 0x132 /* "sending ops in detached container" */);

        let clientSequenceNumber: number = -1;
        let opMetadataInternal = opMetadata;

        if (this.canSendOps()) {
            const serializedContent = JSON.stringify(content);
            const maxOpSize = this.context.deltaManager.maxMessageSize;

            // If in TurnBased flush mode we will trigger a flush at the next turn break
            if (this.flushMode === FlushMode.TurnBased && !this.needsFlush) {
                opMetadataInternal = {
                    ...opMetadata,
                    batch: true,
                };
                this.needsFlush = true;

                // Use Promise.resolve().then() to queue a microtask to detect the end of the turn and force a flush.
                if (!this.flushTrigger) {
                    // eslint-disable-next-line @typescript-eslint/no-floating-promises
                    Promise.resolve().then(() => {
                        this.flushTrigger = false;
                        this.flush();
                    });
                }
            }

            // Note: Chunking will increase content beyond maxOpSize because we JSON'ing JSON payload -
            // there will be a lot of escape characters that can make it up to 2x bigger!
            // This is Ok, because DeltaManager.shouldSplit() will have 2 * maxMessageSize limit
            if (!serializedContent || serializedContent.length <= maxOpSize) {
                clientSequenceNumber = this.submitRuntimeMessage(
                    type,
                    content,
                    /* batch: */ this._flushMode === FlushMode.TurnBased,
                    opMetadataInternal);
            } else {
                clientSequenceNumber = this.submitChunkedMessage(type, serializedContent, maxOpSize);
            }
        }

        // Let the PendingStateManager know that a message was submitted.
        this.pendingStateManager.onSubmitMessage(
            type,
            clientSequenceNumber,
            this.deltaManager.lastSequenceNumber,
            content,
            localOpMetadata,
            opMetadataInternal,
        );
        if (this.isContainerMessageDirtyable(type, content)) {
            this.updateDocumentDirtyState(true);
        }
    }

    private submitChunkedMessage(type: ContainerMessageType, content: string, maxOpSize: number): number {
        const contentLength = content.length;
        const chunkN = Math.floor((contentLength - 1) / maxOpSize) + 1;
        let offset = 0;
        let clientSequenceNumber: number = 0;
        for (let i = 1; i <= chunkN; i = i + 1) {
            const chunkedOp: IChunkedOp = {
                chunkId: i,
                contents: content.substr(offset, maxOpSize),
                originalType: type,
                totalChunks: chunkN,
            };
            offset += maxOpSize;
            clientSequenceNumber = this.submitRuntimeMessage(
                ContainerMessageType.ChunkedOp,
                chunkedOp,
                false);
        }
        return clientSequenceNumber;
    }

    private submitSystemMessage(
        type: MessageType,
        contents: any) {
        this.verifyNotClosed();
        assert(this.connected, 0x133 /* "Container disconnected when trying to submit system message" */);

        // System message should not be sent in the middle of the batch.
        // That said, we can preserve existing behavior by not flushing existing buffer.
        // That might be not what caller hopes to get, but we can look deeper if telemetry tells us it's a problem.
        const middleOfBatch = this.flushMode === FlushMode.TurnBased && this.needsFlush;
        if (middleOfBatch) {
            this._logger.sendErrorEvent({ eventName: "submitSystemMessageError", type });
        }

        return this.context.submitFn(
            type,
            contents,
            middleOfBatch);
    }

    private submitRuntimeMessage(
        type: ContainerMessageType,
        contents: any,
        batch: boolean,
        appData?: any,
    ) {
        this.verifyNotClosed();
        assert(this.connected, 0x259 /* "Container disconnected when trying to submit system message" */);
        const payload: ContainerRuntimeMessage = { type, contents };
        return this.context.submitFn(
            MessageType.Operation,
            payload,
            batch,
            appData);
    }

    /**
     * Throw an error if the runtime is closed.  Methods that are expected to potentially
     * be called after dispose due to asynchrony should not call this.
     */
    private verifyNotClosed() {
        if (this._disposed) {
            throw new Error("Runtime is closed");
        }
    }

    /**
     * Finds the right store and asks it to resubmit the message. This typically happens when we
     * reconnect and there are pending messages.
     * @param content - The content of the original message.
     * @param localOpMetadata - The local metadata associated with the original message.
     */
    private reSubmit(
        type: ContainerMessageType,
        content: any,
        localOpMetadata: unknown,
        opMetadata: Record<string, unknown> | undefined,
    ) {
        switch (type) {
            case ContainerMessageType.FluidDataStoreOp:
                // For Operations, call resubmitDataStoreOp which will find the right store
                // and trigger resubmission on it.
                this.dataStores.resubmitDataStoreOp(content, localOpMetadata);
                break;
            case ContainerMessageType.Attach:
                this.submit(type, content, localOpMetadata);
                break;
            case ContainerMessageType.ChunkedOp:
                throw new Error(`chunkedOp not expected here`);
            case ContainerMessageType.BlobAttach:
                this.submit(type, content, localOpMetadata, opMetadata);
                break;
            case ContainerMessageType.Rejoin:
                this.submit(type, content);
                break;
            default:
                unreachableCase(type, `Unknown ContainerMessageType: ${type}`);
        }
    }

    /** Implementation of ISummarizerInternalsProvider.refreshLatestSummaryAck */
    public async refreshLatestSummaryAck(
        proposalHandle: string | undefined,
        ackHandle: string,
        summaryRefSeq: number,
        summaryLogger: ITelemetryLogger,
    ) {
        const readAndParseBlob = async <T>(id: string) => readAndParse<T>(this.storage, id);
        const result = await this.summarizerNode.refreshLatestSummary(
            proposalHandle,
            summaryRefSeq,
            async () => this.fetchSnapshotFromStorage(ackHandle, summaryLogger, {
                eventName: "RefreshLatestSummaryGetSnapshot",
                fetchLatest: false,
            }),
            readAndParseBlob,
            summaryLogger,
        );

        // Notify the garbage collector so it can update its latest summary state.
        await this.garbageCollector.latestSummaryStateRefreshed(result, readAndParseBlob);
    }

    /**
     * Fetches the latest snapshot from storage and uses it to refresh SummarizerNode's
     * internal state as it should be considered the latest summary ack.
     * @param summaryLogger - logger to use when fetching snapshot from storage
     * @returns downloaded snapshot's reference sequence number
     */
    private async refreshLatestSummaryAckFromServer(summaryLogger: ITelemetryLogger): Promise<number> {
        const snapshot = await this.fetchSnapshotFromStorage(this.id, summaryLogger, {
            eventName: "RefreshLatestSummaryGetSnapshot",
            fetchLatest: true,
        });

        const readAndParseBlob = async <T>(id: string) => readAndParse<T>(this.storage, id);
        const snapshotRefSeq = await seqFromTree(snapshot, readAndParseBlob);

        const result = await this.summarizerNode.refreshLatestSummary(
            undefined,
            snapshotRefSeq,
            async () => snapshot,
            readAndParseBlob,
            summaryLogger,
        );

        // Notify the garbage collector so it can update its latest summary state.
        await this.garbageCollector.latestSummaryStateRefreshed(result, readAndParseBlob);

        return snapshotRefSeq;
    }

    private async fetchSnapshotFromStorage(versionId: string, logger: ITelemetryLogger, event: ITelemetryGenericEvent) {
        return PerformanceEvent.timedExecAsync(logger, event, async (perfEvent) => {
            const stats: { getVersionDuration?: number; getSnapshotDuration?: number } = {};
            const trace = Trace.start();

            const versions = await this.storage.getVersions(versionId, 1);
            assert(!!versions && !!versions[0], 0x137 /* "Failed to get version from storage" */);
            stats.getVersionDuration = trace.trace().duration;

            const maybeSnapshot = await this.storage.getSnapshotTree(versions[0]);
            assert(!!maybeSnapshot, 0x138 /* "Failed to get snapshot from storage" */);
            stats.getSnapshotDuration = trace.trace().duration;

            perfEvent.end(stats);
            return maybeSnapshot;
        });
    }

    public getPendingLocalState() {
        return this.pendingStateManager.getLocalState();
    }

    /**
     * @returns true if summaries are explicitly disabled for this ContainerRuntime, false otherwise
     */
    public summariesDisabled(): boolean {
        return this.runtimeOptions.summaryOptions.disableSummaries === true ||
            this.runtimeOptions.summaryOptions.summaryConfigOverrides?.disableSummaries === true;
    }

    public readonly summarizeOnDemand: ISummarizer["summarizeOnDemand"] = (...args) => {
        if (this.clientDetails.type === summarizerClientType) {
            return this.summarizer.summarizeOnDemand(...args);
        } else if (this.summaryManager !== undefined) {
            return this.summaryManager.summarizeOnDemand(...args);
        } else {
            // If we're not the summarizer, and we don't have a summaryManager, we expect that
            // disableSummaries is turned on. We are throwing instead of returning a failure here,
            // because it is a misuse of the API rather than an expected failure.
            throw new Error(
                `Can't summarize, disableSummaries: ${this.summariesDisabled()}`,
            );
        }
    };

    public readonly enqueueSummarize: ISummarizer["enqueueSummarize"] = (...args) => {
        if (this.clientDetails.type === summarizerClientType) {
            return this.summarizer.enqueueSummarize(...args);
        } else if (this.summaryManager !== undefined) {
            return this.summaryManager.enqueueSummarize(...args);
        } else {
            // If we're not the summarizer, and we don't have a summaryManager, we expect that
            // generateSummaries is turned off. We are throwing instead of returning a failure here,
            // because it is a misuse of the API rather than an expected failure.
            throw new Error(
                `Can't summarize, disableSummaries: ${this.summariesDisabled()}`,
            );
        }
    };
}

/**
 * Wait for a specific sequence number. Promise should resolve when we reach that number,
 * or reject if closed.
 */
const waitForSeq = async (
    deltaManager: IDeltaManager<Pick<ISequencedDocumentMessage, "sequenceNumber">, unknown>,
    targetSeq: number,
): Promise<void> => new Promise<void>((accept, reject) => {
    // TODO: remove cast to any when actual event is determined
    deltaManager.on("closed" as any, reject);

    const handleOp = (message: Pick<ISequencedDocumentMessage, "sequenceNumber">) => {
        if (message.sequenceNumber >= targetSeq) {
            accept();
            deltaManager.off("op", handleOp);
        }
    };
    deltaManager.on("op", handleOp);
});<|MERGE_RESOLUTION|>--- conflicted
+++ resolved
@@ -46,11 +46,7 @@
     normalizeError,
     TaggedLoggerAdapter,
     mixinChildLoggerWithConfigProvider,
-<<<<<<< HEAD
-    ITelemetryLoggerWithConfig,
-=======
     TelemetryLoggerWithConfig,
->>>>>>> 072350ee
 } from "@fluidframework/telemetry-utils";
 import { IDocumentStorageService, ISummaryContext } from "@fluidframework/driver-definitions";
 import { readAndParse, BlobAggregationStorage } from "@fluidframework/driver-utils";
@@ -816,11 +812,7 @@
     public readonly IFluidHandleContext: IFluidHandleContext;
 
     // internal logger for ContainerRuntime. Use this.logger for stores, summaries, etc.
-<<<<<<< HEAD
-    private readonly _logger: ITelemetryLoggerWithConfig;
-=======
     private readonly _logger: TelemetryLoggerWithConfig;
->>>>>>> 072350ee
     private readonly summarizerClientElection?: SummarizerClientElection;
     /**
      * summaryManager will only be created if this client is permitted to spawn a summarizing client
@@ -927,11 +919,7 @@
         this._logger = mixinChildLoggerWithConfigProvider(this.logger, "ContainerRuntime");
 
         this._flushMode =
-<<<<<<< HEAD
-            this._logger.getConfig(turnBasedFlushModeKey, "boolean") ? FlushMode.TurnBased : FlushMode.Immediate;
-=======
             this._logger.config.getConfig(turnBasedFlushModeKey, "boolean") ? FlushMode.TurnBased : FlushMode.Immediate;
->>>>>>> 072350ee
 
         /**
          * Function that return the current server timestamp. This is used by the garbage collector to set the
@@ -1073,12 +1061,8 @@
                 electedSummarizerData ?? this.context.deltaManager.lastSequenceNumber,
                 SummarizerClientElection.isClientEligible,
             );
-<<<<<<< HEAD
-            const summarizerClientElectionEnabled = this._logger.getConfig("summarizerClientElection", "boolean") ??
-=======
             const summarizerClientElectionEnabled =
                 this._logger.config.getConfig("summarizerClientElection", "boolean") ??
->>>>>>> 072350ee
                 this.runtimeOptions.summaryOptions?.summarizerClientElection === true;
             this.summarizerClientElection = new SummarizerClientElection(
                 orderedClientLogger,
