--- conflicted
+++ resolved
@@ -999,12 +999,9 @@
                 ),
             (id: string) => this.summarizerNode.deleteChild(id),
             this._logger,
-<<<<<<< HEAD
-            new Map<string, string>(dataStoreAliasMap));
-=======
+            new Map<string, string>(dataStoreAliasMap),
             (id: string) => this.garbageCollector.nodeChanged(id),
         );
->>>>>>> b086e118
 
         this.blobManager = new BlobManager(
             this.IFluidHandleContext,
