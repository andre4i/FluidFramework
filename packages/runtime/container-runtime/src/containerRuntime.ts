/*!
 * Copyright (c) Microsoft Corporation and contributors. All rights reserved.
 * Licensed under the MIT License.
 */
import { ITelemetryBaseLogger, ITelemetryGenericEvent, ITelemetryLogger } from "@fluidframework/common-definitions";
import {
    FluidObject,
    IFluidHandle,
    IFluidHandleContext,
    IFluidRouter,
    IRequest,
    IResponse,
} from "@fluidframework/core-interfaces";
import {
    IAudience,
    IFluidTokenProvider,
    IContainerContext,
    IDeltaManager,
    IRuntime,
    ICriticalContainerError,
    AttachState,
    ILoaderOptions,
    LoaderHeader,
    ISnapshotTreeWithBlobContents,
} from "@fluidframework/container-definitions";
import {
    IContainerRuntime,
    IContainerRuntimeEvents,
} from "@fluidframework/container-runtime-definitions";
import {
    assert,
    Trace,
    TypedEventEmitter,
    unreachableCase,
} from "@fluidframework/common-utils";
import {
    ChildLogger,
    raiseConnectedEvent,
    PerformanceEvent,
    TaggedLoggerAdapter,
    MonitoringContext,
    loggerToMonitoringContext,
    wrapError,
} from "@fluidframework/telemetry-utils";
import {
    DriverHeader,
    FetchSource,
    IDocumentStorageService,
    ISummaryContext,
} from "@fluidframework/driver-definitions";
import { readAndParse } from "@fluidframework/driver-utils";
import {
    DataCorruptionError,
    DataProcessingError,
    GenericError,
    UsageError,
} from "@fluidframework/container-utils";
import {
    IClientDetails,
    IDocumentMessage,
    IQuorumClients,
    ISequencedDocumentMessage,
    ISignalMessage,
    ISnapshotTree,
    ISummaryContent,
    ISummaryTree,
    MessageType,
    SummaryType,
} from "@fluidframework/protocol-definitions";
import {
    FlushMode,
    InboundAttachMessage,
    IFluidDataStoreContextDetached,
    IFluidDataStoreRegistry,
    IFluidDataStoreChannel,
    IGarbageCollectionData,
    IGarbageCollectionDetailsBase,
    IEnvelope,
    IInboundSignalMessage,
    ISignalEnvelope,
    NamedFluidDataStoreRegistryEntries,
    ISummaryTreeWithStats,
    ISummarizeInternalResult,
    CreateChildSummarizerNodeParam,
    SummarizeInternalFn,
    channelsTreeName,
    IAttachMessage,
    IDataStore,
    ITelemetryContext,
} from "@fluidframework/runtime-definitions";
import {
    addBlobToSummary,
    addSummarizeResultToSummary,
    addTreeToSummary,
    createRootSummarizerNodeWithGC,
    IRootSummarizerNodeWithGC,
    RequestParser,
    create404Response,
    exceptionToResponse,
    requestFluidObject,
    responseToException,
    seqFromTree,
    calculateStats,
    TelemetryContext,
} from "@fluidframework/runtime-utils";
import { GCDataBuilder, trimLeadingAndTrailingSlashes } from "@fluidframework/garbage-collector";
import { v4 as uuid } from "uuid";
import { ContainerFluidHandleContext } from "./containerHandleContext";
import { FluidDataStoreRegistry } from "./dataStoreRegistry";
import { Summarizer } from "./summarizer";
import { SummaryManager } from "./summaryManager";
import {
    ReportOpPerfTelemetry,
    IPerfSignalReport,
} from "./connectionTelemetry";
import {
    IPendingLocalState,
    PendingStateManager,
} from "./pendingStateManager";
import { pkgVersion } from "./packageVersion";
import { BlobManager, IBlobManagerLoadInfo, IPendingBlobs } from "./blobManager";
import { DataStores, getSummaryForDatastores } from "./dataStores";
import {
    aliasBlobName,
    blobsTreeName,
    chunksBlobName,
    electedSummarizerBlobName,
    extractSummaryMetadataMessage,
    IContainerRuntimeMetadata,
    ICreateContainerMetadata,
    ISummaryMetadataMessage,
    metadataBlobName,
    wrapSummaryInChannelsTree,
} from "./summaryFormat";
import { SummaryCollection } from "./summaryCollection";
import { ISerializedElection, OrderedClientCollection, OrderedClientElection } from "./orderedClientElection";
import { SummarizerClientElection, summarizerClientType } from "./summarizerClientElection";
import {
    SubmitSummaryResult,
    IConnectableRuntime,
    IGeneratedSummaryStats,
    ISubmitSummaryOptions,
    ISummarizer,
    ISummarizerInternalsProvider,
    ISummarizerOptions,
    ISummarizerRuntime,
    IRefreshSummaryAckOptions,
} from "./summarizerTypes";
import { formExponentialFn, Throttler } from "./throttler";
import { RunWhileConnectedCoordinator } from "./runWhileConnectedCoordinator";
import {
    GarbageCollector,
    GCNodeType,
    gcTreeKey,
    IGarbageCollectionRuntime,
    IGarbageCollector,
    IGCStats,
} from "./garbageCollection";
import {
    channelToDataStore,
    IDataStoreAliasMessage,
    isDataStoreAliasMessage,
} from "./dataStore";
import { BindBatchTracker } from "./batchTracker";
import { ISerializedBaseSnapshotBlobs, SerializedSnapshotStorage } from "./serializedSnapshotStorage";
import { ScheduleManager } from "./scheduleManager";
import { OpDecompressor } from "./opDecompressor";
<<<<<<< HEAD
import { Inbox, OpSplitter, OpUnpacker } from "./opLifecycle";
=======
import { BatchMessage, IBatchCheckpoint, OpCompressor, Outbox } from "./opLifecycle";
>>>>>>> f8949460

export enum ContainerMessageType {
    // An op to be delivered to store
    FluidDataStoreOp = "component",

    // Creates a new store
    Attach = "attach",

    // Chunked operation.
    ChunkedOp = "chunkedOp",

    // Signifies that a blob has been attached and should not be garbage collected by storage
    BlobAttach = "blobAttach",

    // Ties our new clientId to our old one on reconnect
    Rejoin = "rejoin",

    // Sets the alias of a root data store
    Alias = "alias",
}

export interface ContainerRuntimeMessage {
    contents: any;
    type: ContainerMessageType;
}

export interface ISummaryBaseConfiguration {
    /**
     * Delay before first attempt to spawn summarizing container.
     */
    initialSummarizerDelayMs: number;

    /**
     * @deprecated
     * Flag that will enable changing elected summarizer client after maxOpsSinceLastSummary.
     * This defaults to false (disabled) and must be explicitly set to true to enable.
     */
    summarizerClientElection: boolean;

    /**
     * Defines the maximum allowed time to wait for a pending summary ack.
     * The maximum amount of time client will wait for a summarize is the minimum of
     * maxSummarizeAckWaitTime (currently 10 * 60 * 1000) and maxAckWaitTime.
     */
    maxAckWaitTime: number;
    /**
     * Defines the maximum number of Ops in between Summaries that can be
     * allowed before forcibly electing a new summarizer client.
     */
    maxOpsSinceLastSummary: number;
}

export interface ISummaryConfigurationHeuristics extends ISummaryBaseConfiguration {
    state: "enabled";
    /**
     * Defines the maximum allowed time, since the last received Ack, before running the summary
     * with reason maxTime.
     * For example, say we receive ops one by one just before the idle time is triggered.
     * In this case, we still want to run a summary since it's been a while since the last summary.
     */
    maxTime: number;
    /**
     * Defines the maximum number of Ops, since the last received Ack, that can be allowed
     * before running the summary with reason maxOps.
     */
    maxOps: number;
    /**
     * Defines the minimum number of Ops, since the last received Ack, that can be allowed
     * before running the last summary.
     */
    minOpsForLastSummaryAttempt: number;
    /**
     * Defines the lower boundary for the allowed time in between summarizations.
     * Pairs with maxIdleTime to form a range.
     * For example, if we only receive 1 op, we don't want to have the same idle time as say 100 ops.
     * Based on the boundaries we set in minIdleTime and maxIdleTime, the idle time will change
     * linearly depending on the number of ops we receive.
     */
    minIdleTime: number;
    /**
     * Defines the upper boundary for the allowed time in between summarizations.
     * Pairs with minIdleTime to form a range.
     * For example, if we only receive 1 op, we don't want to have the same idle time as say 100 ops.
     * Based on the boundaries we set in minIdleTime and maxIdleTime, the idle time will change
     * linearly depending on the number of ops we receive.
     */
    maxIdleTime: number;
    /**
     * Runtime op weight to use in heuristic summarizing.
     * This number is a multiplier on the number of runtime ops we process when running summarize heuristics.
     * For example: (multiplier) * (number of runtime ops) = weighted number of runtime ops
     */
    runtimeOpWeight: number;
    /**
     * Non-runtime op weight to use in heuristic summarizing
     * This number is a multiplier on the number of non-runtime ops we process when running summarize heuristics.
     * For example: (multiplier) * (number of non-runtime ops) = weighted number of non-runtime ops
     */
    nonRuntimeOpWeight: number;

    /**
     * Number of ops since last summary needed before a non-runtime op can trigger running summary heuristics.
     *
     * Note: Any runtime ops sent before the threshold is reached will trigger heuristics normally.
     * This threshold ONLY applies to non-runtime ops triggering summaries.
     *
     * For example: Say the threshold is 20. Sending 19 non-runtime ops will not trigger any heuristic checks.
     * Sending the 20th non-runtime op will trigger the heuristic checks for summarizing.
     */
    nonRuntimeHeuristicThreshold?: number;
}

export interface ISummaryConfigurationDisableSummarizer {
    state: "disabled";
}

export interface ISummaryConfigurationDisableHeuristics extends ISummaryBaseConfiguration {
    state: "disableHeuristics";
}

export type ISummaryConfiguration =
    | ISummaryConfigurationDisableSummarizer
    | ISummaryConfigurationDisableHeuristics
    | ISummaryConfigurationHeuristics;

export const DefaultSummaryConfiguration: ISummaryConfiguration = {
    state: "enabled",

    minIdleTime: 0,

    maxIdleTime: 30 * 1000, // 30 secs.

    maxTime: 60 * 1000, // 1 min.

    maxOps: 100, // Summarize if 100 weighted ops received since last snapshot.

    minOpsForLastSummaryAttempt: 10,

    maxAckWaitTime: 10 * 60 * 1000, // 10 mins.

    maxOpsSinceLastSummary: 7000,

    initialSummarizerDelayMs: 5 * 1000, // 5 secs.

    summarizerClientElection: false,

    nonRuntimeOpWeight: 0.1,

    runtimeOpWeight: 1.0,

    nonRuntimeHeuristicThreshold: 20,
};

export interface IGCRuntimeOptions {
    /**
     * Flag that if true, will enable running garbage collection (GC) for a new container.
     *
     * GC has mark phase and sweep phase. In mark phase, unreferenced objects are identified
     * and marked as such in the summary. This option enables the mark phase.
     * In sweep phase, unreferenced objects are eventually deleted from the container if they meet certain conditions.
     * Sweep phase can be enabled via the "sweepAllowed" option.
     *
     * Note: This setting is persisted in the container's summary and cannot be changed.
     */
    gcAllowed?: boolean;

    /**
     * Flag that if true, enables GC's sweep phase for a new container.
     *
     * This will allow GC to eventually delete unreferenced objects from the container.
     * This flag should only be set to true if "gcAllowed" is true.
     *
     * Note: This setting is persisted in the container's summary and cannot be changed.
     */
    sweepAllowed?: boolean;

    /**
     * Flag that if true, will disable garbage collection for the session.
     * Can be used to disable running GC on containers where it is allowed via the gcAllowed option.
     */
    disableGC?: boolean;

    /**
     * Flag that will bypass optimizations and generate GC data for all nodes irrespective of whether a node
     * changed or not.
     */
    runFullGC?: boolean;

    /**
     * Maximum session duration for a new container. If not present, a default value will be used.
     *
     * Note: This setting is persisted in the container's summary and cannot be changed.
     */
    sessionExpiryTimeoutMs?: number;

    /**
     * Allows additional GC options to be passed.
     */
    [key: string]: any;
}

export interface ISummaryRuntimeOptions {

    /** Override summary configurations set by the server. */
    summaryConfigOverrides?: ISummaryConfiguration;

    /**
     * Delay before first attempt to spawn summarizing container.
     *
     * @deprecated Use {@link ISummaryRuntimeOptions.summaryConfigOverrides}'s
     * {@link ISummaryBaseConfiguration.initialSummarizerDelayMs} instead.
     */
    initialSummarizerDelayMs?: number;

    /**
     * Flag that disables summaries if it is set to true.
     *
     * @deprecated Use {@link ISummaryRuntimeOptions.summaryConfigOverrides}'s
     * {@link ISummaryConfigurationDisableSummarizer.state} instead.
     */
    disableSummaries?: boolean;

    /**
     * @defaultValue 7000 operations (ops)
     *
     * @deprecated Use {@link ISummaryRuntimeOptions.summaryConfigOverrides}'s
     * {@link ISummaryBaseConfiguration.maxOpsSinceLastSummary} instead.
     */
    maxOpsSinceLastSummary?: number;

    /**
     * Flag that will enable changing elected summarizer client after maxOpsSinceLastSummary.
     *
     * @defaultValue `false` (disabled) and must be explicitly set to true to enable.
     *
     * @deprecated Use {@link ISummaryRuntimeOptions.summaryConfigOverrides}'s
     * {@link ISummaryBaseConfiguration.summarizerClientElection} instead.
     */
    summarizerClientElection?: boolean;

    /**
     * Options that control the running summarizer behavior.
     *
     * @deprecated Use {@link ISummaryRuntimeOptions.summaryConfigOverrides}'s
     * `{@link ISummaryConfiguration.state} = "DisableHeuristics"` instead.
     * */
    summarizerOptions?: Readonly<Partial<ISummarizerOptions>>;
}

/**
 * Options for op compression.
 * @experimental - Not ready for use
 */
export interface ICompressionRuntimeOptions {
    /**
     * The minimum size the batch's payload must exceed before the batch's contents will be compressed.
     */
    readonly minimumBatchSizeInBytes: number;

    /**
     * The compression algorithm that will be used to compress the op.
     */
    readonly compressionAlgorithm: CompressionAlgorithms;
}

/**
 * Options for container runtime.
 */
export interface IContainerRuntimeOptions {
    readonly summaryOptions?: ISummaryRuntimeOptions;
    readonly gcOptions?: IGCRuntimeOptions;
    /**
     * Affects the behavior while loading the runtime when the data verification check which
     * compares the DeltaManager sequence number (obtained from protocol in summary) to the
     * runtime sequence number (obtained from runtime metadata in summary) finds a mismatch.
     * 1. "close" (default) will close the container with an assertion.
     * 2. "log" will log an error event to telemetry, but still continue to load.
     * 3. "bypass" will skip the check entirely. This is not recommended.
     */
    readonly loadSequenceNumberVerification?: "close" | "log" | "bypass";
    /**
     * Sets the flush mode for the runtime. In Immediate flush mode the runtime will immediately
     * send all operations to the driver layer, while in TurnBased the operations will be buffered
     * and then sent them as a single batch at the end of the turn.
     * By default, flush mode is TurnBased.
     */
    readonly flushMode?: FlushMode;
    /**
     * Save enough runtime state to be able to serialize upon request and load to the same state in a new container.
     */
    readonly enableOfflineLoad?: boolean;
    /**
     * Enables the runtime to compress ops. Compression is disabled when undefined.
     * @experimental Not ready for use.
     */
    readonly compressionOptions?: ICompressionRuntimeOptions;
    /**
     * If specified, when in FlushMode.TurnBased, if the size of the ops between JS turns exceeds this value,
     * an error will be thrown and the container will close.
     *
     * If unspecified, the limit is 950 * 1024.
     *
     * 'Infinity' will disable any limit.
     *
     * @experimental This config should be driven by the connection with the service and will be moved in the future.
     */
    readonly maxBatchSizeInBytes?: number;
}

/**
 * The summary tree returned by the root node. It adds state relevant to the root of the tree.
 */
export interface IRootSummaryTreeWithStats extends ISummaryTreeWithStats {
    /** The garbage collection stats if GC ran, undefined otherwise. */
    gcStats?: IGCStats;
}

/**
 * Accepted header keys for requests coming to the runtime.
 */
export enum RuntimeHeaders {
    /** True to wait for a data store to be created and loaded before returning it. */
    wait = "wait",
    /**
     * True if the request is from an external app. Used for GC to handle scenarios where a data store
     * is deleted and requested via an external app.
     */
    externalRequest = "externalRequest",
    /** True if the request is coming from an IFluidHandle. */
    viaHandle = "viaHandle",
}

/**
 * Available compression algorithms for op compression.
 */
export enum CompressionAlgorithms {
    lz4 = "lz4",
}

/**
 * @deprecated
 * Untagged logger is unsupported going forward. There are old loaders with old ContainerContexts that only
 * have the untagged logger, so to accommodate that scenario the below interface is used. It can be removed once
 * its usage is removed from TaggedLoggerAdapter fallback.
 */
interface OldContainerContextWithLogger extends Omit<IContainerContext, "taggedLogger"> {
    logger: ITelemetryBaseLogger;
    taggedLogger: undefined;
}

/**
 * State saved when the container closes, to be given back to a newly
 * instantiated runtime in a new instance of the container, so it can load to the
 * same state
 */
interface IPendingRuntimeState {
    /**
     * Pending ops from PendingStateManager
     */
    pending?: IPendingLocalState;
    /**
     * Pending blobs from BlobManager
     */
    pendingAttachmentBlobs?: IPendingBlobs;
    /**
     * A base snapshot at a sequence number prior to the first pending op
     */
    baseSnapshot: ISnapshotTree;
    /**
     * Serialized blobs from the base snapshot. Used to load offline since
     * storage is not available.
     */
    snapshotBlobs: ISerializedBaseSnapshotBlobs;
    /**
     * All runtime ops since base snapshot sequence number up to the latest op
     * seen when the container was closed. Used to apply stashed (saved pending)
     * ops at the same sequence number at which they were made.
     */
    savedOps: ISequencedDocumentMessage[];
}

const maxConsecutiveReconnectsKey = "Fluid.ContainerRuntime.MaxConsecutiveReconnects";

const defaultFlushMode = FlushMode.TurnBased;

// The actual limit is 1Mb (socket.io and Kafka limits)
// We can't estimate it fully, as we
// - do not know what properties relay service will add
// - we do not stringify final op, thus we do not know how much escaping will be added.
const defaultMaxBatchSizeInBytes = 950 * 1024;

/**
 * @deprecated - use ContainerRuntimeMessage instead
 */
export enum RuntimeMessage {
    FluidDataStoreOp = "component",
    Attach = "attach",
    ChunkedOp = "chunkedOp",
    BlobAttach = "blobAttach",
    Rejoin = "rejoin",
    Alias = "alias",
    Operation = "op",
}

/**
 * @deprecated - please use version in driver-utils
 */
export function isRuntimeMessage(message: ISequencedDocumentMessage): boolean {
    return (Object.values(RuntimeMessage) as string[]).includes(message.type);
}

/**
 * Unpacks runtime messages. To be removed and replaced with `OpUnpacker` ADO:2465
 *
 * @remarks This API makes no promises regarding backward-compatibility. This is internal API.
 * @param message - message (as it observed in storage / service)
 * @returns unpacked runtime message
 *
 * @internal
 */
export function unpackRuntimeMessage(message: ISequencedDocumentMessage) {
    if (message.type === MessageType.Operation) {
        // legacy op format?
        if (message.contents.address !== undefined && message.contents.type === undefined) {
            message.type = ContainerMessageType.FluidDataStoreOp;
        } else {
            // new format
            const innerContents = message.contents as ContainerRuntimeMessage;
            message.type = innerContents.type;
            message.contents = innerContents.contents;
        }
        return true;
    } else {
        // Legacy format, but it's already "unpacked",
        // i.e. message.type is actually ContainerMessageType.
        // Or it's non-runtime message.
        // Nothing to do in such case.
        return false;
    }
}

/**
 * Legacy ID for the built-in AgentScheduler.  To minimize disruption while removing it, retaining this as a
 * special-case for document dirty state.  Ultimately we should have no special-cases from the
 * ContainerRuntime's perspective.
 */
export const agentSchedulerId = "_scheduler";

// safely check navigator and get the hardware spec value
export function getDeviceSpec() {
    try {
        if (typeof navigator === "object" && navigator !== null) {
            return {
                deviceMemory: (navigator as any).deviceMemory,
                hardwareConcurrency: navigator.hardwareConcurrency,
            };
        }
    } catch {
    }
    return {};
}

/**
 * Represents the runtime of the container. Contains helper functions/state of the container.
 * It will define the store level mappings.
 */
export class ContainerRuntime extends TypedEventEmitter<IContainerRuntimeEvents>
    implements
    IContainerRuntime,
    IGarbageCollectionRuntime,
    IRuntime,
    ISummarizerRuntime,
    ISummarizerInternalsProvider {
    public get IContainerRuntime() { return this; }
    public get IFluidRouter() { return this; }

    /**
     * Load the stores from a snapshot and returns the runtime.
     * @param context - Context of the container.
     * @param registryEntries - Mapping to the stores.
     * @param requestHandler - Request handlers for the container runtime
     * @param runtimeOptions - Additional options to be passed to the runtime
     * @param existing - (optional) When loading from an existing snapshot. Precedes context.existing if provided
     */
    public static async load(
        context: IContainerContext,
        registryEntries: NamedFluidDataStoreRegistryEntries,
        requestHandler?: (request: IRequest, runtime: IContainerRuntime) => Promise<IResponse>,
        runtimeOptions: IContainerRuntimeOptions = {},
        containerScope: FluidObject = context.scope,
        existing?: boolean,
    ): Promise<ContainerRuntime> {
        // If taggedLogger exists, use it. Otherwise, wrap the vanilla logger:
        // back-compat: Remove the TaggedLoggerAdapter fallback once all the host are using loader > 0.45
        const backCompatContext: IContainerContext | OldContainerContextWithLogger = context;
        const passLogger = backCompatContext.taggedLogger ??
            new TaggedLoggerAdapter((backCompatContext as OldContainerContextWithLogger).logger);
        const logger = ChildLogger.create(passLogger, undefined, {
            all: {
                runtimeVersion: pkgVersion,
            },
        });

        const {
            summaryOptions = {},
            gcOptions = {},
            loadSequenceNumberVerification = "close",
            flushMode = defaultFlushMode,
            enableOfflineLoad = false,
            compressionOptions = {
                minimumBatchSizeInBytes: Number.POSITIVE_INFINITY,
                compressionAlgorithm: CompressionAlgorithms.lz4
            },
            maxBatchSizeInBytes = defaultMaxBatchSizeInBytes,
        } = runtimeOptions;

        const pendingRuntimeState = context.pendingLocalState as IPendingRuntimeState | undefined;
        const baseSnapshot: ISnapshotTree | undefined = pendingRuntimeState?.baseSnapshot ?? context.baseSnapshot;
        const storage = !pendingRuntimeState ?
            context.storage :
            new SerializedSnapshotStorage(() => { return context.storage; }, pendingRuntimeState.snapshotBlobs);

        const registry = new FluidDataStoreRegistry(registryEntries);

        const tryFetchBlob = async <T>(blobName: string): Promise<T | undefined> => {
            const blobId = baseSnapshot?.blobs[blobName];
            if (baseSnapshot && blobId) {
                // IContainerContext storage api return type still has undefined in 0.39 package version.
                // So once we release 0.40 container-defn package we can remove this check.
                assert(storage !== undefined, 0x1f5 /* "Attached state should have storage" */);
                return readAndParse<T>(storage, blobId);
            }
        };

        const [chunks, metadata, electedSummarizerData, aliases] = await Promise.all([
            tryFetchBlob<[string, string[]][]>(chunksBlobName),
            tryFetchBlob<IContainerRuntimeMetadata>(metadataBlobName),
            tryFetchBlob<ISerializedElection>(electedSummarizerBlobName),
            tryFetchBlob<[string, string][]>(aliasBlobName),
        ]);

        const loadExisting = existing === true || context.existing === true;

        // read snapshot blobs needed for BlobManager to load
        const blobManagerSnapshot = await BlobManager.load(
            baseSnapshot?.trees[blobsTreeName],
            async (id) => {
                // IContainerContext storage api return type still has undefined in 0.39 package version.
                // So once we release 0.40 container-defn package we can remove this check.
                assert(storage !== undefined, 0x256 /* "storage undefined in attached container" */);
                return readAndParse(storage, id);
            },
        );

        // Verify summary runtime sequence number matches protocol sequence number.
        const runtimeSequenceNumber = metadata?.message?.sequenceNumber;
        // When we load with pending state, we reuse an old snapshot so we don't expect these numbers to match
        if (!pendingRuntimeState && runtimeSequenceNumber !== undefined) {
            const protocolSequenceNumber = context.deltaManager.initialSequenceNumber;
            // Unless bypass is explicitly set, then take action when sequence numbers mismatch.
            if (loadSequenceNumberVerification !== "bypass" && runtimeSequenceNumber !== protocolSequenceNumber) {
                // "Load from summary, runtime metadata sequenceNumber !== initialSequenceNumber"
                const error = new DataCorruptionError(
                    // pre-0.58 error message: SummaryMetadataMismatch
                    "Summary metadata mismatch",
                    { runtimeVersion: pkgVersion, runtimeSequenceNumber, protocolSequenceNumber },
                );

                if (loadSequenceNumberVerification === "log") {
                    logger.sendErrorEvent({ eventName: "SequenceNumberMismatch" }, error);
                } else {
                    context.closeFn(error);
                }
            }
        }

        const runtime = new ContainerRuntime(
            context,
            registry,
            metadata,
            electedSummarizerData,
            chunks ?? [],
            aliases ?? [],
            {
                summaryOptions,
                gcOptions,
                loadSequenceNumberVerification,
                flushMode,
                enableOfflineLoad,
                compressionOptions,
                maxBatchSizeInBytes,
            },
            containerScope,
            logger,
            loadExisting,
            blobManagerSnapshot,
            storage,
            requestHandler,
        );

        if (pendingRuntimeState) {
            await runtime.processSavedOps(pendingRuntimeState);
            // delete these once runtime has seen them to save space
            pendingRuntimeState.savedOps = [];
        }

        // Initialize the base state of the runtime before it's returned.
        await runtime.initializeBaseState();

        return runtime;
    }

    public get options(): ILoaderOptions {
        return this.context.options;
    }

    public get clientId(): string | undefined {
        return this.context.clientId;
    }

    public get clientDetails(): IClientDetails {
        return this.context.clientDetails;
    }

    public get deltaManager(): IDeltaManager<ISequencedDocumentMessage, IDocumentMessage> {
        return this.context.deltaManager;
    }

    public get storage(): IDocumentStorageService {
        return this._storage;
    }

    public get reSubmitFn(): (
        type: ContainerMessageType,
        content: any,
        localOpMetadata: unknown,
        opMetadata: Record<string, unknown> | undefined,
    ) => void {
        // eslint-disable-next-line @typescript-eslint/unbound-method
        return this.reSubmit;
    }

    public get closeFn(): (error?: ICriticalContainerError) => void {
        return this.context.closeFn;
    }

    public get flushMode(): FlushMode {
        return this._flushMode;
    }

    public get scope(): FluidObject {
        return this.containerScope;
    }

    public get IFluidDataStoreRegistry(): IFluidDataStoreRegistry {
        return this.registry;
    }

    public get attachState(): AttachState {
        return this.context.attachState;
    }

    public get IFluidHandleContext(): IFluidHandleContext {
        return this.handleContext;
    }
    private readonly handleContext: ContainerFluidHandleContext;

    // internal logger for ContainerRuntime. Use this.logger for stores, summaries, etc.
    private readonly mc: MonitoringContext;

    private readonly summarizerClientElection?: SummarizerClientElection;
    /**
     * summaryManager will only be created if this client is permitted to spawn a summarizing client
     * It is created only by interactive client, i.e. summarizer client, as well as non-interactive bots
     * do not create it (see SummarizerClientElection.clientDetailsPermitElection() for details)
     */
    private readonly summaryManager?: SummaryManager;
    private readonly summaryCollection: SummaryCollection;

    private readonly summarizerNode: IRootSummarizerNodeWithGC;

    private readonly maxConsecutiveReconnects: number;
    private readonly defaultMaxConsecutiveReconnects = 7;

    private _orderSequentiallyCalls: number = 0;
    private readonly _flushMode: FlushMode;
    private flushMicroTaskExists = false;

    private _connected: boolean;

    private readonly savedOps: ISequencedDocumentMessage[] = [];
    private baseSnapshotBlobs?: ISerializedBaseSnapshotBlobs;

    private consecutiveReconnects = 0;

    /**
     * Used to delay transition to "connected" state while we upload
     * attachment blobs that were added while disconnected
     */
    private delayConnectClientId?: string;

    public get connected(): boolean {
        return this._connected;
    }

    /** clientId of parent (non-summarizing) container that owns summarizer container */
    public get summarizerClientId(): string | undefined {
        return this.summarizerClientElection?.electedClientId;
    }

    private _disposed = false;
    public get disposed() { return this._disposed; }

    private dirtyContainer: boolean;
    private emitDirtyDocumentEvent = true;

    private readonly defaultTelemetrySignalSampleCount = 100;
    private _perfSignalData: IPerfSignalReport = {
        signalsLost: 0,
        signalSequenceNumber: 0,
        signalTimestamp: 0,
        trackingSignalSequenceNumber: undefined,
    };

    /**
     * Summarizer is responsible for coordinating when to send generate and send summaries.
     * It is the main entry point for summary work.
     * It is created only by summarizing container (i.e. one with clientType === "summarizer")
     */
    private readonly _summarizer?: Summarizer;
    private readonly scheduleManager: ScheduleManager;
    private readonly blobManager: BlobManager;
    private readonly pendingStateManager: PendingStateManager;
    private readonly outbox: Outbox;

    private readonly garbageCollector: IGarbageCollector;

    private readonly dataStores: DataStores;
    private readonly inbox: Inbox;

    /** The last message processed at the time of the last summary. */
    private messageAtLastSummary: ISummaryMetadataMessage | undefined;

    private get summarizer(): Summarizer {
        assert(this._summarizer !== undefined, 0x257 /* "This is not summarizing container" */);
        return this._summarizer;
    }

    private readonly summariesDisabled: boolean;
    private isSummariesDisabled(): boolean {
        // back-compat: disableSummaries was moved from ISummaryRuntimeOptions
        //   to ISummaryConfiguration in 0.60.
        if (this.runtimeOptions.summaryOptions.disableSummaries === true) {
            return true;
        }
        return this.summaryConfiguration.state === "disabled";
    }

    private readonly heuristicsDisabled: boolean;
    private isHeuristicsDisabled(): boolean {
        // back-compat: disableHeuristics was moved from ISummarizerOptions
        //   to ISummaryConfiguration in 0.60.
        if (this.runtimeOptions.summaryOptions.summarizerOptions?.disableHeuristics === true) {
            return true;
        }
        return this.summaryConfiguration.state === "disableHeuristics";
    }

    private readonly summarizerClientElectionEnabled: boolean;
    private isSummarizerClientElectionEnabled(): boolean {
        if (this.mc.config.getBoolean("Fluid.ContainerRuntime.summarizerClientElection")) {
            return this.mc.config.getBoolean("Fluid.ContainerRuntime.summarizerClientElection") ?? true;
        }
        // back-compat: summarizerClientElection was moved from ISummaryRuntimeOptions
        //   to ISummaryConfiguration in 0.60.
        if (this.runtimeOptions.summaryOptions.summarizerClientElection === true) {
            return true;
        }
        return this.summaryConfiguration.state !== "disabled"
            ? this.summaryConfiguration.summarizerClientElection === true
            : false;
    }
    private readonly maxOpsSinceLastSummary: number;
    private getMaxOpsSinceLastSummary(): number {
        // back-compat: maxOpsSinceLastSummary was moved from ISummaryRuntimeOptions
        //   to ISummaryConfiguration in 0.60.
        if (this.runtimeOptions.summaryOptions.maxOpsSinceLastSummary !== undefined) {
            return this.runtimeOptions.summaryOptions.maxOpsSinceLastSummary;
        }
        return this.summaryConfiguration.state !== "disabled"
            ? this.summaryConfiguration.maxOpsSinceLastSummary
            : 0;
    }

    private readonly initialSummarizerDelayMs: number;
    private getInitialSummarizerDelayMs(): number {
        // back-compat: initialSummarizerDelayMs was moved from ISummaryRuntimeOptions
        //   to ISummaryConfiguration in 0.60.
        if (this.runtimeOptions.summaryOptions.initialSummarizerDelayMs !== undefined) {
            return this.runtimeOptions.summaryOptions.initialSummarizerDelayMs;
        }
        return this.summaryConfiguration.state !== "disabled"
            ? this.summaryConfiguration.initialSummarizerDelayMs
            : 0;
    }

    private readonly createContainerMetadata: ICreateContainerMetadata;
    /**
     * The summary number of the next summary that will be generated for this container. This is incremented every time
     * a summary is generated.
     */
    private nextSummaryNumber: number;

    private constructor(
        private readonly context: IContainerContext,
        private readonly registry: IFluidDataStoreRegistry,
        metadata: IContainerRuntimeMetadata | undefined,
        electedSummarizerData: ISerializedElection | undefined,
        chunks: [string, string[]][],
        dataStoreAliasMap: [string, string][],
        private readonly runtimeOptions: Readonly<Required<IContainerRuntimeOptions>>,
        private readonly containerScope: FluidObject,
        public readonly logger: ITelemetryLogger,
        existing: boolean,
        blobManagerSnapshot: IBlobManagerLoadInfo,
        private readonly _storage: IDocumentStorageService,
        private readonly requestHandler?: (request: IRequest, runtime: IContainerRuntime) => Promise<IResponse>,
        private readonly summaryConfiguration: ISummaryConfiguration = {
            // the defaults
            ...DefaultSummaryConfiguration,
            // the runtime configuration overrides
            ...runtimeOptions.summaryOptions?.summaryConfigOverrides,
        },
    ) {
        super();

        let loadSummaryNumber: number;
        // Get the container creation metadata. For new container, we initialize these. For existing containers,
        // get the values from the metadata blob.
        if (existing) {
            this.createContainerMetadata = {
                createContainerRuntimeVersion: metadata?.createContainerRuntimeVersion,
                createContainerTimestamp: metadata?.createContainerTimestamp,
            };
            // summaryNumber was renamed from summaryCount. For older docs that haven't been opened for a long time,
            // the count is reset to 0.
            loadSummaryNumber = metadata?.summaryNumber ?? 0;
        } else {
            this.createContainerMetadata = {
                createContainerRuntimeVersion: pkgVersion,
                createContainerTimestamp: Date.now(),
            };
            loadSummaryNumber = 0;
        }
        this.nextSummaryNumber = loadSummaryNumber + 1;

        this.messageAtLastSummary = metadata?.message;

        this._connected = this.context.connected;
        this.inbox = new Inbox(new OpSplitter(chunks), new OpDecompressor(), new OpUnpacker());

        this.handleContext = new ContainerFluidHandleContext("", this);

        this.mc = loggerToMonitoringContext(
            ChildLogger.create(this.logger, "ContainerRuntime"));

        if (this.summaryConfiguration.state === "enabled") {
            this.validateSummaryHeuristicConfiguration(this.summaryConfiguration);
        }

        this.summariesDisabled = this.isSummariesDisabled();
        this.heuristicsDisabled = this.isHeuristicsDisabled();
        this.summarizerClientElectionEnabled = this.isSummarizerClientElectionEnabled();
        this.maxOpsSinceLastSummary = this.getMaxOpsSinceLastSummary();
        this.initialSummarizerDelayMs = this.getInitialSummarizerDelayMs();

        this.maxConsecutiveReconnects =
            this.mc.config.getNumber(maxConsecutiveReconnectsKey) ?? this.defaultMaxConsecutiveReconnects;

        this._flushMode = runtimeOptions.flushMode;

        const pendingRuntimeState = context.pendingLocalState as IPendingRuntimeState | undefined;
        const baseSnapshot: ISnapshotTree | undefined = pendingRuntimeState?.baseSnapshot ?? context.baseSnapshot;

        const maxSnapshotCacheDurationMs = this._storage?.policies?.maximumCacheDurationMs;
        if (maxSnapshotCacheDurationMs !== undefined && maxSnapshotCacheDurationMs > 5 * 24 * 60 * 60 * 1000) {
            // This is a runtime enforcement of what's already explicit in the policy's type itself,
            // which dictates the value is either undefined or exactly 5 days in ms.
            // As long as the actual value is less than 5 days, the assumptions GC makes here are valid.
            throw new UsageError("Driver's maximumCacheDurationMs policy cannot exceed 5 days");
        }

        this.garbageCollector = GarbageCollector.create({
            runtime: this,
            gcOptions: this.runtimeOptions.gcOptions,
            baseSnapshot,
            baseLogger: this.mc.logger,
            existing,
            metadata,
            createContainerMetadata: this.createContainerMetadata,
            isSummarizerClient: this.context.clientDetails.type === summarizerClientType,
            getNodePackagePath: async (nodePath: string) => this.getGCNodePackagePath(nodePath),
            getLastSummaryTimestampMs: () => this.messageAtLastSummary?.timestamp,
            readAndParseBlob: async <T>(id: string) => readAndParse<T>(this.storage, id),
            getContainerDiagnosticId: () => this.context.id,
            activeConnection: () => this.deltaManager.active,
        });

        const loadedFromSequenceNumber = this.deltaManager.initialSequenceNumber;
        this.summarizerNode = createRootSummarizerNodeWithGC(
            ChildLogger.create(this.logger, "SummarizerNode"),
            // Summarize function to call when summarize is called. Summarizer node always tracks summary state.
            async (fullTree: boolean, trackState: boolean, telemetryContext?: ITelemetryContext) =>
                this.summarizeInternal(fullTree, trackState, telemetryContext),
            // Latest change sequence number, no changes since summary applied yet
            loadedFromSequenceNumber,
            // Summary reference sequence number, undefined if no summary yet
            baseSnapshot ? loadedFromSequenceNumber : undefined,
            {
                // Must set to false to prevent sending summary handle which would be pointing to
                // a summary with an older protocol state.
                canReuseHandle: false,
                // Must set to true to throw on any data stores failure that was too severe to be handled.
                // We also are not decoding the base summaries at the root.
                throwOnFailure: true,
                // If GC should not run, let the summarizer node know so that it does not track GC state.
                gcDisabled: !this.garbageCollector.shouldRunGC,
            },
        );

        if (baseSnapshot) {
            this.summarizerNode.updateBaseSummaryState(baseSnapshot);
        }

        this.dataStores = new DataStores(
            getSummaryForDatastores(baseSnapshot, metadata),
            this,
            (attachMsg) => this.submit(ContainerMessageType.Attach, attachMsg),
            (id: string, createParam: CreateChildSummarizerNodeParam) => (
                summarizeInternal: SummarizeInternalFn,
                getGCDataFn: (fullGC?: boolean) => Promise<IGarbageCollectionData>,
                getBaseGCDetailsFn: () => Promise<IGarbageCollectionDetailsBase>,
            ) => this.summarizerNode.createChild(
                summarizeInternal,
                id,
                createParam,
                undefined,
                getGCDataFn,
                getBaseGCDetailsFn,
            ),
            (id: string) => this.summarizerNode.deleteChild(id),
            this.mc.logger,
            async () => this.garbageCollector.getBaseGCDetails(),
            (path: string, timestampMs: number, packagePath?: readonly string[]) => this.garbageCollector.nodeUpdated(
                path,
                "Changed",
                timestampMs,
                packagePath,
            ),
            new Map<string, string>(dataStoreAliasMap),
        );

        this.blobManager = new BlobManager(
            this.handleContext,
            blobManagerSnapshot,
            () => this.storage,
            (blobId, localId) => {
                if (!this.disposed) {
                    this.submit(ContainerMessageType.BlobAttach, undefined, undefined, { blobId, localId });
                }
            },
            (blobPath: string) => this.garbageCollector.nodeUpdated(blobPath, "Loaded"),
            this,
            pendingRuntimeState?.pendingAttachmentBlobs,
        );

        this.scheduleManager = new ScheduleManager(
            context.deltaManager,
            this,
            () => this.clientId,
            ChildLogger.create(this.logger, "ScheduleManager"),
        );

        this.pendingStateManager = new PendingStateManager(
            {
                applyStashedOp: this.applyStashedOp.bind(this),
                clientId: () => this.clientId,
                close: this.closeFn,
                connected: () => this.connected,
                flush: this.flush.bind(this),
                reSubmit: this.reSubmit.bind(this),
                rollback: this.rollback.bind(this),
                orderSequentially: this.orderSequentially.bind(this),
            },
            pendingRuntimeState?.pending);

        this.outbox = new Outbox(
            () => this.canSendOps(),
            this.pendingStateManager,
            this.context,
            {
                compressionOptions: runtimeOptions.compressionOptions,
                maxBatchSizeInBytes: runtimeOptions.maxBatchSizeInBytes,
            },
            {
                compressor: new OpCompressor(this.mc.logger),
            },
        );

        this.context.quorum.on("removeMember", (clientId: string) => {
            this.inbox.clearPartialMessagesFor(clientId);
        });

        this.summaryCollection = new SummaryCollection(this.deltaManager, this.logger);

        this.dirtyContainer = this.context.attachState !== AttachState.Attached
            || this.pendingStateManager.hasPendingMessages();
        this.context.updateDirtyContainerState(this.dirtyContainer);

        if (this.summariesDisabled) {
            this.mc.logger.sendTelemetryEvent({ eventName: "SummariesDisabled" });
        } else {
            const orderedClientLogger = ChildLogger.create(this.logger, "OrderedClientElection");
            const orderedClientCollection = new OrderedClientCollection(
                orderedClientLogger,
                this.context.deltaManager,
                this.context.quorum,
            );
            const orderedClientElectionForSummarizer = new OrderedClientElection(

                orderedClientLogger,
                orderedClientCollection,
                electedSummarizerData ?? this.context.deltaManager.lastSequenceNumber,
                SummarizerClientElection.isClientEligible,
            );

            this.summarizerClientElection = new SummarizerClientElection(
                orderedClientLogger,
                this.summaryCollection,
                orderedClientElectionForSummarizer,
                this.maxOpsSinceLastSummary,
                this.summarizerClientElectionEnabled,
            );

            if (this.context.clientDetails.type === summarizerClientType) {
                this._summarizer = new Summarizer(
                    "/_summarizer",
                    this /* ISummarizerRuntime */,
                    () => this.summaryConfiguration,
                    this /* ISummarizerInternalsProvider */,
                    this.handleContext,
                    this.summaryCollection,
                    async (runtime: IConnectableRuntime) => RunWhileConnectedCoordinator.create(runtime),
                );
            } else if (SummarizerClientElection.clientDetailsPermitElection(this.context.clientDetails)) {
                // Only create a SummaryManager and SummarizerClientElection
                // if summaries are enabled and we are not the summarizer client.
                const defaultAction = () => {
                    if (this.summaryCollection.opsSinceLastAck > this.maxOpsSinceLastSummary) {
                        this.logger.sendTelemetryEvent({ eventName: "SummaryStatus:Behind" });
                        // unregister default to no log on every op after falling behind
                        // and register summary ack handler to re-register this handler
                        // after successful summary
                        this.summaryCollection.once(MessageType.SummaryAck, () => {
                            this.logger.sendTelemetryEvent({ eventName: "SummaryStatus:CaughtUp" });
                            // we've caught up, so re-register the default action to monitor for
                            // falling behind, and unregister ourself
                            this.summaryCollection.on("default", defaultAction);
                        });
                        this.summaryCollection.off("default", defaultAction);
                    }
                };

                this.summaryCollection.on("default", defaultAction);

                // Create the SummaryManager and mark the initial state
                this.summaryManager = new SummaryManager(
                    this.summarizerClientElection,
                    this, // IConnectedState
                    this.summaryCollection,
                    this.logger,
                    this.formRequestSummarizerFn(this.context.loader),
                    new Throttler(
                        60 * 1000, // 60 sec delay window
                        30 * 1000, // 30 sec max delay
                        // throttling function increases exponentially (0ms, 40ms, 80ms, 160ms, etc)
                        formExponentialFn({ coefficient: 20, initialDelay: 0 }),
                    ),
                    {
                        initialDelayMs: this.initialSummarizerDelayMs,
                    },
                    this.heuristicsDisabled,
                );
                this.summaryManager.start();
            }
        }

        this.deltaManager.on("readonly", (readonly: boolean) => {
            // we accumulate ops while being in read-only state.
            // once user gets write permissions and we have active connection, flush all pending ops.
            assert(readonly === this.deltaManager.readOnlyInfo.readonly,
                0x124 /* "inconsistent readonly property/event state" */);

            // We need to be very careful with when we (re)send pending ops, to ensure that we only send ops
            // when we either never send an op, or attempted to send it but we know for sure it was not
            // sequenced by server and will never be sequenced (i.e. was lost)
            // For loss of connection, we wait for our own "join" op and use it a a barrier to know all the
            // ops that made it from previous connection, before switching clientId and raising "connected" event
            // But with read-only permissions, if we transition between read-only and r/w states while on same
            // connection, then we have no good signal to tell us when it's safe to send ops we accumulated while
            // being in read-only state.
            // For that reason, we support getting to read-only state only when disconnected. This ensures that we
            // can rely on same safety mechanism and resend ops only when we establish new connection.
            // This is applicable for read-only permissions (event is raised before connection is properly registered),
            // but it's an extra requirement for Container.forceReadonly() API
            assert(!readonly || !this.connected, 0x125 /* "Unsafe to transition to read-only state!" */);

            this.replayPendingStates();
        });

        // logging hardware telemetry
        logger.sendTelemetryEvent({
            eventName: "DeviceSpec",
            ...getDeviceSpec(),
        });

        this.logger.sendTelemetryEvent({
            eventName: "ContainerLoadStats",
            ...this.createContainerMetadata,
            ...this.dataStores.containerLoadStats,
            summaryNumber: loadSummaryNumber,
            summaryFormatVersion: metadata?.summaryFormatVersion,
            disableIsolatedChannels: metadata?.disableIsolatedChannels,
            gcVersion: metadata?.gcFeature,
        });

        ReportOpPerfTelemetry(this.context.clientId, this.deltaManager, this.logger);
        BindBatchTracker(this, this.logger);
    }

    /**
     * Initializes the state from the base snapshot this container runtime loaded from.
     */
    private async initializeBaseState(): Promise<void> {
        await this.initializeBaseSnapshotBlobs();
        await this.garbageCollector.initializeBaseState();
    }

    public dispose(error?: Error): void {
        if (this._disposed) {
            return;
        }
        this._disposed = true;

        this.logger.sendTelemetryEvent({
            eventName: "ContainerRuntimeDisposed",
            isDirty: this.isDirty,
            lastSequenceNumber: this.deltaManager.lastSequenceNumber,
            attachState: this.attachState,
        }, error);

        if (this.summaryManager !== undefined) {
            this.summaryManager.dispose();
        }
        this.garbageCollector.dispose();
        this._summarizer?.dispose();
        this.dataStores.dispose();
        this.pendingStateManager.dispose();
        this.emit("dispose");
        this.removeAllListeners();
    }

    public get IFluidTokenProvider() {
        if (this.options?.intelligence) {
            // eslint-disable-next-line @typescript-eslint/consistent-type-assertions
            return {
                intelligence: this.options.intelligence,
            } as IFluidTokenProvider;
        }
        return undefined;
    }

    /**
     * Notifies this object about the request made to the container.
     * @param request - Request made to the handler.
     */
    public async request(request: IRequest): Promise<IResponse> {
        try {
            const parser = RequestParser.create(request);
            const id = parser.pathParts[0];

            if (id === "_summarizer" && parser.pathParts.length === 1) {
                if (this._summarizer !== undefined) {
                    return {
                        status: 200,
                        mimeType: "fluid/object",
                        value: this.summarizer,
                    };
                }
                return create404Response(request);
            }
            if (this.requestHandler !== undefined) {
                return this.requestHandler(parser, this);
            }

            return create404Response(request);
        } catch (error) {
            return exceptionToResponse(error);
        }
    }

    /**
     * Resolves URI representing handle
     * @param request - Request made to the handler.
     */
    public async resolveHandle(request: IRequest): Promise<IResponse> {
        try {
            const requestParser = RequestParser.create(request);
            const id = requestParser.pathParts[0];

            if (id === "_channels") {
                return this.resolveHandle(requestParser.createSubRequest(1));
            }

            if (id === BlobManager.basePath && requestParser.isLeaf(2)) {
                const blob = await this.blobManager.getBlob(requestParser.pathParts[1]);
                return blob
                    ? {
                        status: 200,
                        mimeType: "fluid/object",
                        value: blob,
                    } : create404Response(request);
            } else if (requestParser.pathParts.length > 0) {
                const dataStore = await this.getDataStoreFromRequest(id, request);
                const subRequest = requestParser.createSubRequest(1);
                // We always expect createSubRequest to include a leading slash, but asserting here to protect against
                // unintentionally modifying the url if that changes.
                assert(subRequest.url.startsWith("/"),
                    0x126 /* "Expected createSubRequest url to include a leading slash" */);
                return dataStore.IFluidRouter.request(subRequest);
            }

            return create404Response(request);
        } catch (error) {
            return exceptionToResponse(error);
        }
    }

    private internalId(maybeAlias: string): string {
        return this.dataStores.aliases.get(maybeAlias) ?? maybeAlias;
    }

    private async getDataStoreFromRequest(id: string, request: IRequest): Promise<IFluidRouter> {
        const wait = typeof request.headers?.[RuntimeHeaders.wait] === "boolean"
            ? request.headers?.[RuntimeHeaders.wait]
            : true;
        const viaHandle = typeof request.headers?.[RuntimeHeaders.viaHandle] === "boolean"
            ? request.headers?.[RuntimeHeaders.viaHandle]
            : false;

        await this.dataStores.waitIfPendingAlias(id);
        const internalId = this.internalId(id);
        const dataStoreContext = await this.dataStores.getDataStore(internalId, wait, viaHandle);

        /**
         * If GC should run and this an external app request with "externalRequest" header, we need to return
         * an error if the data store being requested is marked as unreferenced as per the data store's base
         * GC data.
         *
         * This is a workaround to handle scenarios where a data store shared with an external app is deleted
         * and marked as unreferenced by GC. Returning an error will fail to load the data store for the app.
         */
        if (request.headers?.[RuntimeHeaders.externalRequest] && this.garbageCollector.shouldRunGC) {
            // The data store is referenced if used routes in the base summary has a route to self.
            // Older documents may not have used routes in the summary. They are considered referenced.
            const usedRoutes = (await dataStoreContext.getBaseGCDetails()).usedRoutes;
            if (!(usedRoutes === undefined || usedRoutes.includes("") || usedRoutes.includes("/"))) {
                throw responseToException(create404Response(request), request);
            }
        }

        const dataStoreChannel = await dataStoreContext.realize();

        // Remove query params, leading and trailing slashes from the url. This is done to make sure the format is
        // the same as GC nodes id.
        const urlWithoutQuery = trimLeadingAndTrailingSlashes(request.url.split("?")[0]);
        this.garbageCollector.nodeUpdated(
            `/${urlWithoutQuery}`,
            "Loaded",
            undefined /* timestampMs */,
            dataStoreContext.packagePath,
            request?.headers,
        );
        return dataStoreChannel;
    }

    /** Adds the container's metadata to the given summary tree. */
    private addMetadataToSummary(summaryTree: ISummaryTreeWithStats) {
        const metadata: IContainerRuntimeMetadata = {
            ...this.createContainerMetadata,
            // Increment the summary number for the next summary that will be generated.
            summaryNumber: this.nextSummaryNumber++,
            summaryFormatVersion: 1,
            ...this.garbageCollector.getMetadata(),
            // The last message processed at the time of summary. If there are no new messages, use the message from the
            // last summary.
            message: extractSummaryMetadataMessage(this.deltaManager.lastMessage) ?? this.messageAtLastSummary,
        };
        addBlobToSummary(summaryTree, metadataBlobName, JSON.stringify(metadata));
    }

    private addContainerStateToSummary(
        summaryTree: ISummaryTreeWithStats,
        fullTree: boolean,
        trackState: boolean,
        telemetryContext?: ITelemetryContext,
    ) {
        this.addMetadataToSummary(summaryTree);

        if (this.inbox.hasPartialMessages) {
            const content = JSON.stringify([...this.inbox.partialMessages]);
            addBlobToSummary(summaryTree, chunksBlobName, content);
        }

        const dataStoreAliases = this.dataStores.aliases;
        if (dataStoreAliases.size > 0) {
            addBlobToSummary(summaryTree, aliasBlobName, JSON.stringify([...dataStoreAliases]));
        }

        if (this.summarizerClientElection) {
            const electedSummarizerContent = JSON.stringify(this.summarizerClientElection?.serialize());
            addBlobToSummary(summaryTree, electedSummarizerBlobName, electedSummarizerContent);
        }

        const blobManagerSummary = this.blobManager.summarize();
        // Some storage (like git) doesn't allow empty tree, so we can omit it.
        // and the blob manager can handle the tree not existing when loading
        if (Object.keys(blobManagerSummary.summary.tree).length > 0) {
            addTreeToSummary(summaryTree, blobsTreeName, blobManagerSummary);
        }

        const gcSummary = this.garbageCollector.summarize(fullTree, trackState, telemetryContext);
        if (gcSummary !== undefined) {
            addSummarizeResultToSummary(summaryTree, gcTreeKey, gcSummary);
        }
    }

    // Track how many times the container tries to reconnect with pending messages.
    // This happens when the connection state is changed and we reset the counter
    // when we are able to process a local op or when there are no pending messages.
    // If this counter reaches a max, it's a good indicator that the container
    // is not making progress and it is stuck in a retry loop.
    private shouldContinueReconnecting(): boolean {
        if (this.maxConsecutiveReconnects <= 0) {
            // Feature disabled, we never stop reconnecting
            return true;
        }

        if (!this.hasPendingMessages()) {
            // If there are no pending messages, we can always reconnect
            this.resetReconnectCount();
            return true;
        }

        if (this.consecutiveReconnects === Math.floor(this.maxConsecutiveReconnects / 2)) {
            // If we're halfway through the max reconnects, send an event in order
            // to better identify false positives, if any. If the rate of this event
            // matches Container Close count below, we can safely cut down
            // maxConsecutiveReconnects to half.
            this.mc.logger.sendTelemetryEvent({
                eventName: "ReconnectsWithNoProgress",
                attempts: this.consecutiveReconnects,
                pendingMessages: this.pendingStateManager.pendingMessagesCount,
            });
        }

        return this.consecutiveReconnects < this.maxConsecutiveReconnects;
    }

    private resetReconnectCount() {
        this.consecutiveReconnects = 0;
    }

    private replayPendingStates() {
        // We need to be able to send ops to replay states
        if (!this.canSendOps()) { return; }

        // We need to temporary clear the dirty flags and disable
        // dirty state change events to detect whether replaying ops
        // has any effect.

        // Save the old state, reset to false, disable event emit
        const oldState = this.dirtyContainer;
        this.dirtyContainer = false;

        assert(this.emitDirtyDocumentEvent, 0x127 /* "dirty document event not set on replay" */);
        this.emitDirtyDocumentEvent = false;
        let newState: boolean;

        try {
            // replay the ops
            this.pendingStateManager.replayPendingStates();
        } finally {
            // Save the new start and restore the old state, re-enable event emit
            newState = this.dirtyContainer;
            this.dirtyContainer = oldState;
            this.emitDirtyDocumentEvent = true;
        }

        // Officially transition from the old state to the new state.
        this.updateDocumentDirtyState(newState);
    }

    private async applyStashedOp(type: ContainerMessageType, op: ISequencedDocumentMessage): Promise<unknown> {
        switch (type) {
            case ContainerMessageType.FluidDataStoreOp:
                return this.dataStores.applyStashedOp(op);
            case ContainerMessageType.Attach:
                return this.dataStores.applyStashedAttachOp(op as unknown as IAttachMessage);
            case ContainerMessageType.Alias:
            case ContainerMessageType.BlobAttach:
                return;
            case ContainerMessageType.ChunkedOp:
                throw new Error("chunkedOp not expected here");
            case ContainerMessageType.Rejoin:
                throw new Error("rejoin not expected here");
            default:
                unreachableCase(type, `Unknown ContainerMessageType: ${type}`);
        }
    }

    public setConnectionState(connected: boolean, clientId?: string) {
        if (connected === false && this.delayConnectClientId !== undefined) {
            this.delayConnectClientId = undefined;
            this.mc.logger.sendTelemetryEvent({
                eventName: "UnsuccessfulConnectedTransition",
            });
            // Don't propagate "disconnected" event because we didn't propagate the previous "connected" event
            return;
        }

        // If attachment blobs were added while disconnected, we need to delay
        // propagation of the "connected" event until we have uploaded them to
        // ensure we don't submit ops referencing a blob that has not been uploaded
        const connecting = connected && !this._connected && !this.deltaManager.readOnlyInfo.readonly;
        if (connecting && this.blobManager.hasPendingOfflineUploads) {
            assert(!this.delayConnectClientId,
                0x392 /* Connect event delay must be canceled before subsequent connect event */);
            assert(!!clientId, 0x393 /* Must have clientId when connecting */);
            this.delayConnectClientId = clientId;
            this.blobManager.onConnected().then(() => {
                // make sure we didn't reconnect before the promise resolved
                if (this.delayConnectClientId === clientId && !this.disposed) {
                    this.delayConnectClientId = undefined;
                    this.setConnectionStateCore(connected, clientId);
                }
            }, (error) => this.closeFn(error));
            return;
        }

        this.setConnectionStateCore(connected, clientId);
    }

    private setConnectionStateCore(connected: boolean, clientId?: string) {
        assert(!this.delayConnectClientId,
            0x394 /* connect event delay must be cleared before propagating connect event */);
        this.verifyNotClosed();

        // There might be no change of state due to Container calling this API after loading runtime.
        const changeOfState = this._connected !== connected;
        const reconnection = changeOfState && !connected;
        this._connected = connected;

        if (!connected) {
            this._perfSignalData.signalsLost = 0;
            this._perfSignalData.signalTimestamp = 0;
            this._perfSignalData.trackingSignalSequenceNumber = undefined;
        } else {
            assert(this.attachState === AttachState.Attached,
                0x3cd /* Connection is possible only if container exists in storage */);
        }

        // Fail while disconnected
        if (reconnection) {
            this.consecutiveReconnects++;

            if (!this.shouldContinueReconnecting()) {
                this.closeFn(
                    DataProcessingError.create(
                        // eslint-disable-next-line max-len
                        "Runtime detected too many reconnects with no progress syncing local ops. Batch of ops is likely too large (over 1Mb)",
                        "setConnectionState",
                        undefined,
                        {
                            dataLoss: 1,
                            attempts: this.consecutiveReconnects,
                            pendingMessages: this.pendingStateManager.pendingMessagesCount,
                        }));
                return;
            }
        }

        if (changeOfState) {
            this.replayPendingStates();
        }

        this.dataStores.setConnectionState(connected, clientId);
        this.garbageCollector.setConnectionState(connected, clientId);

        raiseConnectedEvent(this.mc.logger, this, connected, clientId);
    }

    public process(messageArg: ISequencedDocumentMessage, local: boolean) {
        this.verifyNotClosed();

        if (this.mc.config.getBoolean("enableOfflineLoad") ?? this.runtimeOptions.enableOfflineLoad) {
            this.savedOps.push(messageArg);
        }

        const runtimeMessage = messageArg.type === MessageType.Operation;
        const message = this.inbox.process(messageArg);

        // Surround the actual processing of the operation with messages to the schedule manager indicating
        // the beginning and end. This allows it to emit appropriate events and/or pause the processing of new
        // messages once a batch has been fully processed.
        this.scheduleManager.beforeOpProcessing(message);

        try {
            let localOpMetadata: unknown;
            if (local && runtimeMessage) {
                localOpMetadata = this.pendingStateManager.processPendingLocalMessage(message);
            }

            // If there are no more pending messages after processing a local message,
            // the document is no longer dirty.
            if (!this.hasPendingMessages()) {
                this.updateDocumentDirtyState(false);
            }

            const type = message.type as ContainerMessageType;
            switch (type) {
                case ContainerMessageType.Attach:
                    this.dataStores.processAttachMessage(message, local);
                    break;
                case ContainerMessageType.Alias:
                    this.processAliasMessage(message, localOpMetadata, local);
                    break;
                case ContainerMessageType.FluidDataStoreOp:
                    this.dataStores.processFluidDataStoreOp(message, local, localOpMetadata);
                    break;
                case ContainerMessageType.BlobAttach:
                    this.blobManager.processBlobAttachOp(message, local);
                    break;
                case ContainerMessageType.ChunkedOp:
                case ContainerMessageType.Rejoin:
                    break;
                default:
                    assert(!runtimeMessage, 0x3ce /* Runtime message of unknown type */);
            }

            // For back-compat, notify only about runtime messages for now.
            if (runtimeMessage) {
                this.emit("op", message, runtimeMessage);
            }

            this.scheduleManager.afterOpProcessing(undefined, message);

            if (local) {
                // If we have processed a local op, this means that the container is
                // making progress and we can reset the counter for how many times
                // we have consecutively replayed the pending states
                this.resetReconnectCount();
            }
        } catch (e) {
            this.scheduleManager.afterOpProcessing(e, message);
            throw e;
        }
    }

    private processAliasMessage(
        message: ISequencedDocumentMessage,
        localOpMetadata: unknown,
        local: boolean,
    ) {
        this.dataStores.processAliasMessage(message, localOpMetadata, local);
    }

    /**
     * Emits the Signal event and update the perf signal data.
     * @param clientSignalSequenceNumber - is the client signal sequence number to be uploaded.
     */
    private sendSignalTelemetryEvent(clientSignalSequenceNumber: number) {
        const duration = Date.now() - this._perfSignalData.signalTimestamp;
        this.logger.sendPerformanceEvent({
            eventName: "SignalLatency",
            duration,
            signalsLost: this._perfSignalData.signalsLost,
        });

        this._perfSignalData.signalsLost = 0;
        this._perfSignalData.signalTimestamp = 0;
    }

    public processSignal(message: ISignalMessage, local: boolean) {
        const envelope = message.content as ISignalEnvelope;
        const transformed: IInboundSignalMessage = {
            clientId: message.clientId,
            content: envelope.contents.content,
            type: envelope.contents.type,
        };

        // Only collect signal telemetry for messages sent by the current client.
        if (message.clientId === this.clientId && this.connected) {
            // Check to see if the signal was lost.
            if (this._perfSignalData.trackingSignalSequenceNumber !== undefined &&
                envelope.clientSignalSequenceNumber > this._perfSignalData.trackingSignalSequenceNumber) {
                this._perfSignalData.signalsLost++;
                this._perfSignalData.trackingSignalSequenceNumber = undefined;
                this.logger.sendErrorEvent({
                    eventName: "SignalLost",
                    type: envelope.contents.type,
                    signalsLost: this._perfSignalData.signalsLost,
                    trackingSequenceNumber: this._perfSignalData.trackingSignalSequenceNumber,
                    clientSignalSequenceNumber: envelope.clientSignalSequenceNumber,
                });
            } else if (envelope.clientSignalSequenceNumber === this._perfSignalData.trackingSignalSequenceNumber) {
                this.sendSignalTelemetryEvent(envelope.clientSignalSequenceNumber);
                this._perfSignalData.trackingSignalSequenceNumber = undefined;
            }
        }

        if (envelope.address === undefined) {
            // No address indicates a container signal message.
            this.emit("signal", transformed, local);
            return;
        }

        this.dataStores.processSignal(envelope.address, transformed, local);
    }

    public async getRootDataStore(id: string, wait = true): Promise<IFluidRouter> {
        return this.getRootDataStoreChannel(id, wait);
    }

    private async getRootDataStoreChannel(id: string, wait = true): Promise<IFluidDataStoreChannel> {
        await this.dataStores.waitIfPendingAlias(id);
        const internalId = this.internalId(id);
        const context = await this.dataStores.getDataStore(internalId, wait, false /* viaHandle */);
        assert(await context.isRoot(), 0x12b /* "did not get root data store" */);
        return context.realize();
    }

    /**
     * Flush the pending ops manually.
     * This method is expected to be called at the end of a batch.
     */
    private flush(): void {
        assert(this._orderSequentiallyCalls === 0,
            0x24c /* "Cannot call `flush()` from `orderSequentially`'s callback" */);

        this.outbox.flush();
        assert(this.outbox.isEmpty, 0x3cf /* reentrancy */);
    }

    public orderSequentially(callback: () => void): void {
        let checkpoint: IBatchCheckpoint | undefined;

        if (this.mc.config.getBoolean("Fluid.ContainerRuntime.EnableRollback")) {
            // Note: we are not touching this.pendingAttachBatch here, for two reasons:
            // 1. It would not help, as we flush attach ops as they become available.
            // 2. There is no way to undo process of data store creation.
            checkpoint = this.outbox.checkpoint().mainBatch;
        }
        try {
            this._orderSequentiallyCalls++;
            callback();
        } catch (error) {
            if (checkpoint) {
                // This will throw and close the container if rollback fails
                try {
                    checkpoint.rollback((message: BatchMessage) =>
                        this.rollback(
                            message.deserializedContent.type,
                            message.deserializedContent.contents,
                            message.localOpMetadata));
                } catch (err) {
                    const error2 = wrapError(err, (message) => {
                        return DataProcessingError.create(
                            `RollbackError: ${message}`,
                            "checkpointRollback",
                            undefined) as DataProcessingError;
                    });
                    this.closeFn(error2);
                    throw error2;
                }
            } else {
                // pre-0.58 error message: orderSequentiallyCallbackException
                this.closeFn(new GenericError("orderSequentially callback exception", error));
            }
            throw error; // throw the original error for the consumer of the runtime
        } finally {
            this._orderSequentiallyCalls--;
        }

        if (this.flushMode === FlushMode.Immediate && this._orderSequentiallyCalls === 0) {
            this.flush();
        }
    }

    public async createDataStore(pkg: string | string[]): Promise<IDataStore> {
        const internalId = uuid();
        return channelToDataStore(
            await this._createDataStore(pkg, internalId),
            internalId,
            this,
            this.dataStores,
            this.mc.logger);
    }

    public createDetachedRootDataStore(
        pkg: Readonly<string[]>,
        rootDataStoreId: string): IFluidDataStoreContextDetached {
        if (rootDataStoreId.includes("/")) {
            throw new UsageError(`Id cannot contain slashes: '${rootDataStoreId}'`);
        }
        return this.dataStores.createDetachedDataStoreCore(pkg, true, rootDataStoreId);
    }

    public createDetachedDataStore(pkg: Readonly<string[]>): IFluidDataStoreContextDetached {
        return this.dataStores.createDetachedDataStoreCore(pkg, false);
    }

    public async _createDataStoreWithProps(
        pkg: string | string[],
        props?: any,
        id = uuid(),
    ): Promise<IDataStore> {
        const fluidDataStore = await this.dataStores._createFluidDataStoreContext(
            Array.isArray(pkg) ? pkg : [pkg], id, props).realize();
        return channelToDataStore(fluidDataStore, id, this, this.dataStores, this.mc.logger);
    }

    private async _createDataStore(
        pkg: string | string[],
        id = uuid(),
        props?: any,
    ): Promise<IFluidDataStoreChannel> {
        return this.dataStores
            ._createFluidDataStoreContext(Array.isArray(pkg) ? pkg : [pkg], id, props)
            .realize();
    }

    private canSendOps() {
        return this.connected && !this.deltaManager.readOnlyInfo.readonly;
    }

    /**
     * Are we in the middle of batching ops together?
     */
    private currentlyBatching() {
        return this.flushMode === FlushMode.TurnBased || this._orderSequentiallyCalls !== 0;
    }

    public getQuorum(): IQuorumClients {
        return this.context.quorum;
    }

    public getAudience(): IAudience {
        // eslint-disable-next-line @typescript-eslint/no-non-null-assertion
        return this.context.audience!;
    }

    /**
     * Returns true of container is dirty, i.e. there are some pending local changes that
     * either were not sent out to delta stream or were not yet acknowledged.
     */
    public get isDirty(): boolean {
        return this.dirtyContainer;
    }

    private isContainerMessageDirtyable(type: ContainerMessageType, contents: any) {
        // For legacy purposes, exclude the old built-in AgentScheduler from dirty consideration as a special-case.
        // Ultimately we should have no special-cases from the ContainerRuntime's perspective.
        if (type === ContainerMessageType.Attach) {
            const attachMessage = contents as InboundAttachMessage;
            if (attachMessage.id === agentSchedulerId) {
                return false;
            }
        } else if (type === ContainerMessageType.FluidDataStoreOp) {
            const envelope = contents as IEnvelope;
            if (envelope.address === agentSchedulerId) {
                return false;
            }
        }
        return true;
    }

    private createNewSignalEnvelope(address: string | undefined, type: string, content: any): ISignalEnvelope {
        const newSequenceNumber = ++this._perfSignalData.signalSequenceNumber;
        const newEnvelope: ISignalEnvelope = {
            address,
            clientSignalSequenceNumber: newSequenceNumber,
            contents: { type, content },
        };

        // We should not track any signals in case we already have a tracking number.
        if (newSequenceNumber % this.defaultTelemetrySignalSampleCount === 1 &&
            this._perfSignalData.trackingSignalSequenceNumber === undefined) {
            this._perfSignalData.signalTimestamp = Date.now();
            this._perfSignalData.trackingSignalSequenceNumber = newSequenceNumber;
        }

        return newEnvelope;
    }

    /**
     * Submits the signal to be sent to other clients.
     * @param type - Type of the signal.
     * @param content - Content of the signal.
     */
    public submitSignal(type: string, content: any) {
        this.verifyNotClosed();
        const envelope = this.createNewSignalEnvelope(undefined /* address */, type, content);
        return this.context.submitSignalFn(envelope);
    }

    public submitDataStoreSignal(address: string, type: string, content: any) {
        const envelope = this.createNewSignalEnvelope(address, type, content);
        return this.context.submitSignalFn(envelope);
    }

    public setAttachState(attachState: AttachState.Attaching | AttachState.Attached): void {
        if (attachState === AttachState.Attaching) {
            assert(this.attachState === AttachState.Attaching,
                0x12d /* "Container Context should already be in attaching state" */);
        } else {
            assert(this.attachState === AttachState.Attached,
                0x12e /* "Container Context should already be in attached state" */);
            this.emit("attached");
        }

        if (attachState === AttachState.Attached && !this.hasPendingMessages()) {
            this.updateDocumentDirtyState(false);
        }
        this.dataStores.setAttachState(attachState);
    }

    /**
     * Create a summary. Used when attaching or serializing a detached container.
     *
     * @param blobRedirectTable - A table passed during the attach process. While detached, blob upload is supported
     * using IDs generated locally. After attach, these IDs cannot be used, so this table maps the old local IDs to the
     * new storage IDs so requests can be redirected.
     * @param telemetryContext - summary data passed through the layers for telemetry purposes
     */
    public createSummary(blobRedirectTable?: Map<string, string>, telemetryContext?: ITelemetryContext): ISummaryTree {
        if (blobRedirectTable) {
            this.blobManager.setRedirectTable(blobRedirectTable);
        }

        const summarizeResult = this.dataStores.createSummary(telemetryContext);
        // Wrap data store summaries in .channels subtree.
        wrapSummaryInChannelsTree(summarizeResult);

        this.addContainerStateToSummary(
            summarizeResult,
            true /* fullTree */,
            false /* trackState */,
            telemetryContext,
        );
        return summarizeResult.summary;
    }

    public async getAbsoluteUrl(relativeUrl: string): Promise<string | undefined> {
        if (this.context.getAbsoluteUrl === undefined) {
            throw new Error("Driver does not implement getAbsoluteUrl");
        }
        if (this.attachState !== AttachState.Attached) {
            return undefined;
        }
        return this.context.getAbsoluteUrl(relativeUrl);
    }

    private async summarizeInternal(
        fullTree: boolean,
        trackState: boolean,
        telemetryContext?: ITelemetryContext,
    ): Promise<ISummarizeInternalResult> {
        const summarizeResult = await this.dataStores.summarize(fullTree, trackState, telemetryContext);

        // Wrap data store summaries in .channels subtree.
        wrapSummaryInChannelsTree(summarizeResult);
        const pathPartsForChildren = [channelsTreeName];

        this.addContainerStateToSummary(summarizeResult, fullTree, trackState, telemetryContext);
        return {
            ...summarizeResult,
            id: "",
            pathPartsForChildren,
        };
    }

    /**
     * Returns a summary of the runtime at the current sequence number.
     */
    public async summarize(options: {
        /** True to generate the full tree with no handle reuse optimizations; defaults to false */
        fullTree?: boolean;
        /** True to track the state for this summary in the SummarizerNodes; defaults to true */
        trackState?: boolean;
        /** Logger to use for correlated summary events */
        summaryLogger?: ITelemetryLogger;
        /** True to run garbage collection before summarizing; defaults to true */
        runGC?: boolean;
        /** True to generate full GC data */
        fullGC?: boolean;
        /** True to run GC sweep phase after the mark phase */
        runSweep?: boolean;
    }): Promise<IRootSummaryTreeWithStats> {
        this.verifyNotClosed();

        const {
            fullTree = false,
            trackState = true,
            summaryLogger = this.mc.logger,
            runGC = this.garbageCollector.shouldRunGC,
            runSweep,
            fullGC,
        } = options;

        let gcStats: IGCStats | undefined;
        if (runGC) {
            gcStats = await this.collectGarbage({ logger: summaryLogger, runSweep, fullGC });
        }

        const telemetryContext = new TelemetryContext();
        const { stats, summary } = await this.summarizerNode.summarize(fullTree, trackState, telemetryContext);

        this.logger.sendTelemetryEvent({ eventName: "SummarizeTelemetry", details: telemetryContext.serialize() });

        assert(summary.type === SummaryType.Tree,
            0x12f /* "Container Runtime's summarize should always return a tree" */);

        return { stats, summary, gcStats };
    }

    /**
     * Implementation of IGarbageCollectionRuntime::updateStateBeforeGC.
     * Before GC runs, called by the garbage collector to update any pending GC state. This is mainly used to notify
     * the garbage collector of references detected since the last GC run. Most references are notified immediately
     * but there can be some for which async operation is required (such as detecting new root data stores).
     */
    public async updateStateBeforeGC() {
        return this.dataStores.updateStateBeforeGC();
    }

    /**
     * Implementation of IGarbageCollectionRuntime::getGCData.
     * Generates and returns the GC data for this container.
     * @param fullGC - true to bypass optimizations and force full generation of GC data.
     */
    public async getGCData(fullGC?: boolean): Promise<IGarbageCollectionData> {
        const builder = new GCDataBuilder();
        const dsGCData = await this.dataStores.getGCData(fullGC);
        builder.addNodes(dsGCData.gcNodes);

        const blobsGCData = this.blobManager.getGCData(fullGC);
        builder.addNodes(blobsGCData.gcNodes);
        return builder.getGCData();
    }

    /**
     * Implementation of IGarbageCollectionRuntime::updateUsedRoutes.
     * After GC has run, called to notify this container's nodes of routes that are used in it.
     * @param usedRoutes - The routes that are used in all nodes in this Container.
     */
    public updateUsedRoutes(usedRoutes: string[]) {
        // Update our summarizer node's used routes. Updating used routes in summarizer node before
        // summarizing is required and asserted by the the summarizer node. We are the root and are
        // always referenced, so the used routes is only self-route (empty string).
        this.summarizerNode.updateUsedRoutes([""]);

        const dataStoreUsedRoutes: string[] = [];
        for (const route of usedRoutes) {
            if (route.split("/")[1] !== BlobManager.basePath) {
                dataStoreUsedRoutes.push(route);
            }
        }

        return this.dataStores.updateUsedRoutes(dataStoreUsedRoutes);
    }

    /**
     * This is called to update objects whose routes are unused. The unused objects are either deleted or marked as
     * tombstones.
     * @param unusedRoutes - The routes that are unused in all data stores in this Container.
     * @param tombstone - if true, the objects corresponding to unused routes are marked tombstones. Otherwise, they
     * are deleted.
     */
    public updateUnusedRoutes(unusedRoutes: string[], tombstone: boolean) {
        const blobManagerUnusedRoutes: string[] = [];
        const dataStoreUnusedRoutes: string[] = [];
        for (const route of unusedRoutes) {
            if (this.isBlobPath(route)) {
                blobManagerUnusedRoutes.push(route);
            } else {
                dataStoreUnusedRoutes.push(route);
            }
        }

        // Todo: Add tombstone for attachment blobs. For now, we ignore attachment blobs that should be tombstoned.
        if (!tombstone) {
            this.blobManager.deleteUnusedRoutes(blobManagerUnusedRoutes);
        }
        this.dataStores.updateUnusedRoutes(dataStoreUnusedRoutes, tombstone);
    }

    /**
     * Returns a server generated referenced timestamp to be used to track unreferenced nodes by GC.
     */
    public getCurrentReferenceTimestampMs(): number | undefined {
        // Use the timestamp of the last message seen by this client as that is server generated. If no messages have
        // been processed, use the timestamp of the message from the last summary.
        return this.deltaManager.lastMessage?.timestamp ?? this.messageAtLastSummary?.timestamp;
    }

    /**
     * Returns the type of the GC node. Currently, there are nodes that belong to the root ("/"), data stores or
     * blob manager.
     */
    public getNodeType(nodePath: string): GCNodeType {
        if (this.isBlobPath(nodePath)) {
            return GCNodeType.Blob;
        }
        return this.dataStores.getGCNodeType(nodePath) ?? GCNodeType.Other;
    }

    /**
     * Called by GC to retrieve the package path of the node with the given path. The node should belong to a
     * data store or an attachment blob.
     */
    public async getGCNodePackagePath(nodePath: string): Promise<readonly string[] | undefined> {
        switch (this.getNodeType(nodePath)) {
            case GCNodeType.Blob:
                return ["_blobs"];
            case GCNodeType.DataStore:
            case GCNodeType.SubDataStore:
                return this.dataStores.getDataStorePackagePath(nodePath);
            default:
                assert(false, 0x2de /* "Package path requested for unsupported node type." */);
        }
    }

    /**
     * Returns whether a given path is for attachment blobs that are in the format - "/BlobManager.basePath/...".
     */
    private isBlobPath(path: string): boolean {
        const pathParts = path.split("/");
        if (pathParts.length < 2 || pathParts[1] !== BlobManager.basePath) {
            return false;
        }
        return true;
    }

    /**
     * Runs garbage collection and updates the reference / used state of the nodes in the container.
     * @returns the statistics of the garbage collection run; undefined if GC did not run.
     */
    public async collectGarbage(
        options: {
            /** Logger to use for logging GC events */
            logger?: ITelemetryLogger;
            /** True to run GC sweep phase after the mark phase */
            runSweep?: boolean;
            /** True to generate full GC data */
            fullGC?: boolean;
        },
    ): Promise<IGCStats | undefined> {
        return this.garbageCollector.collectGarbage(options);
    }

    /**
     * Called when a new outbound reference is added to another node. This is used by garbage collection to identify
     * all references added in the system.
     * @param srcHandle - The handle of the node that added the reference.
     * @param outboundHandle - The handle of the outbound node that is referenced.
     */
    public addedGCOutboundReference(srcHandle: IFluidHandle, outboundHandle: IFluidHandle) {
        this.garbageCollector.addedOutboundReference(srcHandle.absolutePath, outboundHandle.absolutePath);
    }

    /**
     * Generates the summary tree, uploads it to storage, and then submits the summarize op.
     * This is intended to be called by the summarizer, since it is the implementation of
     * ISummarizerInternalsProvider.submitSummary.
     * It takes care of state management at the container level, including pausing inbound
     * op processing, updating SummarizerNode state tracking, and garbage collection.
     * @param options - options controlling how the summary is generated or submitted
     */
    public async submitSummary(options: ISubmitSummaryOptions): Promise<SubmitSummaryResult> {
        const { fullTree, refreshLatestAck, summaryLogger } = options;
        // The summary number for this summary. This will be updated during the summary process, so get it now and
        // use it for all events logged during this summary.
        const summaryNumber = this.nextSummaryNumber;
        const summaryNumberLogger = ChildLogger.create(
            summaryLogger,
            undefined,
            {
                all: { summaryNumber },
            },
        );

        assert(this.outbox.isEmpty, 0x3d1 /* Can't trigger summary in the middle of a batch */);

        let latestSnapshotVersionId: string | undefined;
        if (refreshLatestAck) {
            const latestSnapshotInfo = await this.refreshLatestSummaryAckFromServer(
                ChildLogger.create(summaryNumberLogger, undefined, { all: { safeSummary: true } }));
            const latestSnapshotRefSeq = latestSnapshotInfo.latestSnapshotRefSeq;
            latestSnapshotVersionId = latestSnapshotInfo.latestSnapshotVersionId;

            // We might need to catch up to the latest summary's reference sequence number before pausing.
            await this.waitForDeltaManagerToCatchup(latestSnapshotRefSeq,
                summaryNumberLogger);
        }

        try {
            await this.deltaManager.inbound.pause();

            const summaryRefSeqNum = this.deltaManager.lastSequenceNumber;
            const minimumSequenceNumber = this.deltaManager.minimumSequenceNumber;
            const message = `Summary @${summaryRefSeqNum}:${this.deltaManager.minimumSequenceNumber}`;
            const lastAck = this.summaryCollection.latestAck;

            this.summarizerNode.startSummary(summaryRefSeqNum, summaryNumberLogger);

            // Helper function to check whether we should still continue between each async step.
            const checkContinue = (): { continue: true; } | { continue: false; error: string; } => {
                // Do not check for loss of connectivity directly! Instead leave it up to
                // RunWhileConnectedCoordinator to control policy in a single place.
                // This will allow easier change of design if we chose to. For example, we may chose to allow
                // summarizer to reconnect in the future.
                // Also checking for cancellation is a must as summary process may be abandoned for other reasons,
                // like loss of connectivity for main (interactive) client.
                if (options.cancellationToken.cancelled) {
                    return { continue: false, error: "disconnected" };
                }
                // That said, we rely on submitSystemMessage() that today only works in connected state.
                // So if we fail here, it either means that RunWhileConnectedCoordinator does not work correctly,
                // OR that design changed and we need to remove this check and fix submitSystemMessage.
                assert(this.connected, 0x258 /* "connected" */);

                // Ensure that lastSequenceNumber has not changed after pausing.
                // We need the summary op's reference sequence number to match our summary sequence number,
                // otherwise we'll get the wrong sequence number stamped on the summary's .protocol attributes.
                if (this.deltaManager.lastSequenceNumber !== summaryRefSeqNum) {
                    return {
                        continue: false,
                        // eslint-disable-next-line max-len
                        error: `lastSequenceNumber changed before uploading to storage. ${this.deltaManager.lastSequenceNumber} !== ${summaryRefSeqNum}`,
                    };
                }
                assert(summaryRefSeqNum === this.deltaManager.lastMessage?.sequenceNumber,
                    0x395 /* it's one and the same thing */);

                if (lastAck !== this.summaryCollection.latestAck) {
                    return {
                        continue: false,
                        // eslint-disable-next-line max-len
                        error: `Last summary changed while summarizing. ${this.summaryCollection.latestAck} !== ${lastAck}`,
                    };
                }
                return { continue: true };
            };

            let continueResult = checkContinue();
            if (!continueResult.continue) {
                return {
                    stage: "base",
                    referenceSequenceNumber: summaryRefSeqNum,
                    minimumSequenceNumber,
                    error: continueResult.error,
                };
            }

            const trace = Trace.start();
            let summarizeResult: IRootSummaryTreeWithStats;
            // If the GC state needs to be reset, we need to force a full tree summary and update the unreferenced
            // state of all the nodes.
            const forcedFullTree = this.garbageCollector.summaryStateNeedsReset;
            try {
                summarizeResult = await this.summarize({
                    fullTree: fullTree ?? forcedFullTree,
                    trackState: true,
                    summaryLogger: summaryNumberLogger,
                    runGC: this.garbageCollector.shouldRunGC,
                });
            } catch (error) {
                return {
                    stage: "base",
                    referenceSequenceNumber: summaryRefSeqNum,
                    minimumSequenceNumber,
                    error,
                };
            }
            const { summary: summaryTree, stats: partialStats } = summarizeResult;

            // Now that we have generated the summary, update the message at last summary to the last message processed.
            this.messageAtLastSummary = this.deltaManager.lastMessage;

            // Counting dataStores and handles
            // Because handles are unchanged dataStores in the current logic,
            // summarized dataStore count is total dataStore count minus handle count
            const dataStoreTree = summaryTree.tree[channelsTreeName];

            assert(dataStoreTree.type === SummaryType.Tree, 0x1fc /* "summary is not a tree" */);
            const handleCount = Object.values(dataStoreTree.tree).filter(
                (value) => value.type === SummaryType.Handle).length;
            const gcSummaryTreeStats = summaryTree.tree[gcTreeKey]
                ? calculateStats(summaryTree.tree[gcTreeKey])
                : undefined;

            const summaryStats: IGeneratedSummaryStats = {
                dataStoreCount: this.dataStores.size,
                summarizedDataStoreCount: this.dataStores.size - handleCount,
                gcStateUpdatedDataStoreCount: summarizeResult.gcStats?.updatedDataStoreCount,
                gcBlobNodeCount: gcSummaryTreeStats?.blobNodeCount,
                gcTotalBlobsSize: gcSummaryTreeStats?.totalBlobSize,
                summaryNumber,
                ...partialStats,
            };
            const generateSummaryData = {
                referenceSequenceNumber: summaryRefSeqNum,
                minimumSequenceNumber,
                summaryTree,
                summaryStats,
                generateDuration: trace.trace().duration,
                forcedFullTree,
            } as const;

            continueResult = checkContinue();
            if (!continueResult.continue) {
                return { stage: "generate", ...generateSummaryData, error: continueResult.error };
            }

            // It may happen that the lastAck it not correct due to missing summaryAck in case of single commit
            // summary. So if the previous summarizer closes just after submitting the summary and before
            // submitting the summaryOp then we can't rely on summaryAck. So in case we have
            // latestSnapshotVersionId from storage and it does not match with the lastAck ackHandle, then use
            // the one fetched from storage as parent as that is the latest.
            let summaryContext: ISummaryContext;
            if (lastAck?.summaryAck.contents.handle !== latestSnapshotVersionId
                && latestSnapshotVersionId !== undefined) {
                summaryContext = {
                    proposalHandle: undefined,
                    ackHandle: latestSnapshotVersionId,
                    referenceSequenceNumber: summaryRefSeqNum,
                };
            } else if (lastAck === undefined) {
                summaryContext = {
                    proposalHandle: undefined,
                    ackHandle: this.context.getLoadedFromVersion()?.id,
                    referenceSequenceNumber: summaryRefSeqNum,
                };
            } else {
                summaryContext = {
                    proposalHandle: lastAck.summaryOp.contents.handle,
                    ackHandle: lastAck.summaryAck.contents.handle,
                    referenceSequenceNumber: summaryRefSeqNum,
                };
            }

            let handle: string;
            try {
                handle = await this.storage.uploadSummaryWithContext(summarizeResult.summary, summaryContext);
            } catch (error) {
                return { stage: "generate", ...generateSummaryData, error };
            }

            const parent = summaryContext.ackHandle;
            const summaryMessage: ISummaryContent = {
                handle,
                // eslint-disable-next-line @typescript-eslint/no-non-null-assertion
                head: parent!,
                message,
                parents: parent ? [parent] : [],
            };
            const uploadData = {
                ...generateSummaryData,
                handle,
                uploadDuration: trace.trace().duration,
            } as const;

            continueResult = checkContinue();
            if (!continueResult.continue) {
                return { stage: "upload", ...uploadData, error: continueResult.error };
            }

            let clientSequenceNumber: number;
            try {
                clientSequenceNumber = this.submitSummaryMessage(summaryMessage);
            } catch (error) {
                return { stage: "upload", ...uploadData, error };
            }

            const submitData = {
                stage: "submit",
                ...uploadData,
                clientSequenceNumber,
                submitOpDuration: trace.trace().duration,
            } as const;

            this.summarizerNode.completeSummary(handle);
            return submitData;
        } finally {
            // Cleanup wip summary in case of failure
            this.summarizerNode.clearSummary();
            // Restart the delta manager
            this.deltaManager.inbound.resume();
        }
    }

    private hasPendingMessages() {
        return this.pendingStateManager.hasPendingMessages() || !this.outbox.isEmpty;
    }

    private updateDocumentDirtyState(dirty: boolean) {
        if (this.attachState !== AttachState.Attached) {
            assert(dirty, 0x3d2 /* Non-attached container is dirty */);
        } else {
            // Other way is not true = see this.isContainerMessageDirtyable()
            assert(!dirty || this.hasPendingMessages(),
                0x3d3 /* if doc is dirty, there has to be pending ops */);
        }

        if (this.dirtyContainer === dirty) {
            return;
        }

        this.dirtyContainer = dirty;
        if (this.emitDirtyDocumentEvent) {
            this.emit(dirty ? "dirty" : "saved");
            this.context.updateDirtyContainerState(dirty);
        }
    }

    public submitDataStoreOp(
        id: string,
        contents: any,
        localOpMetadata: unknown = undefined): void {
        const envelope: IEnvelope = {
            address: id,
            contents,
        };
        this.submit(ContainerMessageType.FluidDataStoreOp, envelope, localOpMetadata);
    }

    public submitDataStoreAliasOp(contents: any, localOpMetadata: unknown): void {
        const aliasMessage = contents as IDataStoreAliasMessage;
        if (!isDataStoreAliasMessage(aliasMessage)) {
            throw new UsageError("malformedDataStoreAliasMessage");
        }

        this.submit(ContainerMessageType.Alias, contents, localOpMetadata);
    }

    public async uploadBlob(blob: ArrayBufferLike): Promise<IFluidHandle<ArrayBufferLike>> {
        this.verifyNotClosed();
        return this.blobManager.createBlob(blob);
    }

    private submit(
        type: ContainerMessageType,
        contents: any,
        localOpMetadata: unknown = undefined,
        metadata: Record<string, unknown> | undefined = undefined,
    ): void {
        this.verifyNotClosed();

        // There should be no ops in detached container state!
        assert(this.attachState !== AttachState.Detached, 0x132 /* "sending ops in detached container" */);

        const deserializedContent: ContainerRuntimeMessage = { type, contents };
        const serializedContent = JSON.stringify(deserializedContent);

        if (this.deltaManager.readOnlyInfo.readonly) {
            this.logger.sendErrorEvent({ eventName: "SubmitOpInReadonly" });
        }

        const message: BatchMessage = {
            contents: serializedContent,
            deserializedContent,
            metadata,
            localOpMetadata,
            referenceSequenceNumber: this.deltaManager.lastSequenceNumber,
        };

        try {
            // If this is attach message for new data store, and we are in a batch, send this op out of order
            // Is it safe:
            //    Yes, this should be safe reordering. Newly created data stores are not visible through API surface.
            //    They become visible only when aliased, or handle to some sub-element of newly created datastore
            //    is stored in some DDS, i.e. only after some other op.
            // Why:
            //    Attach ops are large, and expensive to process. Plus there are scenarios where a lot of new data
            //    stores are created, causing issues like relay service throttling (too many ops) and catastrophic
            //    failure (batch is too large). Pushing them earlier and outside of main batch should alleviate
            //    these issues.
            // Cons:
            //    1. With large batches, relay service may throttle clients. Clients may disconnect while throttled.
            //    This change creates new possibility of a lot of newly created data stores never being referenced
            //    because client died before it had a change to submit the rest of the ops. This will create more
            //    garbage that needs to be collected leveraging GC (Garbage Collection) feature.
            //    2. Sending ops out of order means they are excluded from rollback functionality. This is not an issue
            //    today as rollback can't undo creation of data store. To some extent not sending them is a bigger
            //    issue than sending.
            // Please note that this does not change file format, so it can be disabled in the future if this
            // optimization no longer makes sense (for example, batch compression may make it less appealing).
            if (this.currentlyBatching() && type === ContainerMessageType.Attach &&
                this.mc.config.getBoolean("Fluid.ContainerRuntime.enableAttachOpReorder") === true) {
                this.outbox.submitAttach(message);
            } else {
                this.outbox.submit(message);

                if (!this.currentlyBatching()) {
                    this.flush();
                } else if (!this.flushMicroTaskExists) {
                    this.flushMicroTaskExists = true;
                    // Queue a microtask to detect the end of the turn and force a flush.
                    // eslint-disable-next-line @typescript-eslint/no-floating-promises
                    Promise.resolve().then(() => {
                        this.flushMicroTaskExists = false;
                        this.flush();
                    });
                }
            }
        } catch (error) {
            this.closeFn(error as GenericError);
            throw error;
        }

        if (this.isContainerMessageDirtyable(type, contents)) {
            this.updateDocumentDirtyState(true);
        }
    }

    private submitSummaryMessage(contents: ISummaryContent) {
        this.verifyNotClosed();
        assert(this.connected, 0x133 /* "Container disconnected when trying to submit system message" */);

        // System message should not be sent in the middle of the batch.
        assert(this.outbox.isEmpty, 0x3d4 /* System op in the middle of a batch */);

        // back-compat: ADO #1385: Make this call unconditional in the future
        return this.context.submitSummaryFn !== undefined
            ? this.context.submitSummaryFn(contents)
            : this.context.submitFn(
                MessageType.Summarize,
                contents,
                false);
    }

    /**
     * Throw an error if the runtime is closed.  Methods that are expected to potentially
     * be called after dispose due to asynchrony should not call this.
     */
    private verifyNotClosed() {
        if (this._disposed) {
            throw new Error("Runtime is closed");
        }
    }

    /**
     * Finds the right store and asks it to resubmit the message. This typically happens when we
     * reconnect and there are pending messages.
     * @param content - The content of the original message.
     * @param localOpMetadata - The local metadata associated with the original message.
     */
    private reSubmit(
        type: ContainerMessageType,
        content: any,
        localOpMetadata: unknown,
        opMetadata: Record<string, unknown> | undefined,
    ) {
        switch (type) {
            case ContainerMessageType.FluidDataStoreOp:
                // For Operations, call resubmitDataStoreOp which will find the right store
                // and trigger resubmission on it.
                this.dataStores.resubmitDataStoreOp(content, localOpMetadata);
                break;
            case ContainerMessageType.Attach:
            case ContainerMessageType.Alias:
                this.submit(type, content, localOpMetadata);
                break;
            case ContainerMessageType.ChunkedOp:
                throw new Error(`chunkedOp not expected here`);
            case ContainerMessageType.BlobAttach:
                this.blobManager.reSubmit(opMetadata);
                break;
            case ContainerMessageType.Rejoin:
                this.submit(type, content);
                break;
            default:
                unreachableCase(type, `Unknown ContainerMessageType: ${type}`);
        }
    }

    private rollback(
        type: ContainerMessageType,
        content: any,
        localOpMetadata: unknown,
    ) {
        switch (type) {
            case ContainerMessageType.FluidDataStoreOp:
                // For operations, call rollbackDataStoreOp which will find the right store
                // and trigger rollback on it.
                this.dataStores.rollbackDataStoreOp(content, localOpMetadata);
                break;
            default:
                throw new Error(`Can't rollback ${type}`);
        }
    }

    private async waitForDeltaManagerToCatchup(
        latestSnapshotRefSeq: number,
        summaryLogger: ITelemetryLogger,
    ): Promise<void> {
        if (latestSnapshotRefSeq > this.deltaManager.lastSequenceNumber) {
            // We need to catch up to the latest summary's reference sequence number before proceeding.
            await PerformanceEvent.timedExecAsync(
                summaryLogger,
                {
                    eventName: "WaitingForSeq",
                    lastSequenceNumber: this.deltaManager.lastSequenceNumber,
                    targetSequenceNumber: latestSnapshotRefSeq,
                    lastKnownSeqNumber: this.deltaManager.lastKnownSeqNumber,
                },
                async () => waitForSeq(this.deltaManager, latestSnapshotRefSeq),
                { start: true, end: true, cancel: "error" }, // definitely want start event
            );
        }
    }

    /** Implementation of ISummarizerInternalsProvider.refreshLatestSummaryAck */
    public async refreshLatestSummaryAck(options: IRefreshSummaryAckOptions) {
        const { proposalHandle, ackHandle, summaryRefSeq, summaryLogger } = options;
        const readAndParseBlob = async <T>(id: string) => readAndParse<T>(this.storage, id);
        // The call to fetch the snapshot is very expensive and not always needed.
        // It should only be done by the summarizerNode, if required.
        // When fetching from storage we will always get the latest version and do not use the ackHandle.
        const snapshotTreeFetcher = async () => {
            const fetchResult = await this.fetchSnapshotFromStorage(
                null,
                summaryLogger,
                {
                    eventName: "RefreshLatestSummaryGetSnapshot",
                    ackHandle,
                    summaryRefSeq,
                    fetchLatest: true,
                });

            const latestSnapshotRefSeq = await seqFromTree(fetchResult.snapshotTree, readAndParseBlob);
            summaryLogger.sendTelemetryEvent(
                {
                    eventName: "LatestSummaryRetrieved",
                    ackHandle,
                    lastSequenceNumber: latestSnapshotRefSeq,
                    targetSequenceNumber: summaryRefSeq,
                });

            // In case we had to retrieve the latest snapshot and it is different than summaryRefSeq,
            // wait for the delta manager to catch up before refreshing the latest Summary.
            await this.waitForDeltaManagerToCatchup(latestSnapshotRefSeq,
                summaryLogger);

            return fetchResult.snapshotTree;
        };

        const result = await this.summarizerNode.refreshLatestSummary(
            proposalHandle,
            summaryRefSeq,
            snapshotTreeFetcher,
            readAndParseBlob,
            summaryLogger,
        );

        // Notify the garbage collector so it can update its latest summary state.
        await this.garbageCollector.latestSummaryStateRefreshed(result, readAndParseBlob);
    }

    /**
     * Fetches the latest snapshot from storage and uses it to refresh SummarizerNode's
     * internal state as it should be considered the latest summary ack.
     * @param summaryLogger - logger to use when fetching snapshot from storage
     * @returns downloaded snapshot's reference sequence number
     */
    private async refreshLatestSummaryAckFromServer(
        summaryLogger: ITelemetryLogger,
    ): Promise<{ latestSnapshotRefSeq: number; latestSnapshotVersionId: string | undefined; }> {
        const { snapshotTree, versionId } = await this.fetchSnapshotFromStorage(null, summaryLogger, {
            eventName: "RefreshLatestSummaryGetSnapshot",
            fetchLatest: true,
        },
            FetchSource.noCache,
        );

        const readAndParseBlob = async <T>(id: string) => readAndParse<T>(this.storage, id);
        const latestSnapshotRefSeq = await seqFromTree(snapshotTree, readAndParseBlob);

        const result = await this.summarizerNode.refreshLatestSummary(
            undefined,
            latestSnapshotRefSeq,
            async () => snapshotTree,
            readAndParseBlob,
            summaryLogger,
        );

        // Notify the garbage collector so it can update its latest summary state.
        await this.garbageCollector.latestSummaryStateRefreshed(result, readAndParseBlob);

        return { latestSnapshotRefSeq, latestSnapshotVersionId: versionId };
    }

    private async fetchSnapshotFromStorage(
        versionId: string | null,
        logger: ITelemetryLogger,
        event: ITelemetryGenericEvent,
        fetchSource?: FetchSource,
    ): Promise<{ snapshotTree: ISnapshotTree; versionId: string; }> {
        return PerformanceEvent.timedExecAsync(
            logger, event, async (perfEvent: {
                end: (arg0: {
                    getVersionDuration?: number | undefined;
                    getSnapshotDuration?: number | undefined;
                }) => void;
            }) => {
            const stats: { getVersionDuration?: number; getSnapshotDuration?: number; } = {};
            const trace = Trace.start();

            const versions = await this.storage.getVersions(
                versionId, 1, "refreshLatestSummaryAckFromServer", fetchSource);
            assert(!!versions && !!versions[0], 0x137 /* "Failed to get version from storage" */);
            stats.getVersionDuration = trace.trace().duration;

            const maybeSnapshot = await this.storage.getSnapshotTree(versions[0]);
            assert(!!maybeSnapshot, 0x138 /* "Failed to get snapshot from storage" */);
            stats.getSnapshotDuration = trace.trace().duration;

            perfEvent.end(stats);
            return { snapshotTree: maybeSnapshot, versionId: versions[0].id };
        });
    }

    public notifyAttaching(snapshot: ISnapshotTreeWithBlobContents) {
        if (this.mc.config.getBoolean("enableOfflineLoad") ?? this.runtimeOptions.enableOfflineLoad) {
            this.baseSnapshotBlobs = SerializedSnapshotStorage.serializeTreeWithBlobContents(snapshot);
        }
    }

    private async initializeBaseSnapshotBlobs(): Promise<void> {
        if (!(this.mc.config.getBoolean("enableOfflineLoad") ?? this.runtimeOptions.enableOfflineLoad) ||
            this.attachState !== AttachState.Attached || this.context.pendingLocalState) {
            return;
        }
        assert(!!this.context.baseSnapshot, 0x2e5 /* "Must have a base snapshot" */);
        this.baseSnapshotBlobs = await SerializedSnapshotStorage.serializeTree(this.context.baseSnapshot, this.storage);
    }

    public getPendingLocalState(): unknown {
        if (!(this.mc.config.getBoolean("enableOfflineLoad") ?? this.runtimeOptions.enableOfflineLoad)) {
            throw new UsageError("can't get state when offline load disabled");
        }

        // Flush pending batch.
        // getPendingLocalState() is only exposed through Container.closeAndGetPendingLocalState(), so it's safe
        // to close current batch.
        this.flush();

        if (this._orderSequentiallyCalls !== 0) {
            throw new UsageError("can't get state during orderSequentially");
        }

        const previousPendingState = this.context.pendingLocalState as IPendingRuntimeState | undefined;
        if (previousPendingState) {
            return {
                pending: this.pendingStateManager.getLocalState(),
                pendingAttachmentBlobs: this.blobManager.getPendingBlobs(),
                snapshotBlobs: previousPendingState.snapshotBlobs,
                baseSnapshot: previousPendingState.baseSnapshot,
                savedOps: this.savedOps,
            };
        }
        assert(!!this.context.baseSnapshot, 0x2e6 /* "Must have a base snapshot" */);
        assert(!!this.baseSnapshotBlobs, 0x2e7 /* "Must serialize base snapshot blobs before getting runtime state" */);
        return {
            pending: this.pendingStateManager.getLocalState(),
            pendingAttachmentBlobs: this.blobManager.getPendingBlobs(),
            snapshotBlobs: this.baseSnapshotBlobs,
            baseSnapshot: this.context.baseSnapshot,
            savedOps: this.savedOps,
        };
    }

    public readonly summarizeOnDemand: ISummarizer["summarizeOnDemand"] = (...args) => {
        if (this.clientDetails.type === summarizerClientType) {
            return this.summarizer.summarizeOnDemand(...args);
        } else if (this.summaryManager !== undefined) {
            return this.summaryManager.summarizeOnDemand(...args);
        } else {
            // If we're not the summarizer, and we don't have a summaryManager, we expect that
            // disableSummaries is turned on. We are throwing instead of returning a failure here,
            // because it is a misuse of the API rather than an expected failure.
            throw new UsageError(
                `Can't summarize, disableSummaries: ${this.summariesDisabled}`,
            );
        }
    };

    public readonly enqueueSummarize: ISummarizer["enqueueSummarize"] = (...args) => {
        if (this.clientDetails.type === summarizerClientType) {
            return this.summarizer.enqueueSummarize(...args);
        } else if (this.summaryManager !== undefined) {
            return this.summaryManager.enqueueSummarize(...args);
        } else {
            // If we're not the summarizer, and we don't have a summaryManager, we expect that
            // generateSummaries is turned off. We are throwing instead of returning a failure here,
            // because it is a misuse of the API rather than an expected failure.
            throw new UsageError(
                `Can't summarize, disableSummaries: ${this.summariesDisabled}`,
            );
        }
    };

    /**
     * * Forms a function that will request a Summarizer.
     * @param loaderRouter - the loader acting as an IFluidRouter
     * */
    private formRequestSummarizerFn(loaderRouter: IFluidRouter) {
        return async () => {
            const request: IRequest = {
                headers: {
                    [LoaderHeader.cache]: false,
                    [LoaderHeader.clientDetails]: {
                        capabilities: { interactive: false },
                        type: summarizerClientType,
                    },
                    [DriverHeader.summarizingClient]: true,
                    [LoaderHeader.reconnect]: false,
                },
                url: "/_summarizer",
            };

            const fluidObject = await requestFluidObject<FluidObject<ISummarizer>>(loaderRouter, request);
            const summarizer = fluidObject.ISummarizer;

            if (!summarizer) {
                throw new UsageError("Fluid object does not implement ISummarizer");
            }

            return summarizer;
        };
    }

    private async processSavedOps(state: IPendingRuntimeState) {
        for (const op of state.savedOps) {
            this.process(op, false);
            await this.pendingStateManager.applyStashedOpsAt(op.sequenceNumber);
        }
        // we may not have seen every sequence number (because of system ops) so apply everything once we
        // don't have any more saved ops
        await this.pendingStateManager.applyStashedOpsAt();

        // If it's not the case, we should take it into account when calculating dirty state.
        assert(this.context.attachState === AttachState.Attached,
            0x3d5 /* this function is called for attached containers only */);
        if (!this.hasPendingMessages()) {
            this.updateDocumentDirtyState(false);
        }
    }

    private validateSummaryHeuristicConfiguration(configuration: ISummaryConfigurationHeuristics) {
        // eslint-disable-next-line no-restricted-syntax
        for (const prop in configuration) {
            if (typeof configuration[prop] === "number" && configuration[prop] < 0) {
                throw new UsageError(`Summary heuristic configuration property "${prop}" cannot be less than 0`);
            }
        }
        if (configuration.minIdleTime > configuration.maxIdleTime) {
            throw new UsageError(`"minIdleTime" [${configuration.minIdleTime}] cannot be greater than "maxIdleTime" [${configuration.maxIdleTime}]`);
        }
    }
}

/**
 * Wait for a specific sequence number. Promise should resolve when we reach that number,
 * or reject if closed.
 */
const waitForSeq = async (
    deltaManager: IDeltaManager<Pick<ISequencedDocumentMessage, "sequenceNumber">, unknown>,
    targetSeq: number,
): Promise<void> => new Promise<void>((resolve, reject) => {
    // TODO: remove cast to any when actual event is determined
    deltaManager.on("closed" as any, reject);

    // If we already reached target sequence number, simply resolve the promise.
    if (deltaManager.lastSequenceNumber >= targetSeq) {
        resolve();
    } else {
        const handleOp = (message: Pick<ISequencedDocumentMessage, "sequenceNumber">) => {
            if (message.sequenceNumber >= targetSeq) {
                resolve();
                deltaManager.off("op", handleOp);
            }
        };
        deltaManager.on("op", handleOp);
    }
});<|MERGE_RESOLUTION|>--- conflicted
+++ resolved
@@ -164,12 +164,16 @@
 import { BindBatchTracker } from "./batchTracker";
 import { ISerializedBaseSnapshotBlobs, SerializedSnapshotStorage } from "./serializedSnapshotStorage";
 import { ScheduleManager } from "./scheduleManager";
-import { OpDecompressor } from "./opDecompressor";
-<<<<<<< HEAD
-import { Inbox, OpSplitter, OpUnpacker } from "./opLifecycle";
-=======
-import { BatchMessage, IBatchCheckpoint, OpCompressor, Outbox } from "./opLifecycle";
->>>>>>> f8949460
+import { OpDecompressor } from "./opLifecycle/opDecompressor";
+import {
+    BatchMessage,
+    IBatchCheckpoint,
+    Inbox,
+    OpCompressor,
+    Outbox,
+    OpSplitter,
+    OpUnpacker,
+} from "./opLifecycle";
 
 export enum ContainerMessageType {
     // An op to be delivered to store
