--- conflicted
+++ resolved
@@ -199,23 +199,11 @@
 				limit: this.params.config.maxBatchSizeInBytes,
 				chunkingEnabled: this.params.splitter.isBatchChunkingEnabled,
 				compressionOptions: JSON.stringify(this.params.config.compressionOptions),
+				socketSize: estimateSocketSize(batch),
 			});
 		}
 
-<<<<<<< HEAD
 		return compressedBatch;
-=======
-		// If we've reached this point, the runtime would attempt to send a batch larger than the allowed size
-		throw new GenericError("BatchTooLarge", /* error */ undefined, {
-			batchSize: batch.contentSizeInBytes,
-			compressedBatchSize: compressedBatch.contentSizeInBytes,
-			count: compressedBatch.content.length,
-			limit: this.params.config.maxBatchSizeInBytes,
-			chunkingEnabled: this.params.splitter.isBatchChunkingEnabled,
-			compressionOptions: JSON.stringify(this.params.config.compressionOptions),
-			socketSize: estimateSocketSize(batch),
-		});
->>>>>>> 3c0bd8e9
 	}
 
 	/**
