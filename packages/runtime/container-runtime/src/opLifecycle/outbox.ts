/*!
 * Copyright (c) Microsoft Corporation and contributors. All rights reserved.
 * Licensed under the MIT License.
 */

import { ITelemetryLogger } from "@fluidframework/common-definitions";
import { assert } from "@fluidframework/common-utils";
import { IContainerContext } from "@fluidframework/container-definitions";
import { GenericError } from "@fluidframework/container-utils";
import { MessageType } from "@fluidframework/protocol-definitions";
import { ICompressionRuntimeOptions } from "../containerRuntime";
import { PendingStateManager } from "../pendingStateManager";
import { BatchManager } from "./batchManager";
import { BatchMessage, IBatch } from "./definitions";
import { OpCompressor } from "./opCompressor";
import { OpSplitter } from "./opSplitter";

export interface IOutboxConfig {
	readonly compressionOptions: ICompressionRuntimeOptions;
	// The maximum size of a batch that we can send over the wire.
	readonly maxBatchSizeInBytes: number;
	readonly enableOpReentryCheck?: boolean;
}

export interface IOutboxParameters {
	readonly shouldSend: () => boolean;
	readonly pendingStateManager: PendingStateManager;
	readonly containerContext: IContainerContext;
	readonly config: IOutboxConfig;
	readonly compressor: OpCompressor;
	readonly splitter: OpSplitter;
	readonly logger: ITelemetryLogger;
}

export class Outbox {
<<<<<<< HEAD
    private readonly attachFlowBatch: BatchManager;
    private readonly mainBatch: BatchManager;
    private readonly defaultAttachFlowSoftLimitInBytes = 64 * 1024;

    constructor(private readonly params: IOutboxParameters) {
        const isCompressionEnabled = this.params.config.compressionOptions.minimumBatchSizeInBytes !== Number.POSITIVE_INFINITY;
        // We need to allow infinite size batches if we enable compression
        const hardLimit = isCompressionEnabled ? Infinity : this.params.config.maxBatchSizeInBytes;
        const softLimit = isCompressionEnabled ? Infinity : this.defaultAttachFlowSoftLimitInBytes;

        this.attachFlowBatch = new BatchManager({
            hardLimit,
            softLimit,
            enableOpReentryCheck: params.config.enableOpReentryCheck,
        }, params.logger);
        this.mainBatch = new BatchManager({
            hardLimit,
            enableOpReentryCheck: params.config.enableOpReentryCheck,
        }, params.logger);
    }

    public get isEmpty(): boolean {
        return this.attachFlowBatch.length === 0 && this.mainBatch.length === 0;
    }

    public submit(message: BatchMessage) {
        if (!this.mainBatch.push(message)) {
            throw new GenericError(
                "BatchTooLarge",
                /* error */ undefined,
                {
                    opSize: (message.contents?.length) ?? 0,
                    batchSize: this.mainBatch.contentSizeInBytes,
                    count: this.mainBatch.length,
                    limit: this.mainBatch.options.hardLimit,
                });
        }
    }

    public submitAttach(message: BatchMessage) {
        if (!this.attachFlowBatch.push(message)) {
            // BatchManager has two limits - soft limit & hard limit. Soft limit is only engaged
            // when queue is not empty.
            // Flush queue & retry. Failure on retry would mean - single message is bigger than hard limit
            this.flushInternal(this.attachFlowBatch.popBatch());
            if (!this.attachFlowBatch.push(message)) {
                throw new GenericError(
                    "BatchTooLarge",
                    /* error */ undefined,
                    {
                        opSize: (message.contents?.length) ?? 0,
                        batchSize: this.attachFlowBatch.contentSizeInBytes,
                        count: this.attachFlowBatch.length,
                        limit: this.attachFlowBatch.options.hardLimit,
                    });
            }
        }

        // If compression is enabled, we will always successfully receive
        // attach ops and compress then send them at the next JS turn, regardless
        // of the overall size of the accumulated ops in the batch.
        // However, it is more efficient to flush these ops faster, preferably
        // after they reach a size which would benefit from compression.
        if (this.attachFlowBatch.contentSizeInBytes >= this.params.config.compressionOptions.minimumBatchSizeInBytes) {
            this.flushInternal(this.attachFlowBatch.popBatch());
        }
    }

    public flush() {
        this.flushInternal(this.attachFlowBatch.popBatch());
        this.flushInternal(this.mainBatch.popBatch());
    }

    private flushInternal(rawBatch: IBatch) {
        const processedBatch = this.compressBatch(rawBatch);
        const clientSequenceNumber = this.sendBatch(processedBatch);

        this.persistBatch(clientSequenceNumber, rawBatch.content);
    }

    private compressBatch(batch: IBatch): IBatch {
        if (batch.content.length === 0
            || this.params.config.compressionOptions === undefined
            || this.params.config.compressionOptions.minimumBatchSizeInBytes > batch.contentSizeInBytes) {
            // Nothing to do if the batch is empty or if compression is disabled or if we don't need to compress
            return batch;
        }

        const compressedBatch = this.params.compressor.compressBatch(batch);
        if (compressedBatch.contentSizeInBytes <= this.params.config.maxBatchSizeInBytes) {
            // If we don't reach the maximum supported size of a batch, it can safely be sent as is
            return compressedBatch;
        }

        if (this.params.splitter.isBatchChunkingEnabled) {
            return this.params.splitter.splitCompressedBatch(compressedBatch);
        }

        // If we've reached this point, the runtime would attempt to send a batch larger than the allowed size
        throw new GenericError(
            "BatchTooLarge",
            /* error */ undefined,
            {
                batchSize: batch.contentSizeInBytes,
                compressedBatchSize: compressedBatch.contentSizeInBytes,
                count: compressedBatch.content.length,
                limit: this.params.config.maxBatchSizeInBytes,
                chunkingEnabled: this.params.splitter.isBatchChunkingEnabled,
                compressionOptions: JSON.stringify(this.params.config.compressionOptions),
            });
    }

    /**
     * Sends the batch object to the container context to be sent over the wire.
     *
     * @param batch - batch to be sent
     * @returns the client sequence number of the last batched op which was sent and
     * -1 if there are no ops or the container cannot send ops.
     */
    private sendBatch(batch: IBatch): number {
        let clientSequenceNumber: number = -1;
        const length = batch.content.length;

        // Did we disconnect in the middle of turn-based batch?
        // If so, do nothing, as pending state manager will resubmit it correctly on reconnect.
        if (length === 0 || !this.params.shouldSend()) {
            return clientSequenceNumber;
        }

        if (this.params.containerContext.submitBatchFn === undefined) {
            // Legacy path - supporting old loader versions. Can be removed only when LTS moves above
            // version that has support for batches (submitBatchFn)
            for (const message of batch.content) {
                // Legacy path doesn't support compressed payloads and will submit uncompressed payload anyways
                if (message.metadata?.compressed) {
                    delete message.metadata.compressed;
                }

                clientSequenceNumber = this.params.containerContext.submitFn(
                    MessageType.Operation,
                    message.deserializedContent,
                    true, // batch
                    message.metadata);
            }

            this.params.containerContext.deltaManager.flush();
        } else {
            // returns clientSequenceNumber of last message in a batch
            clientSequenceNumber = this.params.containerContext.submitBatchFn(
                batch.content.map((message) => ({
                    contents: message.contents,
                    metadata: message.metadata,
                    compression: message.compression,
                })));
        }

        // Convert from clientSequenceNumber of last message in the batch to clientSequenceNumber of first message.
        clientSequenceNumber -= length - 1;
        assert(clientSequenceNumber >= 0, 0x3d0 /* clientSequenceNumber can't be negative */);
        return clientSequenceNumber;
    }

    private persistBatch(initialClientSequenceNumber: number, batch: BatchMessage[]) {
        let clientSequenceNumber = initialClientSequenceNumber;
        // Let the PendingStateManager know that a message was submitted.
        // In future, need to shift toward keeping batch as a whole!
        for (const message of batch) {
            this.params.pendingStateManager.onSubmitMessage(
                message.deserializedContent.type,
                clientSequenceNumber,
                message.referenceSequenceNumber,
                message.deserializedContent.contents,
                message.localOpMetadata,
                message.metadata,
            );

            clientSequenceNumber++;
        }
    }

    public checkpoint() {
        return {
            mainBatch: this.mainBatch.checkpoint(),
            attachFlowBatch: this.attachFlowBatch.checkpoint(),
        };
    }
=======
	private readonly attachFlowBatch: BatchManager;
	private readonly mainBatch: BatchManager;
	private readonly defaultAttachFlowSoftLimitInBytes = 64 * 1024;

	constructor(private readonly params: IOutboxParameters) {
		const isCompressionEnabled =
			this.params.config.compressionOptions.minimumBatchSizeInBytes !==
			Number.POSITIVE_INFINITY;
		// We need to allow infinite size batches if we enable compression
		const hardLimit = isCompressionEnabled ? Infinity : this.params.config.maxBatchSizeInBytes;
		const softLimit = isCompressionEnabled ? Infinity : this.defaultAttachFlowSoftLimitInBytes;

		this.attachFlowBatch = new BatchManager(
			{
				hardLimit,
				softLimit,
				enableOpReentryCheck: params.config.enableOpReentryCheck,
			},
			params.logger,
		);
		this.mainBatch = new BatchManager(
			{
				hardLimit,
				enableOpReentryCheck: params.config.enableOpReentryCheck,
			},
			params.logger,
		);
	}

	public get isEmpty(): boolean {
		return this.attachFlowBatch.length === 0 && this.mainBatch.length === 0;
	}

	public submit(message: BatchMessage) {
		if (!this.mainBatch.push(message)) {
			throw new GenericError("BatchTooLarge", /* error */ undefined, {
				opSize: message.contents?.length ?? 0,
				count: this.mainBatch.length,
				limit: this.mainBatch.options.hardLimit,
			});
		}
	}

	public submitAttach(message: BatchMessage) {
		if (!this.attachFlowBatch.push(message)) {
			// BatchManager has two limits - soft limit & hard limit. Soft limit is only engaged
			// when queue is not empty.
			// Flush queue & retry. Failure on retry would mean - single message is bigger than hard limit
			this.flushInternal(this.attachFlowBatch.popBatch());
			if (!this.attachFlowBatch.push(message)) {
				throw new GenericError("BatchTooLarge", /* error */ undefined, {
					opSize: message.contents?.length ?? 0,
					count: this.attachFlowBatch.length,
					limit: this.attachFlowBatch.options.hardLimit,
				});
			}
		}

		// If compression is enabled, we will always successfully receive
		// attach ops and compress then send them at the next JS turn, regardless
		// of the overall size of the accumulated ops in the batch.
		// However, it is more efficient to flush these ops faster, preferably
		// after they reach a size which would benefit from compression.
		if (
			this.attachFlowBatch.contentSizeInBytes >=
			this.params.config.compressionOptions.minimumBatchSizeInBytes
		) {
			this.flushInternal(this.attachFlowBatch.popBatch());
		}
	}

	public flush() {
		this.flushInternal(this.attachFlowBatch.popBatch());
		this.flushInternal(this.mainBatch.popBatch());
	}

	private flushInternal(rawBatch: IBatch) {
		const processedBatch = this.compressBatch(rawBatch);
		const clientSequenceNumber = this.sendBatch(processedBatch);

		this.persistBatch(clientSequenceNumber, rawBatch.content);
	}

	private compressBatch(batch: IBatch): IBatch {
		if (
			batch.content.length === 0 ||
			this.params.config.compressionOptions === undefined ||
			this.params.config.compressionOptions.minimumBatchSizeInBytes > batch.contentSizeInBytes
		) {
			// Nothing to do if the batch is empty or if compression is disabled or if we don't need to compress
			return batch;
		}

		const compressedBatch = this.params.compressor.compressBatch(batch);
		if (compressedBatch.contentSizeInBytes <= this.params.config.maxBatchSizeInBytes) {
			// If we don't reach the maximum supported size of a batch, it can safely be sent as is
			return compressedBatch;
		}

		if (this.params.splitter.isBatchChunkingEnabled) {
			return this.params.splitter.splitCompressedBatch(compressedBatch);
		}

		// If we've reached this point, the runtime would attempt to send a batch larger than the allowed size
		throw new GenericError("BatchTooLarge", /* error */ undefined, {
			opSize: batch.contentSizeInBytes,
			count: batch.content.length,
			limit: this.params.config.maxBatchSizeInBytes,
			compressed: true,
		});
	}

	/**
	 * Sends the batch object to the container context to be sent over the wire.
	 *
	 * @param batch - batch to be sent
	 * @returns the client sequence number of the last batched op which was sent and
	 * -1 if there are no ops or the container cannot send ops.
	 */
	private sendBatch(batch: IBatch): number {
		let clientSequenceNumber: number = -1;
		const length = batch.content.length;

		// Did we disconnect in the middle of turn-based batch?
		// If so, do nothing, as pending state manager will resubmit it correctly on reconnect.
		if (length === 0 || !this.params.shouldSend()) {
			return clientSequenceNumber;
		}

		if (this.params.containerContext.submitBatchFn === undefined) {
			// Legacy path - supporting old loader versions. Can be removed only when LTS moves above
			// version that has support for batches (submitBatchFn)
			for (const message of batch.content) {
				// Legacy path doesn't support compressed payloads and will submit uncompressed payload anyways
				if (message.metadata?.compressed) {
					delete message.metadata.compressed;
				}

				clientSequenceNumber = this.params.containerContext.submitFn(
					MessageType.Operation,
					message.deserializedContent,
					true, // batch
					message.metadata,
				);
			}

			this.params.containerContext.deltaManager.flush();
		} else {
			// returns clientSequenceNumber of last message in a batch
			clientSequenceNumber = this.params.containerContext.submitBatchFn(
				batch.content.map((message) => ({
					contents: message.contents,
					metadata: message.metadata,
					compression: message.compression,
				})),
			);
		}

		// Convert from clientSequenceNumber of last message in the batch to clientSequenceNumber of first message.
		clientSequenceNumber -= length - 1;
		assert(clientSequenceNumber >= 0, 0x3d0 /* clientSequenceNumber can't be negative */);
		return clientSequenceNumber;
	}

	private persistBatch(initialClientSequenceNumber: number, batch: BatchMessage[]) {
		let clientSequenceNumber = initialClientSequenceNumber;
		// Let the PendingStateManager know that a message was submitted.
		// In future, need to shift toward keeping batch as a whole!
		for (const message of batch) {
			this.params.pendingStateManager.onSubmitMessage(
				message.deserializedContent.type,
				clientSequenceNumber,
				message.referenceSequenceNumber,
				message.deserializedContent.contents,
				message.localOpMetadata,
				message.metadata,
			);

			clientSequenceNumber++;
		}
	}

	public checkpoint() {
		return {
			mainBatch: this.mainBatch.checkpoint(),
			attachFlowBatch: this.attachFlowBatch.checkpoint(),
		};
	}
>>>>>>> d730964b
}<|MERGE_RESOLUTION|>--- conflicted
+++ resolved
@@ -33,194 +33,6 @@
 }
 
 export class Outbox {
-<<<<<<< HEAD
-    private readonly attachFlowBatch: BatchManager;
-    private readonly mainBatch: BatchManager;
-    private readonly defaultAttachFlowSoftLimitInBytes = 64 * 1024;
-
-    constructor(private readonly params: IOutboxParameters) {
-        const isCompressionEnabled = this.params.config.compressionOptions.minimumBatchSizeInBytes !== Number.POSITIVE_INFINITY;
-        // We need to allow infinite size batches if we enable compression
-        const hardLimit = isCompressionEnabled ? Infinity : this.params.config.maxBatchSizeInBytes;
-        const softLimit = isCompressionEnabled ? Infinity : this.defaultAttachFlowSoftLimitInBytes;
-
-        this.attachFlowBatch = new BatchManager({
-            hardLimit,
-            softLimit,
-            enableOpReentryCheck: params.config.enableOpReentryCheck,
-        }, params.logger);
-        this.mainBatch = new BatchManager({
-            hardLimit,
-            enableOpReentryCheck: params.config.enableOpReentryCheck,
-        }, params.logger);
-    }
-
-    public get isEmpty(): boolean {
-        return this.attachFlowBatch.length === 0 && this.mainBatch.length === 0;
-    }
-
-    public submit(message: BatchMessage) {
-        if (!this.mainBatch.push(message)) {
-            throw new GenericError(
-                "BatchTooLarge",
-                /* error */ undefined,
-                {
-                    opSize: (message.contents?.length) ?? 0,
-                    batchSize: this.mainBatch.contentSizeInBytes,
-                    count: this.mainBatch.length,
-                    limit: this.mainBatch.options.hardLimit,
-                });
-        }
-    }
-
-    public submitAttach(message: BatchMessage) {
-        if (!this.attachFlowBatch.push(message)) {
-            // BatchManager has two limits - soft limit & hard limit. Soft limit is only engaged
-            // when queue is not empty.
-            // Flush queue & retry. Failure on retry would mean - single message is bigger than hard limit
-            this.flushInternal(this.attachFlowBatch.popBatch());
-            if (!this.attachFlowBatch.push(message)) {
-                throw new GenericError(
-                    "BatchTooLarge",
-                    /* error */ undefined,
-                    {
-                        opSize: (message.contents?.length) ?? 0,
-                        batchSize: this.attachFlowBatch.contentSizeInBytes,
-                        count: this.attachFlowBatch.length,
-                        limit: this.attachFlowBatch.options.hardLimit,
-                    });
-            }
-        }
-
-        // If compression is enabled, we will always successfully receive
-        // attach ops and compress then send them at the next JS turn, regardless
-        // of the overall size of the accumulated ops in the batch.
-        // However, it is more efficient to flush these ops faster, preferably
-        // after they reach a size which would benefit from compression.
-        if (this.attachFlowBatch.contentSizeInBytes >= this.params.config.compressionOptions.minimumBatchSizeInBytes) {
-            this.flushInternal(this.attachFlowBatch.popBatch());
-        }
-    }
-
-    public flush() {
-        this.flushInternal(this.attachFlowBatch.popBatch());
-        this.flushInternal(this.mainBatch.popBatch());
-    }
-
-    private flushInternal(rawBatch: IBatch) {
-        const processedBatch = this.compressBatch(rawBatch);
-        const clientSequenceNumber = this.sendBatch(processedBatch);
-
-        this.persistBatch(clientSequenceNumber, rawBatch.content);
-    }
-
-    private compressBatch(batch: IBatch): IBatch {
-        if (batch.content.length === 0
-            || this.params.config.compressionOptions === undefined
-            || this.params.config.compressionOptions.minimumBatchSizeInBytes > batch.contentSizeInBytes) {
-            // Nothing to do if the batch is empty or if compression is disabled or if we don't need to compress
-            return batch;
-        }
-
-        const compressedBatch = this.params.compressor.compressBatch(batch);
-        if (compressedBatch.contentSizeInBytes <= this.params.config.maxBatchSizeInBytes) {
-            // If we don't reach the maximum supported size of a batch, it can safely be sent as is
-            return compressedBatch;
-        }
-
-        if (this.params.splitter.isBatchChunkingEnabled) {
-            return this.params.splitter.splitCompressedBatch(compressedBatch);
-        }
-
-        // If we've reached this point, the runtime would attempt to send a batch larger than the allowed size
-        throw new GenericError(
-            "BatchTooLarge",
-            /* error */ undefined,
-            {
-                batchSize: batch.contentSizeInBytes,
-                compressedBatchSize: compressedBatch.contentSizeInBytes,
-                count: compressedBatch.content.length,
-                limit: this.params.config.maxBatchSizeInBytes,
-                chunkingEnabled: this.params.splitter.isBatchChunkingEnabled,
-                compressionOptions: JSON.stringify(this.params.config.compressionOptions),
-            });
-    }
-
-    /**
-     * Sends the batch object to the container context to be sent over the wire.
-     *
-     * @param batch - batch to be sent
-     * @returns the client sequence number of the last batched op which was sent and
-     * -1 if there are no ops or the container cannot send ops.
-     */
-    private sendBatch(batch: IBatch): number {
-        let clientSequenceNumber: number = -1;
-        const length = batch.content.length;
-
-        // Did we disconnect in the middle of turn-based batch?
-        // If so, do nothing, as pending state manager will resubmit it correctly on reconnect.
-        if (length === 0 || !this.params.shouldSend()) {
-            return clientSequenceNumber;
-        }
-
-        if (this.params.containerContext.submitBatchFn === undefined) {
-            // Legacy path - supporting old loader versions. Can be removed only when LTS moves above
-            // version that has support for batches (submitBatchFn)
-            for (const message of batch.content) {
-                // Legacy path doesn't support compressed payloads and will submit uncompressed payload anyways
-                if (message.metadata?.compressed) {
-                    delete message.metadata.compressed;
-                }
-
-                clientSequenceNumber = this.params.containerContext.submitFn(
-                    MessageType.Operation,
-                    message.deserializedContent,
-                    true, // batch
-                    message.metadata);
-            }
-
-            this.params.containerContext.deltaManager.flush();
-        } else {
-            // returns clientSequenceNumber of last message in a batch
-            clientSequenceNumber = this.params.containerContext.submitBatchFn(
-                batch.content.map((message) => ({
-                    contents: message.contents,
-                    metadata: message.metadata,
-                    compression: message.compression,
-                })));
-        }
-
-        // Convert from clientSequenceNumber of last message in the batch to clientSequenceNumber of first message.
-        clientSequenceNumber -= length - 1;
-        assert(clientSequenceNumber >= 0, 0x3d0 /* clientSequenceNumber can't be negative */);
-        return clientSequenceNumber;
-    }
-
-    private persistBatch(initialClientSequenceNumber: number, batch: BatchMessage[]) {
-        let clientSequenceNumber = initialClientSequenceNumber;
-        // Let the PendingStateManager know that a message was submitted.
-        // In future, need to shift toward keeping batch as a whole!
-        for (const message of batch) {
-            this.params.pendingStateManager.onSubmitMessage(
-                message.deserializedContent.type,
-                clientSequenceNumber,
-                message.referenceSequenceNumber,
-                message.deserializedContent.contents,
-                message.localOpMetadata,
-                message.metadata,
-            );
-
-            clientSequenceNumber++;
-        }
-    }
-
-    public checkpoint() {
-        return {
-            mainBatch: this.mainBatch.checkpoint(),
-            attachFlowBatch: this.attachFlowBatch.checkpoint(),
-        };
-    }
-=======
 	private readonly attachFlowBatch: BatchManager;
 	private readonly mainBatch: BatchManager;
 	private readonly defaultAttachFlowSoftLimitInBytes = 64 * 1024;
@@ -258,6 +70,7 @@
 		if (!this.mainBatch.push(message)) {
 			throw new GenericError("BatchTooLarge", /* error */ undefined, {
 				opSize: message.contents?.length ?? 0,
+				batchSize: this.mainBatch.contentSizeInBytes,
 				count: this.mainBatch.length,
 				limit: this.mainBatch.options.hardLimit,
 			});
@@ -273,6 +86,7 @@
 			if (!this.attachFlowBatch.push(message)) {
 				throw new GenericError("BatchTooLarge", /* error */ undefined, {
 					opSize: message.contents?.length ?? 0,
+					batchSize: this.attachFlowBatch.contentSizeInBytes,
 					count: this.attachFlowBatch.length,
 					limit: this.attachFlowBatch.options.hardLimit,
 				});
@@ -326,10 +140,12 @@
 
 		// If we've reached this point, the runtime would attempt to send a batch larger than the allowed size
 		throw new GenericError("BatchTooLarge", /* error */ undefined, {
-			opSize: batch.contentSizeInBytes,
-			count: batch.content.length,
+			batchSize: batch.contentSizeInBytes,
+			compressedBatchSize: compressedBatch.contentSizeInBytes,
+			count: compressedBatch.content.length,
 			limit: this.params.config.maxBatchSizeInBytes,
-			compressed: true,
+			chunkingEnabled: this.params.splitter.isBatchChunkingEnabled,
+			compressionOptions: JSON.stringify(this.params.config.compressionOptions),
 		});
 	}
 
@@ -409,5 +225,4 @@
 			attachFlowBatch: this.attachFlowBatch.checkpoint(),
 		};
 	}
->>>>>>> d730964b
 }