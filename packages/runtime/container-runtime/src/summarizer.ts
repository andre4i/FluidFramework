/*!
 * Copyright (c) Microsoft Corporation. All rights reserved.
 * Licensed under the MIT License.
 */

import { IDisposable, ITelemetryLogger } from "@microsoft/fluid-common-definitions";
import {
    IComponentLoadable,
    IComponentRouter,
    IComponentRunnable,
    IRequest,
    IResponse,
} from "@microsoft/fluid-component-core-interfaces";
import { ChildLogger, Deferred, PerformanceEvent, PromiseTimer, Timer } from "@microsoft/fluid-common-utils";
import {
    ISequencedDocumentMessage,
    ISequencedDocumentSystemMessage,
    ISummaryConfiguration,
    MessageType,
    IDocumentMessage,
} from "@microsoft/fluid-protocol-definitions";
import { ErrorType, ISummarizingError, ISummaryContext, IError } from "@microsoft/fluid-driver-definitions";
import { IDeltaManager } from "@microsoft/fluid-container-definitions";
import { GenerateSummaryData, IPreviousState } from "./containerRuntime";
import { RunWhileConnectedCoordinator, IConnectableRuntime } from "./runWhileConnectedCoordinator";
import { IClientSummaryWatcher, SummaryCollection } from "./summaryCollection";

// Send some telemetry if generate summary takes too long
const maxSummarizeTimeoutTime = 20000; // 20 sec
const maxSummarizeTimeoutCount = 5; // Double and resend 5 times

const minOpsForLastSummary = 50;

declare module "@microsoft/fluid-component-core-interfaces" {
    // eslint-disable-next-line @typescript-eslint/no-empty-interface
    export interface IComponent extends Readonly<Partial<IProvideSummarizer>> { }
}

export const ISummarizer: keyof IProvideSummarizer = "ISummarizer";

export interface IProvideSummarizer {
    readonly ISummarizer: ISummarizer;
}

export interface ISummarizer extends IComponentRouter, IComponentRunnable, IComponentLoadable {
    /**
     * Returns a promise that will be resolved with the next Summarizer after context reload
     */
    setSummarizer(): Promise<Summarizer>;
    stop(reason?: string): void;
    run(onBehalfOf: string): Promise<void>;
    updateOnBehalfOf(onBehalfOf: string): void;
}

export interface ISummarizerRuntime extends IConnectableRuntime {
    readonly logger: ITelemetryLogger;
    readonly deltaManager: IDeltaManager<ISequencedDocumentMessage, IDocumentMessage>;
    readonly previousState: IPreviousState;
    readonly summarizerClientId: string | undefined;
    nextSummarizerD?: Deferred<Summarizer>;
    closeFn(error?: IError): void;
    on(event: "batchEnd", listener: (error: any, op: ISequencedDocumentMessage) => void): this;
    on(event: "disconnected", listener: () => void): this;
    removeListener(event: "batchEnd", listener: (error: any, op: ISequencedDocumentMessage) => void): this;
}

/**
 * Data about a summary attempt
 */
export interface ISummaryAttempt {
    /**
     * Reference sequence number when summary was generated
     */
<<<<<<< HEAD
    readonly refSequenceNumber: number;
=======
    public stop(reason?: string) {
        if (this.stopReason) {
            // already stopping
            return;
        }
        this.stopReason = reason ?? "Unspecified";
        this.logger.sendTelemetryEvent({
            eventName: "StoppingSummarizer",
            onBehalfOf: this.onBehalfOfClientId,
            reason,
        });
        this.stopDeferred.resolve();
    }

    public updateOnBehalfOf(onBehalfOf: string): void {
        this.onBehalfOfClientId = onBehalfOf;
    }

    public async request(request: IRequest): Promise<IResponse> {
        return {
            mimeType: "fluid/component",
            status: 200,
            value: this,
        };
    }

    private async runCore(onBehalfOf: string): Promise<boolean> {
        this.onBehalfOfClientId = onBehalfOf;

        const startResult = await this.runCoordinator.waitStart();
        if (startResult.started === false) {
            this.logger.sendTelemetryEvent({
                eventName: "NotStarted",
                reason: startResult.message,
                onBehalfOf,
            });
            return false;
        }

        if (this.runtime.summarizerClientId !== this.onBehalfOfClientId
            && this.runtime.summarizerClientId !== this.runtime.clientId) {
            // Verify that this client's computed summarizer matches the client this was spawned
            // on behalf of.  If not, fallback on the following logic before stopping:
            // If we are not oldest client in quorum, another client will take over as summarizer.
            // We want to make sure we at least try to summarize in case server is rejecting ops,
            // so if we are the oldest client, we will still go through and try to summarize at least once.
            // We also don't want to end up with two summarizer clients running at the same time,
            // so we bypass running altogether if this client isn't the oldest.
            this.logger.sendTelemetryEvent({
                eventName: "NotStarted",
                reason: "DifferentComputedSummarizer",
                computedSummarizer: this.runtime.summarizerClientId,
                onBehalfOf,
                clientId: this.runtime.clientId,
            });
            return false;
        }

        // Initialize values and first ack (time is not exact)
        this.logger.sendTelemetryEvent({
            eventName: "RunningSummarizer",
            onBehalfOf,
            initSummarySeqNumber: this.summaryCollection.initialSequenceNumber,
        });

        const initialAttempt: ISummaryAttempt = {
            refSequenceNumber: this.summaryCollection.initialSequenceNumber,
            summaryTime: Date.now(),
        };

        const runningSummarizer = await RunningSummarizer.start(
            startResult.clientId,
            onBehalfOf,
            this.logger,
            this.summaryCollection.createWatcher(startResult.clientId),
            this.configurationGetter(),
            async (full: boolean, safe: boolean) => this.generateSummary(full, safe),
            this.runtime.deltaManager.referenceSequenceNumber,
            initialAttempt,
            this.immediateSummary,
        );
        this.runningSummarizer = runningSummarizer;

        this.immediateSummary = false;

        // Handle summary acks
        this.handleSummaryAcks().catch((error) => {
            this.logger.sendErrorEvent({ eventName: "HandleSummaryAckFatalError" }, error);
            this.stop("handleAckError");
        });

        // Listen for ops
        this.systemOpListener = (op: ISequencedDocumentMessage) => runningSummarizer.handleSystemOp(op);
        this.runtime.deltaManager.inbound.on("op", this.systemOpListener);

        this.opListener = (error: any, op: ISequencedDocumentMessage) => runningSummarizer.handleOp(error, op);
        this.runtime.on("batchEnd", this.opListener);

        await Promise.race([
            this.runCoordinator.waitStopped(),
            this.stopDeferred.promise,
        ]);
    }
>>>>>>> 22470d13

    /**
     * Time of summary attempt after it was sent
     */
    readonly summaryTime: number;

    /**
     * Sequence number of summary op
     */
    summarySequenceNumber?: number;
}

/**
 * This class contains the heuristics for when to summarize.
 */
class SummarizerHeuristics {
    /**
     * Last sent summary attempt
     */
    public lastSent: ISummaryAttempt;
    private _lastAcked: ISummaryAttempt;

    /**
     * Last acked summary attempt
     */
    public get lastAcked(): ISummaryAttempt {
        return this._lastAcked;
    }

    private readonly idleTimer: Timer;

    public constructor(
        private readonly configuration: ISummaryConfiguration,
        private readonly trySummarize: (reason: string) => void,
        /**
         * Last received op sequence number
         */
        public lastOpSeqNumber: number,
        firstAck: ISummaryAttempt,
    ) {
        this.lastSent = firstAck;
        this._lastAcked = firstAck;
        this.idleTimer = new Timer(
            this.configuration.idleTime,
            () => this.trySummarize("idle"));
    }

    /**
     * Mark the last sent summary attempt as acked.
     */
    public ackLastSent() {
        this._lastAcked = this.lastSent;
    }

    /**
     * Runs the heuristic to determine if it should try to summarize.
     */
    public run() {
        this.idleTimer.clear();
        const timeSinceLastSummary = Date.now() - this.lastAcked.summaryTime;
        const opCountSinceLastSummary = this.lastOpSeqNumber - this.lastAcked.refSequenceNumber;

        if (timeSinceLastSummary > this.configuration.maxTime) {
            this.trySummarize("maxTime");
        } else if (opCountSinceLastSummary > this.configuration.maxOps) {
            this.trySummarize("maxOps");
        } else {
            this.idleTimer.start();
        }
    }

    /**
     * Disposes of resources.
     */
    public dispose() {
        this.idleTimer.clear();
    }
}

/**
 * An instance of RunningSummarizer manages the heuristics for summarizing.
 * Until disposed, the instance of RunningSummarizer can assume that it is
 * in a state of running, meaning it is connected and initialized.  It keeps
 * track of summaries that it is generating as they are broadcast and acked/nacked.
 */
export class RunningSummarizer implements IDisposable {
    public static async start(
        clientId: string,
        onBehalfOfClientId: string,
        logger: ITelemetryLogger,
        summaryWatcher: IClientSummaryWatcher,
        configuration: ISummaryConfiguration,
        generateSummary: (full: boolean, safe: boolean) => Promise<GenerateSummaryData | undefined>,
        lastOpSeqNumber: number,
        firstAck: ISummaryAttempt,
        immediateSummary: boolean,
    ): Promise<RunningSummarizer> {
        const summarizer = new RunningSummarizer(
            clientId,
            onBehalfOfClientId,
            logger,
            summaryWatcher,
            configuration,
            generateSummary,
            lastOpSeqNumber,
            firstAck,
            immediateSummary);

        await summarizer.waitStart();

        // Run the heuristics after starting
        if (immediateSummary) {
            summarizer.trySummarize("immediate");
        } else {
            summarizer.heuristics.run();
        }
        return summarizer;
    }

    public get disposed() { return this._disposed; }

    private _disposed = false;
    private summarizing = false;
    private summarizeCount: number = 0;
    private tryWhileSummarizing = false;
    private readonly summarizeTimer: Timer;
    private readonly pendingAckTimer: PromiseTimer;
    private readonly heuristics: SummarizerHeuristics;

    private constructor(
        private readonly clientId: string,
        private readonly onBehalfOfClientId: string,
        private readonly logger: ITelemetryLogger,
        private readonly summaryWatcher: IClientSummaryWatcher,
        private readonly configuration: ISummaryConfiguration,
        private readonly generateSummary: (full: boolean, safe: boolean) => Promise<GenerateSummaryData | undefined>,
        lastOpSeqNumber: number,
        firstAck: ISummaryAttempt,
        private immediateSummary: boolean = false,
    ) {
        this.heuristics = new SummarizerHeuristics(
            configuration,
            (reason) => this.trySummarize(reason),
            lastOpSeqNumber,
            firstAck);

        this.summarizeTimer = new Timer(
            maxSummarizeTimeoutTime,
            () => this.summarizeTimerHandler(maxSummarizeTimeoutTime, 1));

        this.pendingAckTimer = new PromiseTimer(
            this.configuration.maxAckWaitTime,
            () => {
                this.logger.sendErrorEvent({
                    eventName: "SummaryAckWaitTimeout",
                    maxAckWaitTime: this.configuration.maxAckWaitTime,
                    refSequenceNumber: this.heuristics.lastSent.refSequenceNumber,
                    summarySequenceNumber: this.heuristics.lastSent.summarySequenceNumber,
                    timePending: Date.now() - this.heuristics.lastSent.summaryTime,
                });
            });
    }

    public dispose(): void {
        this.summaryWatcher.dispose();
        this.heuristics.dispose();
        this.summarizeTimer.clear();
        this.pendingAckTimer.clear();
        this._disposed = true;
    }

    public handleSystemOp(op: ISequencedDocumentMessage) {
        switch (op.type) {
            case MessageType.ClientLeave: {
                const leavingClientId = JSON.parse((op as ISequencedDocumentSystemMessage).data) as string;
                if (leavingClientId === this.clientId || leavingClientId === this.onBehalfOfClientId) {
                    // Ignore summarizer leave messages, to make sure not to start generating
                    // a summary as the summarizer is leaving
                    return;
                }
                // Leave ops for any other client fall through to handle normally
            }
            // Intentional fallthrough
            case MessageType.ClientJoin:
            case MessageType.Propose:
            case MessageType.Reject: {
                // Synchronously handle quorum ops like regular ops
                this.handleOp(undefined, op);
                return;
            }
            default: {
                return;
            }
        }
    }

    public handleOp(error: any, op: ISequencedDocumentMessage) {
        if (error !== undefined) {
            return;
        }
        this.heuristics.lastOpSeqNumber = op.sequenceNumber;

        // Check for ops requesting summary
        if (op.type === MessageType.Save) {
            this.trySummarize(`;${op.clientId}: ${op.contents}`);
        } else {
            this.heuristics.run();
        }
    }

    public async waitStop(): Promise<void> {
        if (this.disposed) {
            return;
        }
        const outstandingOps = this.heuristics.lastOpSeqNumber - this.heuristics.lastAcked.refSequenceNumber;
        if (outstandingOps > minOpsForLastSummary) {
            // This resolves when the current pending summary is broadcast.
            // We don't stick around and wait to see if it is acked or not.
            await this.trySummarize("lastSummary").broadcastP;
        }
    }

    private async waitStart() {
        // Wait no longer than ack timeout for all pending
        const maybeLastAck = await Promise.race([
            this.summaryWatcher.waitFlushed(),
            this.pendingAckTimer.start(),
        ]);
        this.pendingAckTimer.clear();

        if (maybeLastAck) {
            this.heuristics.lastSent = {
                refSequenceNumber: maybeLastAck.summaryOp.referenceSequenceNumber,
                summaryTime: maybeLastAck.summaryOp.timestamp,
                summarySequenceNumber: maybeLastAck.summaryOp.sequenceNumber,
            };
            this.heuristics.ackLastSent();
        }
    }

    private trySummarize(reason: string): { broadcastP: Promise<void> } {
        if (this.summarizing === true) {
            // We can't summarize if we are already
            this.tryWhileSummarizing = true;
            return { broadcastP: Promise.resolve() };
        }

        // GenerateSummary could take some time
        // mark that we are currently summarizing to prevent concurrent summarizing
        this.summarizing = true;
        const broadcastDeferred = new Deferred<void>();

        (async () => {
            const result = await this.summarize(reason, false, broadcastDeferred);
            if (result !== true) {
                // On nack or error, try again in safe mode
                await this.summarize(reason, true, broadcastDeferred);
            }
        })().finally(() => {
            this.summarizing = false;
            broadcastDeferred.resolve();
            if (this.tryWhileSummarizing) {
                this.tryWhileSummarizing = false;
                this.heuristics.run();
            }
        }).catch((error) => {
            this.logger.sendErrorEvent({ eventName: "UnexpectedSummarizeError" }, error);
        });

        return { broadcastP: broadcastDeferred.promise };
    }

    /**
     * Generates summary and listens for broadcast and ack/nack.
     * Returns true for ack, false for nack, and undefined for failure or timeout.
     * @param reason - reason for summarizing
     * @param safe - true to generate summary in safe mode
     */
    private async summarize(reason: string, safe: boolean, broadcastDef: Deferred<void>): Promise<boolean | undefined> {
        this.summarizeTimer.start();

        try {
            return await this.summarizeCore(reason, safe, broadcastDef);
        } finally {
            this.summarizeTimer.clear();
            this.pendingAckTimer.clear();
        }
    }

    private async summarizeCore(
        reason: string,
        safe: boolean,
        broadcastDef: Deferred<void>,
    ): Promise<boolean | undefined> {
        // Wait to generate and send summary
        const summaryData = await this.generateSummaryWithLogging(reason, safe);
        if (!summaryData || !summaryData.submitted) {
            // Did not send the summary op
            return undefined;
        }

        this.heuristics.lastSent = {
            refSequenceNumber: summaryData.referenceSequenceNumber,
            summaryTime: Date.now(),
        };

        const pendingTimeoutP = this.pendingAckTimer.start().catch(() => undefined);
        const summary = this.summaryWatcher.watchSummary(summaryData.clientSequenceNumber);

        // Wait for broadcast
        const summaryOp = await Promise.race([summary.waitBroadcast(), pendingTimeoutP]);
        broadcastDef.resolve(); // broadcast means client is free to close
        if (!summaryOp) {
            return undefined;
        }
        this.heuristics.lastSent.summarySequenceNumber = summaryOp.sequenceNumber;
        this.logger.sendTelemetryEvent({
            eventName: "SummaryOp",
            timeWaiting: Date.now() - this.heuristics.lastSent.summaryTime,
            refSequenceNumber: summaryOp.referenceSequenceNumber,
            summarySequenceNumber: summaryOp.sequenceNumber,
            handle: summaryOp.contents.handle,
        });

        // Wait for ack/nack
        const ackNack = await Promise.race([summary.waitAckNack(), pendingTimeoutP]);
        if (!ackNack) {
            return undefined;
        }
        this.logger.sendTelemetryEvent({
            eventName: ackNack.type === MessageType.SummaryAck ? "SummaryAck" : "SummaryNack",
            category: ackNack.type === MessageType.SummaryAck ? "generic" : "error",
            timeWaiting: Date.now() - this.heuristics.lastSent.summaryTime,
            summarySequenceNumber: ackNack.contents.summaryProposal.summarySequenceNumber,
            error: ackNack.type === MessageType.SummaryNack ? ackNack.contents.errorMessage : undefined,
            handle: ackNack.type === MessageType.SummaryAck ? ackNack.contents.handle : undefined,
        });

        this.pendingAckTimer.clear();

        // Update for success
        if (ackNack.type === MessageType.SummaryAck) {
            this.heuristics.ackLastSent();

            // since we need a full summary after context reload, we only clear this on ack
            this.immediateSummary = false;

            return true;
        } else {
            return false;
        }
    }

    private async generateSummaryWithLogging(message: string, safe: boolean): Promise<GenerateSummaryData | undefined> {
        const summarizingEvent = PerformanceEvent.start(this.logger, {
            eventName: "Summarizing",
            message,
            summarizeCount: ++this.summarizeCount,
            timeSinceLastAttempt: Date.now() - this.heuristics.lastSent.summaryTime,
            timeSinceLastSummary: Date.now() - this.heuristics.lastAcked.summaryTime,
        });

        // Wait for generate/send summary
        let summaryData: GenerateSummaryData | undefined;
        try {
            summaryData = await this.generateSummary(this.immediateSummary, safe);
        } catch (error) {
            summarizingEvent.cancel({ category: "error" }, error);
            return;
        }

        this.summarizeTimer.clear();

        if (!summaryData) {
            summarizingEvent.cancel();
            return;
        }

        const telemetryProps: any = {
            ...summaryData,
            ...summaryData.summaryStats,
            refSequenceNumber: summaryData.referenceSequenceNumber,
            opsSinceLastAttempt: summaryData.referenceSequenceNumber - this.heuristics.lastSent.refSequenceNumber,
            opsSinceLastSummary: summaryData.referenceSequenceNumber - this.heuristics.lastAcked.refSequenceNumber,
        };
        telemetryProps.summaryStats = undefined;
        telemetryProps.referenceSequenceNumber = undefined;

        if (summaryData.submitted) {
            summarizingEvent.end(telemetryProps);
        } else {
            summarizingEvent.cancel(telemetryProps);
        }

        return summaryData;
    }

    private summarizeTimerHandler(time: number, count: number) {
        this.logger.sendErrorEvent({
            eventName: "SummarizeTimeout",
            timeoutTime: time,
            timeoutCount: count,
        });
        if (count < maxSummarizeTimeoutCount) {
            // Double and start a new timer
            const nextTime = time * 2;
            this.summarizeTimer.start(nextTime, () => this.summarizeTimerHandler(nextTime, count + 1));
        }
    }
}

/**
 * Summarizer is responsible for coordinating when to send generate and send summaries.
 * It is the main entry point for summary work.
 */
export class Summarizer implements ISummarizer {
    public get IComponentRouter() { return this; }
    public get IComponentRunnable() { return this; }
    public get IComponentLoadable() { return this; }
    public get ISummarizer() { return this; }

    private readonly logger: ITelemetryLogger;
    private readonly runCoordinator: RunWhileConnectedCoordinator;
    private onBehalfOfClientId: string | undefined;
    private runningSummarizer?: RunningSummarizer;
    private systemOpListener?: (op: ISequencedDocumentMessage) => void;
    private opListener?: (error: any, op: ISequencedDocumentMessage) => void;
    private immediateSummary: boolean = false;
    public readonly summaryCollection: SummaryCollection;
    private stopReason?: string;
    private readonly stopDeferred = new Deferred<void>();

    constructor(
        public readonly url: string,
        private readonly runtime: ISummarizerRuntime,
        private readonly configurationGetter: () => ISummaryConfiguration,
        // eslint-disable-next-line max-len
        private readonly generateSummaryCore: (full: boolean, safe: boolean) => Promise<GenerateSummaryData | undefined>,
        private readonly refreshLatestAck: (context: ISummaryContext, referenceSequenceNumber: number) => Promise<void>,
        summaryCollection?: SummaryCollection,
    ) {
        this.logger = ChildLogger.create(this.runtime.logger, "Summarizer");
        this.runCoordinator = new RunWhileConnectedCoordinator(runtime);
        if (summaryCollection) {
            // summarize immediately because we just went through context reload
            this.immediateSummary = true;
            this.summaryCollection = summaryCollection;
        } else {
            this.summaryCollection = new SummaryCollection(this.runtime.deltaManager.initialSequenceNumber);
        }
        this.runtime.deltaManager.inbound.on("op",
            (op) => this.summaryCollection.handleOp(op as ISequencedDocumentMessage));

        this.runtime.previousState.nextSummarizerD?.resolve(this);
    }

    public async run(onBehalfOf: string): Promise<void> {
        try {
            await this.runCore(onBehalfOf);
        } finally {
            // Cleanup after running
            if (this.runtime.connected) {
                if (this.runningSummarizer) {
                    await this.runningSummarizer.waitStop();
                }
                const error: ISummarizingError = {
                    errorType: ErrorType.summarizingError,
                    description: `Summarizer: ${this.stopReason ?? "runEnded"}`,
                };
                this.runtime.closeFn(error);
            }
            this.dispose();
        }
    }

    /**
     * Stops the summarizer from running.  This will complete
     * the run promise, and also close the container.
     * @param reason - reason code for stopping
     */
    public stop(reason?: string) {
        if (this.stopReason) {
            // already stopping
            return;
        }
        this.stopReason = reason ?? "Unspecified";
        this.logger.sendTelemetryEvent({
            eventName: "StoppingSummarizer",
            onBehalfOf: this.onBehalfOfClientId,
            reason,
        });
        this.stopDeferred.resolve();
    }

    public async request(request: IRequest): Promise<IResponse> {
        return {
            mimeType: "fluid/component",
            status: 200,
            value: this,
        };
    }

    private async runCore(onBehalfOf: string): Promise<void> {
        this.onBehalfOfClientId = onBehalfOf;

        const startResult = await this.runCoordinator.waitStart();
        if (startResult.started === false) {
            this.logger.sendTelemetryEvent({
                eventName: "NotStarted",
                reason: startResult.message,
                onBehalfOf,
            });
            return;
        }

        if (this.runtime.summarizerClientId !== this.onBehalfOfClientId
            && this.runtime.summarizerClientId !== this.runtime.clientId) {
            // Verify that this client's computed summarizer matches the client this was spawned
            // on behalf of.  If not, fallback on the following logic before stopping:
            // If we are not oldest client in quorum, another client will take over as summarizer.
            // We want to make sure we at least try to summarize in case server is rejecting ops,
            // so if we are the oldest client, we will still go through and try to summarize at least once.
            // We also don't want to end up with two summarizer clients running at the same time,
            // so we bypass running altogether if this client isn't the oldest.
            this.logger.sendTelemetryEvent({
                eventName: "NotStarted",
                reason: "DifferentComputedSummarizer",
                computedSummarizer: this.runtime.summarizerClientId,
                onBehalfOf,
                clientId: this.runtime.clientId,
            });
            return;
        }

        // Initialize values and first ack (time is not exact)
        this.logger.sendTelemetryEvent({
            eventName: "RunningSummarizer",
            onBehalfOf,
            initSummarySeqNumber: this.summaryCollection.initialSequenceNumber,
        });

        const initialAttempt: ISummaryAttempt = {
            refSequenceNumber: this.summaryCollection.initialSequenceNumber,
            summaryTime: Date.now(),
        };

        const runningSummarizer = await RunningSummarizer.start(
            startResult.clientId,
            onBehalfOf,
            this.logger,
            this.summaryCollection.createWatcher(startResult.clientId),
            this.configurationGetter(),
            async (full: boolean, safe: boolean) => this.generateSummary(full, safe),
            this.runtime.deltaManager.referenceSequenceNumber,
            initialAttempt,
            this.immediateSummary,
        );
        this.runningSummarizer = runningSummarizer;

        this.immediateSummary = false;

        // Handle summary acks
        this.handleSummaryAcks().catch((error) => {
            this.logger.sendErrorEvent({ eventName: "HandleSummaryAckFatalError" }, error);
            this.stop("handleAckError");
        });

        // Listen for ops
        this.systemOpListener = (op: ISequencedDocumentMessage) => runningSummarizer.handleSystemOp(op);
        this.runtime.deltaManager.inbound.on("op", this.systemOpListener);

        this.opListener = (error: any, op: ISequencedDocumentMessage) => runningSummarizer.handleOp(error, op);
        this.runtime.on("batchEnd", this.opListener);

        await Promise.race([
            this.runCoordinator.waitStopped(),
            this.stopDeferred.promise,
        ]);
    }

    /**
     * Disposes of resources after running.  This cleanup will
     * clear any outstanding timers and reset some of the state
     * properties.
     */
    public dispose() {
        if (this.runningSummarizer) {
            this.runningSummarizer.dispose();
            this.runningSummarizer = undefined;
        }
        if (this.systemOpListener) {
            this.runtime.deltaManager.inbound.removeListener("op", this.systemOpListener);
        }
        if (this.opListener) {
            this.runtime.removeListener("batchEnd", this.opListener);
        }
    }

    public async setSummarizer(): Promise<Summarizer> {
        this.runtime.nextSummarizerD = new Deferred<Summarizer>();
        return this.runtime.nextSummarizerD.promise;
    }

    private async generateSummary(full: boolean, safe: boolean): Promise<GenerateSummaryData | undefined> {
        if (this.onBehalfOfClientId !== this.runtime.summarizerClientId
            && this.runtime.clientId !== this.runtime.summarizerClientId) {
            // We are no longer the summarizer; a different client is, so we should stop ourself
            this.stop("parentNoLongerSummarizer");
            return undefined;
        }

        return this.generateSummaryCore(full, safe);
    }

    private async handleSummaryAcks() {
        let refSequenceNumber = this.summaryCollection.initialSequenceNumber;
        while (this.runningSummarizer) {
            try {
                const ack = await this.summaryCollection.waitSummaryAck(refSequenceNumber);
                refSequenceNumber = ack.summaryOp.referenceSequenceNumber;
                const context: ISummaryContext = {
                    proposalHandle: ack.summaryOp.contents.handle,
                    ackHandle: ack.summaryAckNack.contents.handle,
                };

                await this.refreshLatestAck(context, refSequenceNumber);
                refSequenceNumber++;
            } catch (error) {
                this.logger.sendErrorEvent({ eventName: "HandleSummaryAckError", refSequenceNumber }, error);
            }
        }
    }
}<|MERGE_RESOLUTION|>--- conflicted
+++ resolved
@@ -71,113 +71,7 @@
     /**
      * Reference sequence number when summary was generated
      */
-<<<<<<< HEAD
     readonly refSequenceNumber: number;
-=======
-    public stop(reason?: string) {
-        if (this.stopReason) {
-            // already stopping
-            return;
-        }
-        this.stopReason = reason ?? "Unspecified";
-        this.logger.sendTelemetryEvent({
-            eventName: "StoppingSummarizer",
-            onBehalfOf: this.onBehalfOfClientId,
-            reason,
-        });
-        this.stopDeferred.resolve();
-    }
-
-    public updateOnBehalfOf(onBehalfOf: string): void {
-        this.onBehalfOfClientId = onBehalfOf;
-    }
-
-    public async request(request: IRequest): Promise<IResponse> {
-        return {
-            mimeType: "fluid/component",
-            status: 200,
-            value: this,
-        };
-    }
-
-    private async runCore(onBehalfOf: string): Promise<boolean> {
-        this.onBehalfOfClientId = onBehalfOf;
-
-        const startResult = await this.runCoordinator.waitStart();
-        if (startResult.started === false) {
-            this.logger.sendTelemetryEvent({
-                eventName: "NotStarted",
-                reason: startResult.message,
-                onBehalfOf,
-            });
-            return false;
-        }
-
-        if (this.runtime.summarizerClientId !== this.onBehalfOfClientId
-            && this.runtime.summarizerClientId !== this.runtime.clientId) {
-            // Verify that this client's computed summarizer matches the client this was spawned
-            // on behalf of.  If not, fallback on the following logic before stopping:
-            // If we are not oldest client in quorum, another client will take over as summarizer.
-            // We want to make sure we at least try to summarize in case server is rejecting ops,
-            // so if we are the oldest client, we will still go through and try to summarize at least once.
-            // We also don't want to end up with two summarizer clients running at the same time,
-            // so we bypass running altogether if this client isn't the oldest.
-            this.logger.sendTelemetryEvent({
-                eventName: "NotStarted",
-                reason: "DifferentComputedSummarizer",
-                computedSummarizer: this.runtime.summarizerClientId,
-                onBehalfOf,
-                clientId: this.runtime.clientId,
-            });
-            return false;
-        }
-
-        // Initialize values and first ack (time is not exact)
-        this.logger.sendTelemetryEvent({
-            eventName: "RunningSummarizer",
-            onBehalfOf,
-            initSummarySeqNumber: this.summaryCollection.initialSequenceNumber,
-        });
-
-        const initialAttempt: ISummaryAttempt = {
-            refSequenceNumber: this.summaryCollection.initialSequenceNumber,
-            summaryTime: Date.now(),
-        };
-
-        const runningSummarizer = await RunningSummarizer.start(
-            startResult.clientId,
-            onBehalfOf,
-            this.logger,
-            this.summaryCollection.createWatcher(startResult.clientId),
-            this.configurationGetter(),
-            async (full: boolean, safe: boolean) => this.generateSummary(full, safe),
-            this.runtime.deltaManager.referenceSequenceNumber,
-            initialAttempt,
-            this.immediateSummary,
-        );
-        this.runningSummarizer = runningSummarizer;
-
-        this.immediateSummary = false;
-
-        // Handle summary acks
-        this.handleSummaryAcks().catch((error) => {
-            this.logger.sendErrorEvent({ eventName: "HandleSummaryAckFatalError" }, error);
-            this.stop("handleAckError");
-        });
-
-        // Listen for ops
-        this.systemOpListener = (op: ISequencedDocumentMessage) => runningSummarizer.handleSystemOp(op);
-        this.runtime.deltaManager.inbound.on("op", this.systemOpListener);
-
-        this.opListener = (error: any, op: ISequencedDocumentMessage) => runningSummarizer.handleOp(error, op);
-        this.runtime.on("batchEnd", this.opListener);
-
-        await Promise.race([
-            this.runCoordinator.waitStopped(),
-            this.stopDeferred.promise,
-        ]);
-    }
->>>>>>> 22470d13
 
     /**
      * Time of summary attempt after it was sent
@@ -672,6 +566,10 @@
         this.stopDeferred.resolve();
     }
 
+    public updateOnBehalfOf(onBehalfOf: string): void {
+        this.onBehalfOfClientId = onBehalfOf;
+    }
+
     public async request(request: IRequest): Promise<IResponse> {
         return {
             mimeType: "fluid/component",
