/*!
 * Copyright (c) Microsoft Corporation and contributors. All rights reserved.
 * Licensed under the MIT License.
 */

import { IBatchMessage } from "@fluidframework/container-definitions";
import { GenericError } from "@fluidframework/container-utils";
import { MonitoringContext } from "@fluidframework/telemetry-utils";
import { ContainerRuntimeMessage } from "./containerRuntime";

/**
 * Message type used by BatchManager
 */
export type BatchMessage = IBatchMessage & {
    localOpMetadata: unknown;
    deserializedContent: ContainerRuntimeMessage;
    referenceSequenceNumber: number;
};

/**
 * Helper class that manages partial batch & rollback.
 */
export class BatchManager {
    private pendingBatch: BatchMessage[] = [];
    private batchContentSize = 0;

    public get length() { return this.pendingBatch.length; }
    public get limit() { return this.hardLimit; }

    constructor(
<<<<<<< HEAD
        private readonly mc: MonitoringContext,
=======
        private readonly hardLimit: number,
>>>>>>> 538b320d
        public readonly softLimit?: number,
    ) { }

    public push(message: BatchMessage): boolean {
        this.checkReferenceSequenceNumber(message);

        const contentSize = this.batchContentSize + message.contents.length;
        const opCount = this.pendingBatch.length;

        // Attempt to estimate batch size, aka socket message size.
        // Each op has pretty large envelope, estimating to be 200 bytes.
        // Also content will be strigified, and that adds a lot of overhead due to a lot of escape characters.
        // Not taking it into account, as compression work should help there - compressed payload will be
        // initially stored as base64, and that requires only 2 extra escape characters.
        const socketMessageSize = contentSize + 200 * opCount;

        // If we were provided soft limit, check for exceeding it.
        // But only if we have any ops, as the intention here is to flush existing ops (on exceeding this limit)
        // and start over. That's not an option if we have no ops.
        if (this.softLimit !== undefined && this.length > 0 && socketMessageSize >= this.softLimit) {
            return false;
        }

        if (socketMessageSize >= this.limit) {
            return false;
        }

        this.batchContentSize = contentSize;
        this.pendingBatch.push(message);
        return true;
    }

    public get empty() { return this.pendingBatch.length === 0; }

    public popBatch() {
        const batch = this.pendingBatch;
        this.pendingBatch = [];
        this.batchContentSize = 0;
        return batch;
    }

    /**
     * Capture the pending state at this point
     */
    public checkpoint() {
        const startPoint = this.pendingBatch.length;
        return {
            rollback: (process: (message: BatchMessage) => void) => {
                for (let i = this.pendingBatch.length; i > startPoint;) {
                    i--;
                    const message = this.pendingBatch[i];
                    this.batchContentSize -= message.contents.length;
                    process(message);
                }

                this.pendingBatch.length = startPoint;
            },
        };
    }

    private checkReferenceSequenceNumber(message: BatchMessage) {
        if (this.mc.config.getBoolean("Fluid.ContainerRuntime.DisableOpReentryCheck") === true) {
            return;
        }

        if (this.pendingBatch.length > 0
            && message.referenceSequenceNumber !== this.pendingBatch[0].referenceSequenceNumber) {
            throw new GenericError(
                "Submission of an out of order message",
                /* error */ undefined,
                {
                    referenceSequenceNumber: this.pendingBatch[0].referenceSequenceNumber,
                    messageReferenceSequenceNumber: message.referenceSequenceNumber,
                });
        }
    }
}<|MERGE_RESOLUTION|>--- conflicted
+++ resolved
@@ -28,11 +28,8 @@
     public get limit() { return this.hardLimit; }
 
     constructor(
-<<<<<<< HEAD
         private readonly mc: MonitoringContext,
-=======
         private readonly hardLimit: number,
->>>>>>> 538b320d
         public readonly softLimit?: number,
     ) { }
 
