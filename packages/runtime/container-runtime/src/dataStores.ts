--- conflicted
+++ resolved
@@ -179,11 +179,7 @@
         }
 
          // If a non-local operation then go and create the object, otherwise mark it as officially attached.
-<<<<<<< HEAD
-        if (this.contexts.has(attachMessage.id) || this.aliasMap.has(attachMessage.id)) {
-=======
         if (this.alreadyProcessed(attachMessage.id)) {
->>>>>>> ce224070
             // TODO: dataStoreId may require a different tag from PackageData #7488
             const error = new DataCorruptionError(
                 "duplicateDataStoreCreatedWithExistingId",
