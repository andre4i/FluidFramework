--- conflicted
+++ resolved
@@ -51,11 +51,8 @@
     LocalDetachedFluidDataStoreContext,
 } from "./dataStoreContext";
 import { IContainerRuntimeMetadata, nonDataStorePaths, rootHasIsolatedChannels } from "./summaryFormat";
-<<<<<<< HEAD
 import { IDataStoreAliasMapping, IDataStoreAliasMessage } from "./dataStore";
-=======
 import { IUsedStateStats } from "./garbageCollection";
->>>>>>> 890a2d9e
 
  /**
   * This class encapsulates data store handling. Currently it is only used by the container runtime,
