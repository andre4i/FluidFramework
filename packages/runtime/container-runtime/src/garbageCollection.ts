/*!
 * Copyright (c) Microsoft Corporation and contributors. All rights reserved.
 * Licensed under the MIT License.
 */

import { ITelemetryLogger } from "@fluidframework/common-definitions";
import { assert, LazyPromise, Timer } from "@fluidframework/common-utils";
import { IGCResult, runGarbageCollection } from "@fluidframework/garbage-collector";
import { ISnapshotTree } from "@fluidframework/protocol-definitions";
import {
    IGarbageCollectionData,
    IGarbageCollectionSummaryDetails,
} from "@fluidframework/runtime-definitions";
import { ReadAndParseBlob, RefreshSummaryResult } from "@fluidframework/runtime-utils";
import {
<<<<<<< HEAD
    ITelemetryLoggerWithConfig,
=======
    TelemetryLoggerWithConfig,
>>>>>>> 072350ee
    mixinChildLoggerWithConfigProvider,
    PerformanceEvent,
} from "@fluidframework/telemetry-utils";

import { IGCRuntimeOptions } from "./containerRuntime";
import { getSummaryForDatastores } from "./dataStores";
import {
    gcBlobName,
    getGCVersion,
    GCVersion,
    IContainerRuntimeMetadata,
    metadataBlobName,
} from "./summaryFormat";

/** This is the current version of garbage collection. */
const GCVersion = 1;

// Local storage key to turn GC on / off.
const runGCKey = "FluidRunGC";
// Local storage key to turn GC test mode on / off.
const gcTestModeKey = "FluidGCTestMode";
// Local storage key to turn GC sweep on / off.
const runSweepKey = "FluidRunSweep";

const defaultDeleteTimeoutMs = 7 * 24 * 60 * 60 * 1000; // 7 days

/** The used state statistics of a node. */
export interface IUsedStateStats {
    totalNodeCount: number;
    unusedNodeCount: number;
}

/** The statistics of the system state after a garbage collection run. */
export interface IGCStats {
    totalNodes: number;
    deletedNodes: number;
    totalDataStores: number;
    deletedDataStores: number;
}

/** Defines the APIs for the runtime object to be passed to the garbage collector. */
export interface IGarbageCollectionRuntime {
    /** Returns the garbage collection data of the runtime. */
    getGCData(fullGC?: boolean): Promise<IGarbageCollectionData>;
    /** After GC has run, called to notify the runtime of routes that are used in it. */
    updateUsedRoutes(usedRoutes: string[], gcTimestamp?: number): IUsedStateStats;
}

/** Defines the contract for the garbage collector. */
export interface IGarbageCollector {
    /** Tells whether GC should run or not. */
    readonly shouldRunGC: boolean;
    /**
     * This tracks two things:
     * 1. Whether GC is enabled - If this is 0, GC is disabled. If this is > 0, GC is enabled.
     * 2. If GC is enabled, the version of GC used to generate the GC data written in a summary.
     */
    readonly gcSummaryFeatureVersion: number;
    /** Tells whether the GC version has changed compared to the version in the latest summary. */
    readonly hasGCVersionChanged: boolean;
    /** Run garbage collection and update the reference / used state of the system. */
    collectGarbage(
        options: { logger?: ITelemetryLogger, runGC?: boolean, runSweep?: boolean, fullGC?: boolean },
    ): Promise<IGCStats>;
    /** Called when the latest summary of the system has been refreshed. */
    latestSummaryStateRefreshed(result: RefreshSummaryResult, readAndParseBlob: ReadAndParseBlob): Promise<void>;
    /** Called when a node is changed. Used to detect and log when an inactive node is changed. */
    nodeChanged(id: string): void;
}

/** The garbage collection data of each node in the reference graph. */
interface IGCNodeData {
    /** The set of routes to other nodes in the graph. */
    outboundRoutes: string[];
    /** If the node is unreferenced, the timestamp of when it was marked unreferenced. */
    unreferencedTimestampMs?: number;
}

/**
 * The garbage collection state of the reference graph. It contains a list of all the nodes in the graph and their
 * GC data.
 */
interface IGCState {
    gcNodes: { [ id: string ]: IGCNodeData };
}

/**
 * Helper class that tracks the state of an unreferenced node such as the time it was unreferenced. It also sets
 * the node's state to inactive if it remains unreferenced for a given amount of time (inactiveTimeoutMs).
 */
class UnreferencedStateTracker {
    private inactive: boolean = false;
    // Keeps track of all inactive events that are logged. This is used to limit the log generation for each event to 1
    // so that it is not noisy.
    private readonly inactiveEventsLogged: Set<string> = new Set();
    private readonly timer: Timer | undefined;

    constructor(
        public readonly unrefencedTimestampMs: number,
        inactiveTimeoutMs: number,
    ) {
        // If the timeout has already expired, the node should become inactive immediately. Otherwise, start a timer of
        // inactiveTimeoutMs after which the node will become inactive.
        if (inactiveTimeoutMs <= 0) {
            this.inactive = true;
        } else {
            this.timer = new Timer(inactiveTimeoutMs, () => { this.inactive = true; });
            this.timer.start();
        }
    }

    /** Stop tracking this node. Reset the unreferenced timer, if any, and reset inactive state. */
    public stopTracking() {
        this.timer?.clear();
        this.inactive = false;
    }

    /** Logs an error with the given properties if the node  is inactive. */
    public logIfInactive(
        logger: ITelemetryLogger,
        eventName: string,
        currentTimestampMs: number,
        deleteTimeoutMs: number,
        inactiveNodeId: string,
    ) {
        if (this.inactive && !this.inactiveEventsLogged.has(eventName)) {
            logger.sendErrorEvent({
                eventName,
                unreferencedDuratonMs: currentTimestampMs - this.unrefencedTimestampMs,
                deleteTimeoutMs,
                inactiveNodeId,
            });
            this.inactiveEventsLogged.add(eventName);
        }
    }
}

/**
 * The garbage collector for the container runtime. It consolidates the garbage collection functionality and maintains
 * its state across summaries.
 */
export class GarbageCollector implements IGarbageCollector {
    public static create(
        provider: IGarbageCollectionRuntime,
        gcOptions: IGCRuntimeOptions,
        deleteUnusedRoutes: (unusedRoutes: string[]) => void,
        getCurrentTimestampMs: () => number,
        baseSnapshot: ISnapshotTree | undefined,
        readAndParseBlob: ReadAndParseBlob,
        baseLogger: ITelemetryLogger,
        existing: boolean,
        metadata?: IContainerRuntimeMetadata,
    ): IGarbageCollector {
        return new GarbageCollector(
            provider,
            gcOptions,
            deleteUnusedRoutes,
            getCurrentTimestampMs,
            baseSnapshot,
            readAndParseBlob,
            baseLogger,
            existing,
            metadata,
        );
    }

    /**
     * Tells whether GC should be run based on the GC options and local storage flags.
     */
    public readonly shouldRunGC: boolean;

    /**
     * This tracks two things:
     * 1. Whether GC is enabled - If this is 0, GC is disabled. If this is > 0, GC is enabled.
     * 2. If GC is enabled, the version of GC used to generate the GC data written in a summary.
     */
    public get gcSummaryFeatureVersion(): number {
        return this.gcEnabled ? this.currentGCVersion : 0;
    }

    /**
     * Tells whether the GC version has changed compared to the version in the latest summary.
     */
    public get hasGCVersionChanged(): boolean {
        // The current version can differ from the latest summary version in two cases:
        // 1. The summary this client loaded with has data from a different GC version.
        // 2. This client's latest summary was updated from a snapshot that has a different GC version.
        return this.shouldRunGC && this.latestSummaryGCVersion !== this.currentGCVersion;
    }

    /**
     * Tracks if GC is enabled for this document. This is specified during document creation and doesn't change
     * throughout its lifetime.
     */
    private readonly gcEnabled: boolean;
    private readonly shouldRunSweep: boolean;
    private readonly testMode: boolean;
<<<<<<< HEAD
    private readonly logger: ITelemetryLoggerWithConfig;
=======
    private readonly logger: TelemetryLoggerWithConfig;
>>>>>>> 072350ee

    // The current GC version that this container is running.
    private readonly currentGCVersion = GCVersion;
    // This is the version of GC data in the latest summary being tracked.
    private latestSummaryGCVersion: GCVersion;

    // The current state - each node's GC data and unreferenced timestamp.
    private currentGCState: IGCState | undefined;

    // Promise when resolved initializes the base state of the nodes from the base summary state.
    private readonly initializeBaseStateP: Promise<void>;
    // The time after which an unreferenced node can be deleted. Currently, we only set the node's state to expired.
    private readonly deleteTimeoutMs: number;
    // Map of node ids to their unreferenced state tracker.
    private readonly unreferencedNodesState: Map<string, UnreferencedStateTracker> = new Map();

    protected constructor(
        private readonly provider: IGarbageCollectionRuntime,
        private readonly gcOptions: IGCRuntimeOptions,
        /** After GC has run, called to delete objects in the runtime whose routes are unused. */
        private readonly deleteUnusedRoutes: (unusedRoutes: string[]) => void,
        /** Returns the current timestamp to be assigned to nodes that become unreferenced. */
        private readonly getCurrentTimestampMs: () => number,
        baseSnapshot: ISnapshotTree | undefined,
        readAndParseBlob: ReadAndParseBlob,
        baseLogger: ITelemetryLogger,
        existing: boolean,
        metadata?: IContainerRuntimeMetadata,
    ) {
        this.logger = mixinChildLoggerWithConfigProvider(baseLogger, "GarbageCollector");

        this.deleteTimeoutMs = this.gcOptions.deleteTimeoutMs ?? defaultDeleteTimeoutMs;

        let prevSummaryGCVersion: number | undefined;
        // GC can only be enabled during creation. After that, it can never be enabled again. So, for existing
        // documents, we get this information from the metadata blob.
        if (existing) {
            prevSummaryGCVersion = getGCVersion(metadata);
            // Existing documents which did not have metadata blob or had GC disabled have version as 0. For all
            // other exsiting documents, GC is enabled.
            this.gcEnabled = prevSummaryGCVersion > 0;
        } else {
            // For new documents, GC has to be exlicitly enabled via the gcAllowed flag in GC options.
            this.gcEnabled = gcOptions.gcAllowed === true;
        }
        // For existing document, the latest summary is the one that we loaded from. So, use its GC version as the
        // latest tracked GC version. For new documents, we will be writing the first summary with the current version.
        this.latestSummaryGCVersion = prevSummaryGCVersion ?? this.currentGCVersion;

        // Whether GC should run or not. Can override with localStorage flag.
<<<<<<< HEAD
        this.shouldRunGC = this.logger.getConfig(runGCKey, "boolean") ?? (
=======
        this.shouldRunGC = this.logger.config.getConfig(runGCKey, "boolean") ?? (
>>>>>>> 072350ee
            // GC must be enabled for the document.
            this.gcEnabled
            // GC must not be disabled via GC options.
            && !gcOptions.disableGC
        );

        // Whether GC sweep phase should run or not. If this is false, only GC mark phase is run. Can override with
        // localStorage flag.
        this.shouldRunSweep = this.shouldRunGC &&
<<<<<<< HEAD
            (this.logger.getConfig(runSweepKey, "boolean") ?? gcOptions.runSweep === true);

        // Whether we are running in test mode. In this mode, unreferenced nodes are immediately deleted.
        this.testMode = this.logger.getConfig(gcTestModeKey, "boolean") ?? gcOptions.runGCInTestMode === true;
=======
            (this.logger.config.getConfig(runSweepKey, "boolean") ?? gcOptions.runSweep === true);

        // Whether we are running in test mode. In this mode, unreferenced nodes are immediately deleted.
        this.testMode = this.logger.config.getConfig(gcTestModeKey, "boolean") ?? gcOptions.runGCInTestMode === true;
>>>>>>> 072350ee

        // Get the GC state from the GC blob in the base snapshot. Use LazyPromise because we only want to do
        // this once since it involves fetching blobs from storage which is expensive.
        const baseSummaryStateP = new LazyPromise<IGCState>(async () => {
            const gcState: IGCState = { gcNodes: {} };
            if (baseSnapshot === undefined) {
                return gcState;
            }

            // Get GC blobs from each data store's summary tree. Get them and consolidate into IGCState format.
            const dataStoreSnaphotTree = getSummaryForDatastores(baseSnapshot, metadata);
            assert(dataStoreSnaphotTree !== undefined, "Expected data store snapshot tree in base snapshot");
            for (const [dsId, dsSnapshotTree] of Object.entries(dataStoreSnaphotTree.trees)) {
                const blobId = dsSnapshotTree.blobs[gcBlobName];
                if (blobId === undefined) {
                    continue;
                }

                const gcSummaryDetails = await readAndParseBlob<IGarbageCollectionSummaryDetails>(blobId);
                // If there are no nodes for this data store, skip it.
                if (gcSummaryDetails.gcData?.gcNodes === undefined || gcSummaryDetails.gcData.gcNodes === {}) {
                    continue;
                }
                const dsRootId = `/${dsId}`;
                for (const [id, outboundRoutes] of Object.entries(gcSummaryDetails.gcData.gcNodes)) {
                    // Prefix the data store id to the GC node ids to make them relative to the root from being
                    // relative to the data store. Similar to how its done in DataStore::getGCData.
                    const rootId = id === "/" ? dsRootId : `${dsRootId}${id}`;
                    gcState.gcNodes[rootId] = { outboundRoutes: Array.from(outboundRoutes) };
                }
                assert(gcState.gcNodes[dsRootId] !== undefined, `GC nodes for data store ${dsId} not in GC blob`);
                gcState.gcNodes[dsRootId].unreferencedTimestampMs = gcSummaryDetails.unrefTimestamp;
            }
            return gcState;
        });

        // Set up the initializer which initializes the base GC state from the base snapshot. Use lazy promise because
        // we only do this once - the very first time we run GC.
        this.initializeBaseStateP = new LazyPromise<void>(async () => {
            const gcNodes: { [ id: string ]: IGCNodeData } = {};
            const baseState = await baseSummaryStateP;
            if (baseState === undefined) {
                this.currentGCState = { gcNodes };
                return;
            }

            // Set up tracking for the nodes in the base summary state and add them to GC nodes.
            for (const [nodeId, nodeData] of Object.entries(baseState.gcNodes)) {
                const unreferencedTimestampMs = nodeData.unreferencedTimestampMs;
                if (unreferencedTimestampMs !== undefined) {
                    // Get how long it has been since the node was unreferenced. Start a timeout for the remaining time
                    // left for it to be eligible for deletion.
                    const unreferencedDurationMs = this.getCurrentTimestampMs() - unreferencedTimestampMs;
                    this.unreferencedNodesState.set(
                        nodeId,
                        new UnreferencedStateTracker(
                            unreferencedTimestampMs,
                            this.deleteTimeoutMs - unreferencedDurationMs,
                        ),
                    );
                }

                gcNodes[nodeId] = {
                    outboundRoutes: Array.from(nodeData.outboundRoutes),
                    unreferencedTimestampMs,
                };
            }
            this.currentGCState = { gcNodes };
        });
    }

    /**
     * Runs garbage collection and udpates the reference / used state of the nodes in the container.
     * @returns the number of data stores that have been marked as unreferenced.
     */
    public async collectGarbage(
        options: {
            /** Logger to use for logging GC events */
            logger?: ITelemetryLogger,
            /** True to run GC sweep phase after the mark phase */
            runSweep?: boolean,
            /** True to generate full GC data */
            fullGC?: boolean,
        },
    ): Promise<IGCStats> {
        const {
            logger = this.logger,
            runSweep = this.shouldRunSweep,
            fullGC = this.gcOptions.runFullGC === true || this.hasGCVersionChanged,
        } = options;

        return PerformanceEvent.timedExecAsync(logger, { eventName: "GarbageCollection" }, async (event) => {
            await this.initializeBaseStateP;

            const gcStats: {
                deletedNodes?: number,
                totalNodes?: number,
                deletedDataStores?: number,
                totalDataStores?: number,
            } = {};

            // Get the runtime's GC data and run GC on the reference graph in it.
            const gcData = await this.provider.getGCData(fullGC);
            const gcResult = runGarbageCollection(
                gcData.gcNodes,
                [ "/" ],
                logger,
            );

            const currentTimestampMs = this.getCurrentTimestampMs();
            // Update the current state of the system based on the GC run.
            this.updateCurrentState(gcData, gcResult, currentTimestampMs);

            const dataStoreUsedStateStats =
                this.provider.updateUsedRoutes(gcResult.referencedNodeIds, currentTimestampMs);

            if (runSweep) {
                // Placeholder for running sweep logic.
            }

            // Update stats to be reported in the peformance event.
            gcStats.deletedNodes = gcResult.deletedNodeIds.length;
            gcStats.totalNodes = gcResult.referencedNodeIds.length + gcResult.deletedNodeIds.length;
            gcStats.deletedDataStores = dataStoreUsedStateStats.unusedNodeCount;
            gcStats.totalDataStores = dataStoreUsedStateStats.totalNodeCount;

            // If we are running in GC test mode, delete objects for unused routes. This enables testing scenarios
            // involving access to deleted data.
            if (this.testMode) {
                this.deleteUnusedRoutes(gcResult.deletedNodeIds);
            }
            event.end(gcStats);
            return gcStats as IGCStats;
        },
        { end: true, cancel: "error" });
    }

    /**
     * Called when the latest summary of the system has been refreshed. This will be used to update the state of the
     * latest summary tracked.
     */
    public async latestSummaryStateRefreshed(
        result: RefreshSummaryResult,
        readAndParseBlob: ReadAndParseBlob,
    ): Promise<void> {
        if (!this.shouldRunGC || !result.latestSummaryUpdated) {
            return;
        }

        // If the summary was tracked by this client, it was the one that generated the summary in the first place.
        // Basically, it was written in the current GC version.
        if (result.wasSummaryTracked) {
            this.latestSummaryGCVersion = this.currentGCVersion;
            return;
        }
        // If the summary was not tracked by this client, update latest GC version from the snapshot in the result as
        // that is now the latest summary.
        await this.updateSummaryGCVersionFromSnapshot(result.snapshot, readAndParseBlob);
    }

    /**
     * Called when a node with the given id is changed. If the node is inactive, log an error.
     */
    public nodeChanged(id: string) {
        // Prefix "/" if needed to make it relative to the root.
        const nodeId = id.startsWith("/") ? id : `/${id}`;
        this.unreferencedNodesState.get(nodeId)?.logIfInactive(
            this.logger,
            "inactiveObjectChanged",
            this.getCurrentTimestampMs(),
            this.deleteTimeoutMs,
            nodeId,
        );
    }

    /**
     * Update the latest summary GC version from the metadata blob in the given snapshot.
     */
    private async updateSummaryGCVersionFromSnapshot(snapshot: ISnapshotTree, readAndParseBlob: ReadAndParseBlob) {
        const metadataBlobId = snapshot.blobs[metadataBlobName];
        if (metadataBlobId) {
            const metadata = await readAndParseBlob<IContainerRuntimeMetadata>(metadataBlobId);
            this.latestSummaryGCVersion = getGCVersion(metadata);
        }
    }

    /**
     * Updates the state of the system as per the current GC run. It does the following:
     * 1. Sets up the current GC state as per the gcData.
     * 2. Starts tracking for nodes that have become unreferenced in this run.
     * 3. Clears tracking for nodes that were unreferenced but became referenced in this run.
     * @param gcData - The data representing the reference graph on which GC is run.
     * @param gcResult - The result of the GC run on the gcData.
     * @param currentTimestampMs - The current timestamp to be used for unreferenced nodes' timestamp.
     */
    private updateCurrentState(gcData: IGarbageCollectionData, gcResult: IGCResult, currentTimestampMs: number) {
        this.currentGCState = { gcNodes: {} };
        for (const [id, outboundRoutes] of Object.entries(gcData.gcNodes)) {
            this.currentGCState.gcNodes[id] = { outboundRoutes: Array.from(outboundRoutes) };
        }

        // Iterate through the deleted nodes and start tracking if they became unreferenced in this run.
        for (const nodeId of gcResult.deletedNodeIds) {
            assert(this.currentGCState.gcNodes[nodeId] !== undefined, "Unexpected node when running GC");

            // The time when the node became unreferenced. This is added to the current GC state.
            let unreferencedTimestampMs: number = currentTimestampMs;
            const nodeStateTracker = this.unreferencedNodesState.get(nodeId);
            if (nodeStateTracker !== undefined) {
                unreferencedTimestampMs = nodeStateTracker.unrefencedTimestampMs;
            } else {
                // Start tracking this node as it became unreferenced in this run.
                this.unreferencedNodesState.set(
                    nodeId,
                    new UnreferencedStateTracker(unreferencedTimestampMs, this.deleteTimeoutMs),
                );
            }
            this.currentGCState.gcNodes[nodeId].unreferencedTimestampMs = unreferencedTimestampMs;
        }

        // Iterate through the referenced nodes and stop tracking if they were unreferenced before.
        for (const nodeId of gcResult.referencedNodeIds) {
            assert(this.currentGCState.gcNodes[nodeId] !== undefined, "Unexpected node when running GC");
            const nodeStateTracker = this.unreferencedNodesState.get(nodeId);
            if (nodeStateTracker !== undefined) {
                // If this node has been unreferenced for longer than deleteTimeoutMs and is being referenced,
                // log an error as this may mean the deleteTimeoutMs is not long enough.
                nodeStateTracker.logIfInactive(
                    this.logger,
                    "inactiveObjectRevived",
                    currentTimestampMs,
                    this.deleteTimeoutMs,
                    nodeId,
                );
                // Stop tracking so as to clear out any running timers.
                nodeStateTracker.stopTracking();
                // Delete the node as we don't need to track it any more.
                this.unreferencedNodesState.delete(nodeId);
            }
        }
    }
}<|MERGE_RESOLUTION|>--- conflicted
+++ resolved
@@ -13,11 +13,7 @@
 } from "@fluidframework/runtime-definitions";
 import { ReadAndParseBlob, RefreshSummaryResult } from "@fluidframework/runtime-utils";
 import {
-<<<<<<< HEAD
-    ITelemetryLoggerWithConfig,
-=======
     TelemetryLoggerWithConfig,
->>>>>>> 072350ee
     mixinChildLoggerWithConfigProvider,
     PerformanceEvent,
 } from "@fluidframework/telemetry-utils";
@@ -215,11 +211,7 @@
     private readonly gcEnabled: boolean;
     private readonly shouldRunSweep: boolean;
     private readonly testMode: boolean;
-<<<<<<< HEAD
-    private readonly logger: ITelemetryLoggerWithConfig;
-=======
     private readonly logger: TelemetryLoggerWithConfig;
->>>>>>> 072350ee
 
     // The current GC version that this container is running.
     private readonly currentGCVersion = GCVersion;
@@ -270,11 +262,7 @@
         this.latestSummaryGCVersion = prevSummaryGCVersion ?? this.currentGCVersion;
 
         // Whether GC should run or not. Can override with localStorage flag.
-<<<<<<< HEAD
-        this.shouldRunGC = this.logger.getConfig(runGCKey, "boolean") ?? (
-=======
         this.shouldRunGC = this.logger.config.getConfig(runGCKey, "boolean") ?? (
->>>>>>> 072350ee
             // GC must be enabled for the document.
             this.gcEnabled
             // GC must not be disabled via GC options.
@@ -284,17 +272,10 @@
         // Whether GC sweep phase should run or not. If this is false, only GC mark phase is run. Can override with
         // localStorage flag.
         this.shouldRunSweep = this.shouldRunGC &&
-<<<<<<< HEAD
-            (this.logger.getConfig(runSweepKey, "boolean") ?? gcOptions.runSweep === true);
-
-        // Whether we are running in test mode. In this mode, unreferenced nodes are immediately deleted.
-        this.testMode = this.logger.getConfig(gcTestModeKey, "boolean") ?? gcOptions.runGCInTestMode === true;
-=======
             (this.logger.config.getConfig(runSweepKey, "boolean") ?? gcOptions.runSweep === true);
 
         // Whether we are running in test mode. In this mode, unreferenced nodes are immediately deleted.
         this.testMode = this.logger.config.getConfig(gcTestModeKey, "boolean") ?? gcOptions.runGCInTestMode === true;
->>>>>>> 072350ee
 
         // Get the GC state from the GC blob in the base snapshot. Use LazyPromise because we only want to do
         // this once since it involves fetching blobs from storage which is expensive.
