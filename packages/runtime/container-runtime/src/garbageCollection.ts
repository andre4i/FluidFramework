--- conflicted
+++ resolved
@@ -19,11 +19,7 @@
 } from "@fluidframework/telemetry-utils";
 
 import { IGCRuntimeOptions } from "./containerRuntime";
-<<<<<<< HEAD
-=======
 import { getSummaryForDatastores } from "./dataStores";
-import { getLocalStorageFeatureGate } from "./localStorageFeatureGates";
->>>>>>> b086e118
 import {
     gcBlobName,
     getGCVersion,
@@ -279,10 +275,7 @@
             (this.logger.getConfig(runSweepKey, "boolean") ?? gcOptions.runSweep === true);
 
         // Whether we are running in test mode. In this mode, unreferenced nodes are immediately deleted.
-<<<<<<< HEAD
         this.testMode = this.logger.getConfig(gcTestModeKey, "boolean") ?? gcOptions.runGCInTestMode === true;
-=======
-        this.testMode = getLocalStorageFeatureGate(gcTestModeKey) ?? gcOptions.runGCInTestMode === true;
 
         // Get the GC state from the GC blob in the base snapshot. Use LazyPromise because we only want to do
         // this once since it involves fetching blobs from storage which is expensive.
@@ -352,7 +345,6 @@
             }
             this.currentGCState = { gcNodes };
         });
->>>>>>> b086e118
     }
 
     /**
