{
  "name": "@fluid-internal/test-app-insights-logger",
<<<<<<< HEAD
  "version": "2.0.0-internal.2.2.0",
=======
  "version": "2.0.0-internal.3.0.0",
>>>>>>> 2a9c8894
  "description": "Azure Application Insights logger for Fluid tests",
  "homepage": "https://fluidframework.com",
  "repository": {
    "type": "git",
    "url": "https://github.com/microsoft/FluidFramework.git",
    "directory": "packages/test/test-app-insights-logger"
  },
  "license": "MIT",
  "author": "Microsoft and contributors",
  "sideEffects": false,
  "main": "dist/index.js",
  "module": "lib/index.js",
  "types": "dist/index.d.ts",
  "scripts": {
    "build": "npm run build:genver && concurrently npm:build:compile npm:lint",
    "build:commonjs": "npm run tsc",
    "build:compile": "concurrently npm:build:commonjs npm:build:esnext",
    "build:esnext": "tsc --project ./tsconfig.esnext.json",
    "build:full": "npm run build",
    "build:full:compile": "npm run build:compile",
    "build:genver": "gen-version",
    "clean": "rimraf dist lib *.tsbuildinfo *.build.log",
    "eslint": "eslint --format stylish src",
    "eslint:fix": "eslint --format stylish src --fix --fix-type problem,suggestion,layout",
    "full": "node ./dist/nodeStressTest.js --profile full",
    "lint": "npm run eslint",
    "lint:fix": "npm run eslint:fix",
    "tsc": "tsc"
  },
  "nyc": {
    "all": true,
    "cache-dir": "nyc/.cache",
    "exclude": [
      "src/test/**/*.ts",
      "dist/test/**/*.js"
    ],
    "exclude-after-remap": false,
    "include": [
      "src/**/*.ts",
      "dist/**/*.js"
    ],
    "report-dir": "nyc/report",
    "reporter": [
      "cobertura",
      "html",
      "text"
    ],
    "temp-directory": "nyc/.nyc_output"
  },
  "dependencies": {
    "@fluidframework/common-definitions": "^0.20.1",
<<<<<<< HEAD
    "@fluidframework/test-driver-definitions": ">=2.0.0-internal.2.2.0 <2.0.0-internal.3.0.0",
=======
    "@fluidframework/test-driver-definitions": ">=2.0.0-internal.3.0.0 <2.0.0-internal.4.0.0",
>>>>>>> 2a9c8894
    "applicationinsights": "^2.1.9"
  },
  "devDependencies": {
    "@fluid-tools/build-cli": "^0.5.0",
    "@fluidframework/build-common": "^1.1.0",
    "@fluidframework/eslint-config-fluid": "^1.1.0",
    "@rushstack/eslint-config": "^2.5.1",
    "@types/mocha": "^9.1.1",
    "@types/node": "^14.18.0",
    "@types/random-js": "^1.0.31",
    "concurrently": "^6.2.0",
    "cross-env": "^7.0.2",
    "eslint": "~8.6.0",
    "mocha": "^10.0.0",
    "nyc": "^15.0.0",
    "rimraf": "^2.6.2",
    "start-server-and-test": "^1.11.7",
    "typescript": "~4.5.5"
  }
}<|MERGE_RESOLUTION|>--- conflicted
+++ resolved
@@ -1,10 +1,6 @@
 {
   "name": "@fluid-internal/test-app-insights-logger",
-<<<<<<< HEAD
-  "version": "2.0.0-internal.2.2.0",
-=======
   "version": "2.0.0-internal.3.0.0",
->>>>>>> 2a9c8894
   "description": "Azure Application Insights logger for Fluid tests",
   "homepage": "https://fluidframework.com",
   "repository": {
@@ -56,11 +52,7 @@
   },
   "dependencies": {
     "@fluidframework/common-definitions": "^0.20.1",
-<<<<<<< HEAD
-    "@fluidframework/test-driver-definitions": ">=2.0.0-internal.2.2.0 <2.0.0-internal.3.0.0",
-=======
     "@fluidframework/test-driver-definitions": ">=2.0.0-internal.3.0.0 <2.0.0-internal.4.0.0",
->>>>>>> 2a9c8894
     "applicationinsights": "^2.1.9"
   },
   "devDependencies": {
