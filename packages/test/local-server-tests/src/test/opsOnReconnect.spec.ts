--- conflicted
+++ resolved
@@ -9,12 +9,7 @@
 import { ConnectionState, Container, Loader } from "@fluidframework/container-loader";
 import {
     ContainerMessageType,
-<<<<<<< HEAD
-=======
     IContainerRuntimeOptions,
-    isRuntimeMessage,
-    unpackRuntimeMessage,
->>>>>>> 8151d664
 } from "@fluidframework/container-runtime";
 import { IFluidHandle, IFluidLoadable, IRequest } from "@fluidframework/core-interfaces";
 import { LocalDocumentServiceFactory, LocalResolver } from "@fluidframework/local-driver";
