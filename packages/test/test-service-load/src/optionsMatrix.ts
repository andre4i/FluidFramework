/*!
 * Copyright (c) Microsoft Corporation and contributors. All rights reserved.
 * Licensed under the MIT License.
 */

import {
    CompressionAlgorithms,
    IContainerRuntimeOptions,
    IGCRuntimeOptions,
    ISummaryRuntimeOptions,
} from "@fluidframework/container-runtime";
import {
    booleanCases,
    generatePairwiseOptions,
    OptionsMatrix,
    numberCases,
} from "@fluidframework/test-pairwise-generator";
import { ILoaderOptions } from "@fluidframework/container-loader";
import { ConfigTypes, LoggingError } from "@fluidframework/telemetry-utils";

const loaderOptionsMatrix: OptionsMatrix<ILoaderOptions> = {
    cache: booleanCases,
    provideScopeLoader: booleanCases,
    maxClientLeaveWaitTime: numberCases,
    summarizeProtocolTree: [undefined],
};

export function applyOverrides<T>(options: OptionsMatrix<T>, optionsOverrides: Partial<OptionsMatrix<T>> | undefined) {
    const realOptions: OptionsMatrix<T> = { ...options };
    if (optionsOverrides !== undefined) {
        for (const key of Object.keys(optionsOverrides)) {
            const override = optionsOverrides[key];
            if (override !== undefined) {
                if (Array.isArray(override)) {
                    realOptions[key] = override;
                } else {
                    throw new LoggingError(`Override for ${key} is not array: ${JSON.stringify(optionsOverrides)}`);
                }
            }
        }
    }
    return realOptions;
}

export const generateLoaderOptions =
    (seed: number, overrides: Partial<OptionsMatrix<ILoaderOptions>> | undefined): ILoaderOptions[] => {
        return generatePairwiseOptions<ILoaderOptions>(
            applyOverrides(loaderOptionsMatrix, overrides),
            seed);
    };

const gcOptionsMatrix: OptionsMatrix<IGCRuntimeOptions> = {
    disableGC: booleanCases,
    gcAllowed: booleanCases,
    runFullGC: booleanCases,
    sweepAllowed: [false],
    sessionExpiryTimeoutMs: [undefined], // Don't want coverage here
};

const summaryOptionsMatrix: OptionsMatrix<ISummaryRuntimeOptions> = {
    disableSummaries: [false],
    initialSummarizerDelayMs: numberCases,
    summaryConfigOverrides: [undefined],
    maxOpsSinceLastSummary: numberCases,
    summarizerClientElection: [false],
    summarizerOptions: [undefined],
};

export function generateRuntimeOptions(
    seed: number, overrides: Partial<OptionsMatrix<IContainerRuntimeOptions>> | undefined) {
    const gcOptions =
        generatePairwiseOptions(applyOverrides(gcOptionsMatrix, overrides?.gcOptions as any), seed);
    const summaryOptions =
        generatePairwiseOptions(applyOverrides(summaryOptionsMatrix, overrides?.summaryOptions as any), seed);

    const runtimeOptionsMatrix: OptionsMatrix<IContainerRuntimeOptions> = {
        gcOptions: [undefined, ...gcOptions],
        summaryOptions: [undefined, ...summaryOptions],
        loadSequenceNumberVerification: [undefined],
        enableOfflineLoad: [undefined],
        flushMode: [undefined],
        compressionOptions: [{ minimumBatchSizeInBytes: 500, compressionAlgorithm: CompressionAlgorithms.lz4 }],
        maxBatchSizeInBytes: [undefined],
<<<<<<< HEAD
        // Compressed payloads over 1MB will be split into chunked ops of this size
        chunkSizeInBytes: [614400],
=======
        enableOpReentryCheck: [true],
        chunkSizeInBytes: [undefined],
>>>>>>> f0992606
    };

    return generatePairwiseOptions<IContainerRuntimeOptions>(
        applyOverrides(
            runtimeOptionsMatrix,
            { ...overrides, gcOptions: undefined, summaryOptions: undefined }),
        seed);
}

export function generateConfigurations(
    seed: number, overrides: OptionsMatrix<Record<string, ConfigTypes>> | undefined,
): Record<string, ConfigTypes>[] {
    if (overrides === undefined) {
        return [{}];
    }
    return generatePairwiseOptions<Record<string, ConfigTypes>>(
        overrides,
        seed);
}<|MERGE_RESOLUTION|>--- conflicted
+++ resolved
@@ -81,13 +81,9 @@
         flushMode: [undefined],
         compressionOptions: [{ minimumBatchSizeInBytes: 500, compressionAlgorithm: CompressionAlgorithms.lz4 }],
         maxBatchSizeInBytes: [undefined],
-<<<<<<< HEAD
         // Compressed payloads over 1MB will be split into chunked ops of this size
         chunkSizeInBytes: [614400],
-=======
         enableOpReentryCheck: [true],
-        chunkSizeInBytes: [undefined],
->>>>>>> f0992606
     };
 
     return generatePairwiseOptions<IContainerRuntimeOptions>(
