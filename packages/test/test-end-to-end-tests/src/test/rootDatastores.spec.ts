--- conflicted
+++ resolved
@@ -117,11 +117,7 @@
         afterEach(async () => reset());
 
         itExpects("Root datastore creation fails at attach op", [
-<<<<<<< HEAD
             { eventName: "fluid:telemetry:Container:ContainerClose", error: "Duplicate DataStore created with existing id" }
-=======
-            { eventName: "fluid:telemetry:Container:ContainerClose", error: "Duplicate DataStore created with existing id" },
->>>>>>> 71cab8a8
         ], async () => {
             const dataCorruption = anyDataCorruption([container1, container2]);
             // Isolate inbound communication
@@ -138,13 +134,8 @@
             assert(await dataCorruption);
         });
 
-<<<<<<< HEAD
         itExpects("Root datastore creation with props fails at attach op", [
             { eventName: "fluid:telemetry:Container:ContainerClose", error: "Duplicate DataStore created with existing id" }
-=======
-        itExpects("Root datastore creation with props fails at attach op",[
-            { eventName: "fluid:telemetry:Container:ContainerClose", error: "Duplicate DataStore created with existing id" },
->>>>>>> 71cab8a8
         ], async () => {
             const dataCorruption = anyDataCorruption([container1, container2]);
             // Isolate inbound communication
@@ -161,13 +152,8 @@
             assert(await dataCorruption);
         });
 
-<<<<<<< HEAD
         itExpects("Root datastore creation with the same id breaks container", [
             { eventName: "fluid:telemetry:Container:ContainerClose", error: "Duplicate DataStore created with existing id" }
-=======
-        itExpects("Root datastore creation with the same id breaks container",[
-            { eventName: "fluid:telemetry:Container:ContainerClose", error: "Duplicate DataStore created with existing id" },
->>>>>>> 71cab8a8
         ], async () => {
             const dataCorruption = anyDataCorruption([container1, container2]);
             await createRootDataStore(dataObject1, "2");
@@ -176,13 +162,8 @@
             assert(await dataCorruption);
         });
 
-<<<<<<< HEAD
         itExpects("Root datastore creation with the same id and legacy API breaks container", [
             { eventName: "fluid:telemetry:Container:ContainerClose", error: "Duplicate DataStore created with existing id" }
-=======
-        itExpects("Root datastore creation with the same id and legacy API breaks container",[
-            { eventName: "fluid:telemetry:Container:ContainerClose", error: "Duplicate DataStore created with existing id" },
->>>>>>> 71cab8a8
         ], async () => {
             const dataCorruption = anyDataCorruption([container1, container2]);
             await createRootDataStore(dataObject1, "2");
@@ -408,7 +389,6 @@
             });
 
         it("Assign multiple data stores to the same alias, first write wins, " +
-<<<<<<< HEAD
             "different containers from snapshot", async () => {
                 await setupContainers({
                     ...testContainerConfig,
@@ -423,18 +403,6 @@
                         },
                         gcOptions: {
                             gcAllowed: true,
-=======
-        "different containers from snapshot", async () => {
-            await setupContainers({
-                ... testContainerConfig,
-                runtimeOptions: {
-                    summaryOptions: {
-                        generateSummaries: true,
-                        initialSummarizerDelayMs: 10,
-                        summaryConfigOverrides: {
-                            idleTime: IdleDetectionTime,
-                            maxTime: IdleDetectionTime * 12,
->>>>>>> 71cab8a8
                         },
                     },
                 });
@@ -501,11 +469,7 @@
                 // This executes getInitialSnapshotDetails, a LazyPromise, before the alias op is sent to update
                 // the isRootDataStore property in the dataStoreContext
                 await containerRuntime2.getRootDataStore(aliasedDataStore1.runtime.id);
-<<<<<<< HEAD
-            } catch (e) {
-=======
             } catch(e) {
->>>>>>> 71cab8a8
                 callFailed = true;
             }
             assert(callFailed, "Expected getRootDataStore to fail as the datastore is not yet a root datastore");
@@ -518,11 +482,7 @@
 
             // Should be able to retrieve root datastore from remote
             assert.doesNotThrow(async () =>
-<<<<<<< HEAD
-                await containerRuntime2.getRootDataStore(alias), "An aliased datastore should be a root datastore");
-=======
                 containerRuntime2.getRootDataStore(_alias), "An aliased datastore should be a root datastore");
->>>>>>> 71cab8a8
         });
     });
 });