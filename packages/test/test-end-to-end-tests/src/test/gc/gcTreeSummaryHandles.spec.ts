--- conflicted
+++ resolved
@@ -176,58 +176,6 @@
 /**
  * Validates whether or not a GC Tree Summary Handle should be written to the summary.
  */
-<<<<<<< HEAD
-describeNoCompat("GC Tree stored as a handle in summaries", (getTestObjectProvider, apis) => {
-	const {
-		containerRuntime: { ContainerRuntimeFactoryWithDefaultDataStore },
-	} = apis;
-
-	let provider: ITestObjectProvider;
-	// TODO:#4670: Make this compat-version-specific.
-	const defaultFactory = new TestFluidObjectFactory([]);
-	const runtimeOptions: IContainerRuntimeOptions = {
-		gcOptions: { gcAllowed: true },
-	};
-	const runtimeFactory = createContainerRuntimeFactoryWithDefaultDataStore(
-		ContainerRuntimeFactoryWithDefaultDataStore,
-		{
-			defaultFactory,
-			registryEntries: [[defaultFactory.type, Promise.resolve(defaultFactory)]],
-			runtimeOptions,
-		},
-	);
-	const logger = createChildLogger();
-
-	// Stores the latest summary uploaded to the server.
-	let latestUploadedSummary: ISummaryTree | undefined;
-	// Stores the latest summary context uploaded to the server.
-	let latestSummaryContext: ISummaryContext | undefined;
-	// Stores the latest acked summary for the document.
-	let latestAckedSummary: IAckedSummary | undefined;
-
-	let mainContainer: IContainer;
-	let summarizerClient1: {
-		containerRuntime: ContainerRuntime;
-		summaryCollection: SummaryCollection;
-	};
-	let dataStoreA: ITestFluidObject;
-	let dataStoreB: ITestFluidObject;
-	let dataStoreC: ITestFluidObject;
-
-	const isTreeHandle = true;
-	const isTree = false;
-
-	const createContainer = async (): Promise<IContainer> => {
-		return provider.createContainer(runtimeFactory);
-	};
-
-	const getNewSummarizer = async (summaryVersion?: string) => {
-		return loadSummarizer(
-			provider,
-			runtimeFactory,
-			mainContainer.deltaManager.lastSequenceNumber,
-			summaryVersion,
-=======
 describeCompat(
 	"GC Tree stored as a handle in summaries",
 	"NoCompat",
@@ -242,17 +190,13 @@
 		const runtimeOptions: IContainerRuntimeOptions = {
 			gcOptions: { gcAllowed: true },
 		};
-		const innerRequestHandler = async (request: IRequest, runtime: IContainerRuntimeBase) =>
-			runtime.IFluidHandleContext.resolveHandle(request);
 		const runtimeFactory = createContainerRuntimeFactoryWithDefaultDataStore(
 			ContainerRuntimeFactoryWithDefaultDataStore,
 			{
 				defaultFactory,
 				registryEntries: [[defaultFactory.type, Promise.resolve(defaultFactory)]],
-				requestHandlers: [innerRequestHandler],
 				runtimeOptions,
 			},
->>>>>>> 55a8093b
 		);
 		const logger = createChildLogger();
 
