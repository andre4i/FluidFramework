--- conflicted
+++ resolved
@@ -226,9 +226,6 @@
         provider = getTestObjectProvider();
     });
 
-    let dataObject: ITestFluidObject & IFluidLoadable;
-    const flush = () => (dataObject.context.containerRuntime as IContainerRuntime).flush();
-
     describe("one client", () => {
         const stringId = "stringKey";
 
@@ -238,12 +235,8 @@
         let dataObject: ITestFluidObject & IFluidLoadable;
 
         const assertIntervals = (expected: readonly { start: number; end: number }[]) => {
-<<<<<<< HEAD
-            flush(); // Make sure all ops have been sent before asserting
-=======
             // Make sure all ops have been sent before actually asserting
             (dataObject.context.containerRuntime as IContainerRuntime).flush();
->>>>>>> f135b618
             assertIntervalsHelper(sharedString, intervalView, expected);
         };
 
@@ -266,11 +259,9 @@
         it("replace all is included", async () => {
             sharedString.insertText(3, ".");
             intervals.add(0, 3, IntervalType.SlideOnRemove);
-            flush();
             assertIntervals([{ start: 0, end: 3 }]);
 
             sharedString.replaceText(0, 3, `xxx`);
-            flush();
             assertIntervals([{ start: 0, end: 3 }]);
         });
 
