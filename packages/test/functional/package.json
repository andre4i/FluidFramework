{
  "name": "@fluid-internal/functional-tests",
<<<<<<< HEAD
  "version": "0.17.0",
=======
  "version": "0.16.2",
>>>>>>> cf8ed501
  "description": "Functional tests",
  "repository": "microsoft/FluidFramework",
  "license": "MIT",
  "author": "Microsoft",
  "sideEffects": "false",
  "main": "dist/index.js",
  "module": "lib/index.js",
  "types": "dist/index.d.ts",
  "scripts": {
    "build": "npm run build:genver && concurrently npm:build:compile npm:lint",
    "build:compile": "concurrently npm:tsc npm:build:esnext",
    "build:esnext": "tsc --project ./tsconfig.esnext.json",
    "build:full": "npm run build",
    "build:full:compile": "npm run build:compile",
    "build:genver": "gen-version",
    "clean": "rimraf dist lib *.tsbuildinfo *.build.log",
    "eslint": "eslint --ext=ts,tsx --format stylish src",
    "eslint:fix": "eslint --ext=ts,tsx --format stylish src --fix",
    "lint": "npm run eslint",
    "lint:fix": "npm run eslint:fix",
    "test": "npm run test:mocha",
    "test:coverage": "nyc npm test -- --reporter mocha-junit-reporter --reporter-options mochaFile=nyc/junit-report.xml",
    "test:mocha": "mocha --recursive dist/test --exit -r make-promises-safe",
    "tsc": "tsc"
  },
  "nyc": {
    "all": true,
    "cache-dir": "nyc/.cache",
    "exclude": [
      "src/test/**/*.ts",
      "dist/test/**/*.js"
    ],
    "exclude-after-remap": false,
    "include": [
      "src/**/*.ts",
      "dist/**/*.js"
    ],
    "report-dir": "nyc/report",
    "reporter": [
      "cobertura",
      "html",
      "text"
    ],
    "temp-directory": "nyc/.nyc_output"
  },
  "devDependencies": {
    "@microsoft/eslint-config-fluid": "^0.16.0",
    "@microsoft/fluid-build-common": "^0.14.0",
    "@microsoft/fluid-common-utils": "^0.16.0",
<<<<<<< HEAD
    "@microsoft/fluid-container-loader": "^0.17.0",
    "@microsoft/fluid-container-runtime": "^0.17.0",
    "@microsoft/fluid-protocol-definitions": "^0.1004.1",
    "@microsoft/fluid-sequence": "^0.17.0",
    "@microsoft/fluid-test-loader-utils": "^0.17.0",
=======
    "@microsoft/fluid-container-loader": "^0.16.2",
    "@microsoft/fluid-container-runtime": "^0.16.2",
    "@microsoft/fluid-protocol-definitions": "^0.1004.2-0",
    "@microsoft/fluid-sequence": "^0.16.2",
    "@microsoft/fluid-test-loader-utils": "^0.16.2",
>>>>>>> cf8ed501
    "@types/mocha": "^5.2.5",
    "@typescript-eslint/eslint-plugin": "~2.17.0",
    "@typescript-eslint/parser": "~2.17.0",
    "concurrently": "^4.1.0",
    "eslint": "~6.8.0",
    "make-promises-safe": "^5.1.0",
    "mocha": "^5.2.0",
    "mocha-junit-reporter": "^1.18.0",
    "nyc": "^15.0.0",
    "rimraf": "^2.6.2",
    "ts-loader": "^6.1.2",
    "typescript": "~3.7.4",
    "webpack": "^4.16.5",
    "webpack-cli": "^3.1.2"
  }
}<|MERGE_RESOLUTION|>--- conflicted
+++ resolved
@@ -1,10 +1,6 @@
 {
   "name": "@fluid-internal/functional-tests",
-<<<<<<< HEAD
   "version": "0.17.0",
-=======
-  "version": "0.16.2",
->>>>>>> cf8ed501
   "description": "Functional tests",
   "repository": "microsoft/FluidFramework",
   "license": "MIT",
@@ -54,19 +50,11 @@
     "@microsoft/eslint-config-fluid": "^0.16.0",
     "@microsoft/fluid-build-common": "^0.14.0",
     "@microsoft/fluid-common-utils": "^0.16.0",
-<<<<<<< HEAD
     "@microsoft/fluid-container-loader": "^0.17.0",
     "@microsoft/fluid-container-runtime": "^0.17.0",
-    "@microsoft/fluid-protocol-definitions": "^0.1004.1",
+    "@microsoft/fluid-protocol-definitions": "^0.1004.2",
     "@microsoft/fluid-sequence": "^0.17.0",
     "@microsoft/fluid-test-loader-utils": "^0.17.0",
-=======
-    "@microsoft/fluid-container-loader": "^0.16.2",
-    "@microsoft/fluid-container-runtime": "^0.16.2",
-    "@microsoft/fluid-protocol-definitions": "^0.1004.2-0",
-    "@microsoft/fluid-sequence": "^0.16.2",
-    "@microsoft/fluid-test-loader-utils": "^0.16.2",
->>>>>>> cf8ed501
     "@types/mocha": "^5.2.5",
     "@typescript-eslint/eslint-plugin": "~2.17.0",
     "@typescript-eslint/parser": "~2.17.0",
