/*!
 * Copyright (c) Microsoft Corporation and contributors. All rights reserved.
 * Licensed under the MIT License.
 */
export { mochaGlobalSetup } from "./compatConfig";
<<<<<<< HEAD
export * from "./compatUtils";
export * from "./testApi";
export * from "./itExpects";
export * from "./describeCompat";
export * from "./describeWithVersions";
=======
export {
	getDataStoreFactory,
	getVersionedTestObjectProvider,
	ITestDataObject,
	TestDataObjectType,
} from "./compatUtils";
export {
	DescribeCompat,
	DescribeCompatSuite,
	describeFullCompat,
	describeLoaderCompat,
	describeNoCompat,
	ITestObjectProviderOptions,
} from "./describeCompat";
export { ExpectedEvents, ExpectsTest, itExpects } from "./itExpects";
export {
	ensurePackageInstalled,
	getContainerRuntimeApi,
	getDataRuntimeApi,
	getDriverApi,
	getLoaderApi,
} from "./testApi";
>>>>>>> 0678fd29
<|MERGE_RESOLUTION|>--- conflicted
+++ resolved
@@ -3,33 +3,28 @@
  * Licensed under the MIT License.
  */
 export { mochaGlobalSetup } from "./compatConfig";
-<<<<<<< HEAD
-export * from "./compatUtils";
-export * from "./testApi";
-export * from "./itExpects";
-export * from "./describeCompat";
-export * from "./describeWithVersions";
-=======
 export {
-	getDataStoreFactory,
-	getVersionedTestObjectProvider,
-	ITestDataObject,
-	TestDataObjectType,
+    getDataStoreFactory,
+    getVersionedTestObjectProvider,
+    ITestDataObject,
+    TestDataObjectType,
 } from "./compatUtils";
 export {
-	DescribeCompat,
-	DescribeCompatSuite,
-	describeFullCompat,
-	describeLoaderCompat,
-	describeNoCompat,
-	ITestObjectProviderOptions,
+    DescribeCompat,
+    DescribeCompatSuite,
+    describeFullCompat,
+    describeLoaderCompat,
+    describeNoCompat,
+    ITestObjectProviderOptions,
 } from "./describeCompat";
 export { ExpectedEvents, ExpectsTest, itExpects } from "./itExpects";
 export {
-	ensurePackageInstalled,
-	getContainerRuntimeApi,
-	getDataRuntimeApi,
-	getDriverApi,
-	getLoaderApi,
+    ensurePackageInstalled,
+    getContainerRuntimeApi,
+    getDataRuntimeApi,
+    getDriverApi,
+    getLoaderApi,
 } from "./testApi";
->>>>>>> 0678fd29
+export {
+    installVersionsDescribe,
+} from "./describeWithVersions";