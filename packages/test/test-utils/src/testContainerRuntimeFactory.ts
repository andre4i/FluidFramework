--- conflicted
+++ resolved
@@ -3,10 +3,6 @@
  * Licensed under the MIT License.
  */
 
-<<<<<<< HEAD
-=======
-import { defaultRouteRequestHandler } from "@fluidframework/aqueduct";
->>>>>>> 39ac6d5a
 import { IContainerContext, IRuntime } from "@fluidframework/container-definitions";
 import {
 	ContainerRuntime,
@@ -14,14 +10,51 @@
 	DefaultSummaryConfiguration,
 } from "@fluidframework/container-runtime";
 import { IContainerRuntime } from "@fluidframework/container-runtime-definitions";
-<<<<<<< HEAD
-import { IRequest } from "@fluidframework/core-interfaces";
+import {
+	FluidObject,
+	IFluidHandleContext,
+	IRequest,
+	IResponse,
+} from "@fluidframework/core-interfaces";
 // eslint-disable-next-line import/no-deprecated
-=======
->>>>>>> 39ac6d5a
 import { buildRuntimeRequestHandler, RuntimeRequestHandler } from "@fluidframework/request-handler";
-import { IFluidDataStoreFactory } from "@fluidframework/runtime-definitions";
+import {
+	IFluidDataStoreFactory,
+	NamedFluidDataStoreRegistryEntries,
+} from "@fluidframework/runtime-definitions";
 import { RequestParser, RuntimeFactoryHelper } from "@fluidframework/runtime-utils";
+
+interface backCompat_IFluidRouter {
+	IFluidRouter?: backCompat_IFluidRouter;
+	request(request: IRequest): Promise<IResponse>;
+}
+
+const backCompat_DefaultRouteRequestHandler = (defaultRootId: string) => {
+	return async (request: IRequest, runtime: IContainerRuntime) => {
+		const parser = RequestParser.create(request);
+		if (parser.pathParts.length === 0) {
+			return (
+				runtime as any as Required<FluidObject<IFluidHandleContext>>
+			).IFluidHandleContext.resolveHandle({
+				url: `/${defaultRootId}${parser.query}`,
+				headers: request.headers,
+			});
+		}
+		return undefined; // continue search
+	};
+};
+
+interface backCompat_ContainerRuntime {
+	load(
+		context: IContainerContext,
+		registryEntries: NamedFluidDataStoreRegistryEntries,
+		requestHandler?: (request: IRequest, runtime: IContainerRuntime) => Promise<IResponse>,
+		runtimeOptions?: IContainerRuntimeOptions,
+		containerScope?: FluidObject,
+		existing?: boolean,
+		containerRuntimeCtor?: typeof ContainerRuntime,
+	): Promise<ContainerRuntime>;
+}
 
 /**
  * Create a container runtime factory class that allows you to set runtime options
@@ -64,7 +97,14 @@
 			// Note: We use the deprecated `getRootDataStore` from v1.X here to allow for cross-major version compat
 			// testing. Can be removed when we no longer support v1.X.
 			await (runtime.getAliasedDataStoreEntryPoint?.("default") ??
-				runtime.getRootDataStore("default"));
+				(
+					runtime as any as {
+						getRootDataStore(
+							id: string,
+							wait?: boolean,
+						): Promise<backCompat_IFluidRouter>;
+					}
+				).getRootDataStore("default"));
 		}
 
 		async preInitialize(
@@ -74,14 +114,14 @@
 			if (containerRuntimeCtor.loadRuntime === undefined) {
 				// Note: We use the deprecated `load` from v1.X here to allow for cross-major version compat testing.
 				// Can be removed when we no longer support v1.X.
-				return containerRuntimeCtor.load(
+				return (containerRuntimeCtor as any as backCompat_ContainerRuntime).load(
 					context,
 					[
 						["default", Promise.resolve(this.dataStoreFactory)],
 						[this.type, Promise.resolve(this.dataStoreFactory)],
 					],
 					buildRuntimeRequestHandler(
-						defaultRouteRequestHandler("default"),
+						backCompat_DefaultRouteRequestHandler("default"),
 						...this.requestHandlers,
 					),
 					this.runtimeOptions,
@@ -114,11 +154,7 @@
 					[this.type, Promise.resolve(this.dataStoreFactory)],
 				],
 				requestHandler: buildRuntimeRequestHandler(
-<<<<<<< HEAD
 					getDefaultObject,
-=======
-					defaultRouteRequestHandler("default"),
->>>>>>> 39ac6d5a
 					...this.requestHandlers,
 				),
 				provideEntryPoint,
