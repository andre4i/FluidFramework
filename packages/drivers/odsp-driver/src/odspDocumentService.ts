--- conflicted
+++ resolved
@@ -6,11 +6,7 @@
 import { ITelemetryLogger } from "@fluidframework/common-definitions";
 import { performance } from "@fluidframework/common-utils";
 import {
-<<<<<<< HEAD
-    ITelemetryLoggerWithConfig,
-=======
     TelemetryLoggerWithConfig,
->>>>>>> 072350ee
     mixinChildLoggerWithConfigProvider,
 } from "@fluidframework/telemetry-utils";
 import {
@@ -95,11 +91,7 @@
 
     private storageManager?: OdspDocumentStorageService;
 
-<<<<<<< HEAD
-    private readonly logger: ITelemetryLoggerWithConfig;
-=======
     private readonly logger: TelemetryLoggerWithConfig;
->>>>>>> 072350ee
 
     private readonly joinSessionKey: string;
 
@@ -150,11 +142,7 @@
             });
 
         this.hostPolicy = hostPolicy;
-<<<<<<< HEAD
-        this.hostPolicy.fetchBinarySnapshotFormat ??= this.logger.getConfig("binaryFormatSnapshot", "boolean");
-=======
         this.hostPolicy.fetchBinarySnapshotFormat ??= this.logger.config.getConfig("binaryFormatSnapshot", "boolean");
->>>>>>> 072350ee
         if (this.odspResolvedUrl.summarizer) {
             this.hostPolicy = { ...this.hostPolicy, summarizerClient: true };
         }
