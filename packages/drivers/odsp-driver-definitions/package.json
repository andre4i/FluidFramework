--- conflicted
+++ resolved
@@ -1,10 +1,6 @@
 {
   "name": "@fluidframework/odsp-driver-definitions",
-<<<<<<< HEAD
-  "version": "2.0.0-internal.2.4.0",
-=======
   "version": "2.0.0-internal.3.0.0",
->>>>>>> f55842de
   "description": "Socket storage implementation for SPO and ODC",
   "homepage": "https://fluidframework.com",
   "repository": {
@@ -42,11 +38,7 @@
     "typetests:prepare": "flub generate typetests --prepare --dir . --pin"
   },
   "dependencies": {
-<<<<<<< HEAD
-    "@fluidframework/driver-definitions": ">=2.0.0-internal.2.4.0 <2.0.0-internal.3.0.0"
-=======
     "@fluidframework/driver-definitions": ">=2.0.0-internal.3.0.0 <2.0.0-internal.4.0.0"
->>>>>>> f55842de
   },
   "devDependencies": {
     "@fluid-tools/build-cli": "^0.7.0",
