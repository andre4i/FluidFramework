{
  "name": "@fluidframework/replay-driver",
<<<<<<< HEAD
  "version": "0.60.1000",
=======
  "version": "0.59.5000",
>>>>>>> 363e1bec
  "description": "Document replay version of Socket.IO implementation",
  "homepage": "https://fluidframework.com",
  "repository": {
    "type": "git",
    "url": "https://github.com/microsoft/FluidFramework.git",
    "directory": "packages/drivers/replay-driver"
  },
  "license": "MIT",
  "author": "Microsoft and contributors",
  "sideEffects": false,
  "main": "dist/index.js",
  "module": "lib/index.js",
  "types": "dist/index.d.ts",
  "scripts": {
    "build": "npm run build:genver && concurrently npm:build:compile npm:lint && npm run build:docs",
    "build:compile": "concurrently npm:tsc npm:build:esnext",
    "build:docs": "api-extractor run --local --typescript-compiler-folder ../../../node_modules/typescript && copyfiles -u 1 ./_api-extractor-temp/doc-models/* ../../../_api-extractor-temp/",
    "build:esnext": "tsc --project ./tsconfig.esnext.json",
    "build:full": "npm run build",
    "build:full:compile": "npm run build:compile",
    "build:genver": "gen-version",
    "ci:build:docs": "api-extractor run --typescript-compiler-folder ../../../node_modules/typescript && copyfiles -u 1 ./_api-extractor-temp/* ../../../_api-extractor-temp/",
    "clean": "rimraf dist lib *.tsbuildinfo *.build.log",
    "eslint": "eslint --format stylish src",
    "eslint:fix": "eslint --format stylish src --fix --fix-type problem,suggestion,layout",
    "lint": "npm run eslint",
    "lint:fix": "npm run eslint:fix",
    "tsc": "tsc",
    "tsfmt": "tsfmt --verify",
    "tsfmt:fix": "tsfmt --replace"
  },
  "dependencies": {
    "@fluidframework/common-definitions": "^0.20.1",
    "@fluidframework/common-utils": "^0.32.1",
<<<<<<< HEAD
    "@fluidframework/driver-definitions": "^0.47.1000-69949",
    "@fluidframework/driver-utils": "^0.60.1000",
    "@fluidframework/protocol-definitions": "^0.1028.2000-0",
    "@fluidframework/telemetry-utils": "^0.60.1000"
=======
    "@fluidframework/driver-definitions": "^0.46.2000-0",
    "@fluidframework/driver-utils": "^0.59.5000",
    "@fluidframework/protocol-definitions": "^0.1028.2000-0",
    "@fluidframework/telemetry-utils": "^0.59.5000"
>>>>>>> 363e1bec
  },
  "devDependencies": {
    "@fluidframework/build-common": "^0.23.0",
    "@fluidframework/build-tools": "^0.2.70857",
    "@fluidframework/eslint-config-fluid": "^0.28.2000",
    "@fluidframework/replay-driver-previous": "npm:@fluidframework/replay-driver@^0.59.0",
    "@microsoft/api-extractor": "^7.22.2",
    "@rushstack/eslint-config": "^2.5.1",
    "@types/mocha": "^9.1.1",
    "@types/nock": "^9.3.0",
    "@types/node": "^14.18.0",
    "@typescript-eslint/eslint-plugin": "~5.9.0",
    "@typescript-eslint/parser": "~5.9.0",
    "concurrently": "^6.2.0",
    "copyfiles": "^2.1.0",
    "eslint": "~8.6.0",
    "eslint-plugin-editorconfig": "~3.2.0",
    "eslint-plugin-eslint-comments": "~3.2.0",
    "eslint-plugin-import": "~2.25.4",
    "eslint-plugin-jest": "~26.1.3",
    "eslint-plugin-jsdoc": "~39.3.0",
    "eslint-plugin-mocha": "~10.0.3",
    "eslint-plugin-promise": "~6.0.0",
    "eslint-plugin-react": "~7.28.0",
    "eslint-plugin-tsdoc": "~0.2.14",
    "eslint-plugin-unicorn": "~40.0.0",
    "eslint-plugin-unused-imports": "~2.0.0",
    "mocha": "^10.0.0",
    "nock": "^10.0.1",
    "rimraf": "^2.6.2",
    "typescript": "~4.5.5",
    "typescript-formatter": "7.1.0"
  },
  "typeValidation": {
    "version": "0.60.1000",
    "broken": {
      "ClassDeclaration_FileSnapshotReader": {
        "backCompat": false
      },
      "ClassDeclaration_OpStorage": {
        "backCompat": false
      },
      "ClassDeclaration_ReadDocumentStorageServiceBase": {
        "backCompat": false
      },
      "ClassDeclaration_ReplayController": {
        "backCompat": false
      },
      "ClassDeclaration_SnapshotStorage": {
        "backCompat": false
      }
    }
  }
}<|MERGE_RESOLUTION|>--- conflicted
+++ resolved
@@ -1,10 +1,6 @@
 {
   "name": "@fluidframework/replay-driver",
-<<<<<<< HEAD
   "version": "0.60.1000",
-=======
-  "version": "0.59.5000",
->>>>>>> 363e1bec
   "description": "Document replay version of Socket.IO implementation",
   "homepage": "https://fluidframework.com",
   "repository": {
@@ -39,17 +35,10 @@
   "dependencies": {
     "@fluidframework/common-definitions": "^0.20.1",
     "@fluidframework/common-utils": "^0.32.1",
-<<<<<<< HEAD
     "@fluidframework/driver-definitions": "^0.47.1000-69949",
     "@fluidframework/driver-utils": "^0.60.1000",
     "@fluidframework/protocol-definitions": "^0.1028.2000-0",
     "@fluidframework/telemetry-utils": "^0.60.1000"
-=======
-    "@fluidframework/driver-definitions": "^0.46.2000-0",
-    "@fluidframework/driver-utils": "^0.59.5000",
-    "@fluidframework/protocol-definitions": "^0.1028.2000-0",
-    "@fluidframework/telemetry-utils": "^0.59.5000"
->>>>>>> 363e1bec
   },
   "devDependencies": {
     "@fluidframework/build-common": "^0.23.0",
