/*!
 * Copyright (c) Microsoft Corporation. All rights reserved.
 * Licensed under the MIT License.
 */

import * as assert from "assert";
import { EventEmitter } from "events";
import { BatchManager } from "@microsoft/fluid-common-utils";
import { IDocumentDeltaConnection, IError } from "@microsoft/fluid-driver-definitions";
import { createNetworkError } from "@microsoft/fluid-driver-utils";
import {
    ConnectionMode,
    IClient,
    IConnect,
    IConnected,
    IContentMessage,
    IDocumentMessage,
    ISequencedDocumentMessage,
    IServiceConfiguration,
    ISignalClient,
    ISignalMessage,
    ITokenClaims,
} from "@microsoft/fluid-protocol-definitions";
import { debug } from "./debug";

const protocolVersions = ["^0.4.0", "^0.3.0", "^0.2.0", "^0.1.0"];

/**
 * Error raising for socket.io issues
 */
function createErrorObject(handler: string, error: any, canRetry = true) {
    // Note: we suspect the incoming error object is either:
    // - a string: log it in the message (if not a string, it may contain PII but will print as [object Object])
    // - a socketError: add it to the IError object for driver to be able to parse it and reason over it.
    const errorObj: IError = createNetworkError(
        `socket.io error: ${handler}: ${error}`,
        canRetry,
    );

    (errorObj as any).socketError = error;
    return errorObj;
}

interface IEventListener {
    event: string;
    connectionListener: boolean; // True if this event listener only needed while connection is in progress
    listener(...args: any[]): void;
}

/**
 * Represents a connection to a stream of delta updates
 */
export class DocumentDeltaConnection extends EventEmitter implements IDocumentDeltaConnection {
    /**
     * Create a DocumentDeltaConnection
     *
     * @param tenantId - the ID of the tenant
     * @param id - document ID
     * @param token - authorization token for storage service
     * @param io - websocket library
     * @param client - information about the client
     * @param mode - connection mode
     * @param url - websocket URL
     * @param timeoutMs - timeout for socket connection attempt in milliseconds (default: 20000)
     */
    public static async create(
        tenantId: string,
        id: string,
        token: string | null,
        io: SocketIOClientStatic,
        client: IClient,
        url: string,
        timeoutMs: number = 20000): Promise<IDocumentDeltaConnection> {
        const socket = io(
            url,
            {
                query: {
                    documentId: id,
                    tenantId,
                },
                reconnection: false,
                transports: ["websocket"],
                timeout: timeoutMs,
            });

        const connectMessage: IConnect = {
            client,
            id,
            mode: client.mode,
            tenantId,
            token,  // Token is going to indicate tenant level information, etc...
            versions: protocolVersions,
        };

        const deltaConnection = new DocumentDeltaConnection(socket, id);

        await deltaConnection.initialize(connectMessage, timeoutMs);
        return deltaConnection;
    }

    // Listen for ops sent before we receive a response to connect_document
    private readonly queuedMessages: ISequencedDocumentMessage[] = [];
    private readonly queuedContents: IContentMessage[] = [];
    private readonly queuedSignals: ISignalMessage[] = [];

    private readonly submitManager: BatchManager<IDocumentMessage[]>;

    private _details: IConnected | undefined;

    private trackedListeners: IEventListener[] = [];

    protected get hasDetails(): boolean {
        return !!this._details;
    }

    private get details(): IConnected {
        if (!this._details) {
            throw new Error("Internal error: calling method before _details is initialized!");
        }
        return this._details;
    }

    /**
     * @param socket - websocket to be used
     * @param documentId - ID of the document
     * @param details - details of the websocket connection
     */
    protected constructor(
        private readonly socket: SocketIOClient.Socket,
        public documentId: string) {
        super();

        this.submitManager = new BatchManager<IDocumentMessage[]>(
            (submitType, work) => {
                this.socket.emit(submitType, this.clientId, work);
            });

        // eslint-disable-next-line @typescript-eslint/no-non-null-assertion
        this.socket.on("op", this.earlyOpHandler!);
        // eslint-disable-next-line @typescript-eslint/no-non-null-assertion
        this.socket.on("op-content", this.earlyContentHandler!);
        // eslint-disable-next-line @typescript-eslint/no-non-null-assertion
        this.socket.on("signal", this.earlySignalHandler!);
    }

    /**
     * Get the ID of the client who is sending the message
     *
     * @returns the client ID
     */
    public get clientId(): string {
        return this.details.clientId;
    }

    /**
     * Get the mode of the client
     *
     * @returns the client mode
     */
    public get mode(): ConnectionMode {
        return this.details.mode;
    }

    /**
     * Get the claims of the client who is sending the message
     *
     * @returns client claims
     */
    public get claims(): ITokenClaims {
        return this.details.claims;
    }

    /**
     * Get whether or not this is an existing document
     *
     * @returns true if the document exists
     */
    public get existing(): boolean {
        return this.details.existing;
    }

    /**
     * Get the parent branch for the document
     *
     * @returns the parent branch
     */
    public get parentBranch(): string | null {
        return this.details.parentBranch;
    }

    /**
     * Get the maximum size of a message before chunking is required
     *
     * @returns the maximum size of a message before chunking is required
     */
    public get maxMessageSize(): number {
        return this.details.maxMessageSize;
    }

    /**
     * Semver of protocol being used with the service
     */
    public get version(): string {
        return this.details.version;
    }

    /**
     * Configuration details provided by the service
     */
    public get serviceConfiguration(): IServiceConfiguration {
        return this.details.serviceConfiguration;
    }

    /**
     * Get messages sent during the connection
     *
     * @returns messages sent during the connection
     */
    public get initialMessages(): ISequencedDocumentMessage[] {
        this.removeEarlyOpHandler();

        assert(this.listeners("op").length !== 0, "No op handler is setup!");

        if (this.queuedMessages.length > 0) {
            // Some messages were queued.
            // add them to the list of initialMessages to be processed
            this.details.initialMessages.push(...this.queuedMessages);
            this.details.initialMessages.sort((a, b) => a.sequenceNumber - b.sequenceNumber);
            this.queuedMessages.length = 0;
        }
        return this.details.initialMessages;
    }

    /**
     * Get contents sent during the connection
     *
     * @returns contents sent during the connection
     */
    public get initialContents(): IContentMessage[] {
        this.removeEarlyContentsHandler();

        assert(this.listeners("op-content").length !== 0, "No op-content handler is setup!");

        if (this.queuedContents.length > 0) {
            this.details.initialContents.push(...this.queuedContents);

            this.details.initialContents.sort((a, b) =>
                // tslint:disable-next-line:strict-boolean-expressions
                (a.clientId === b.clientId) ? 0 : ((a.clientId < b.clientId) ? -1 : 1) ||
                    a.clientSequenceNumber - b.clientSequenceNumber);
            this.queuedContents.length = 0;
        }

        return this.details.initialContents;
    }

    /**
     * Get signals sent during the connection
     *
     * @returns signals sent during the connection
     */
    public get initialSignals(): ISignalMessage[] {
        this.removeEarlySignalHandler();

        assert(this.listeners("signal").length !== 0, "No signal handler is setup!");

        if (this.queuedSignals.length > 0) {
            // Some signals were queued.
            // add them to the list of initialSignals to be processed
            this.details.initialSignals.push(...this.queuedSignals);
            this.queuedSignals.length = 0;
        }
        return this.details.initialSignals;
    }

    /**
     * Get initial client list
     *
     * @returns initial client list sent during the connection
     */
    public get initialClients(): ISignalClient[] {
        return this.details.initialClients;
    }

    /**
     * Subscribe to events emitted by the document
     *
     * @param event - event emitted by the document to listen to
     * @param listener - listener for the event
     */
    public on(event: string, listener: (...args: any[]) => void): this {
        assert(this.listeners(event).length === 0, "re-registration of events is not implemented");

        // Register for the event on socket.io
        // "error" is special - we already subscribed to it to modify error object on the fly.
        if (event !== "error") {
            this.addTrackedListener(
                event,
                (...args: any[]) => {
                    this.emit(event, ...args);
                });
        }

        // And then add the listener to our event emitter
        super.on(event, listener);

        return this;
    }

    /**
     * Submits a new delta operation to the server
     *
     * @param message - delta operation to submit
     */
    public submit(messages: IDocumentMessage[]): void {
        this.submitManager.add("submitOp", messages);
    }

    /**
     * Submits a new message to the server without queueing
     *
     * @param message - message to submit
     */
    public async submitAsync(messages: IDocumentMessage[]): Promise<void> {
        return new Promise<void>((resolve, reject) => {
            this.socket.emit(
                "submitContent",
                this.clientId,
                messages,
                (error) => {
                    if (error) {
                        reject();
                    } else {
                        resolve();
                    }
                });
        });
    }

    /**
     * Submits a new signal to the server
     *
     * @param message - signal to submit
     */
    public submitSignal(message: IDocumentMessage): void {
        this.submitManager.add("submitSignal", [message]);
    }

    /**
     * Disconnect from the websocket
     * @param socketProtocolError - true if error happened on socket / socket.io protocol level
     *  (not on Fluid protocol level)
     */
    public disconnect(socketProtocolError: boolean = false) {
        this.removeTrackedListeners(false);
        this.socket.disconnect();
    }

    protected async initialize(connectMessage: IConnect, timeout: number) {
        this._details = await new Promise<IConnected>((resolve, reject) => {
            // Listen for connection issues
            this.addConnectionListener("connect_error", (error) => {
                // If we sent a nonce and the server supports nonces, check that the nonces match
                if (connectMessage.nonce !== undefined &&
                    error.nonce !== undefined &&
                    error.nonce !== connectMessage.nonce) {
                    return;
                }

                debug(`Socket connection error: [${error}]`);
                this.disconnect(true);
                reject(createErrorObject("connect_error", error));
            });

            // Listen for timeouts
            this.addConnectionListener("connect_timeout", () => {
                this.disconnect(true);
                reject(createErrorObject("connect_timeout", "Socket connection timed out"));
            });

            // Socket can be disconnected while waiting for Fluid protocol messages
            // (connect_document_error / connect_document_success)
            this.addConnectionListener("disconnect", (reason) => {
                this.disconnect(true);
                reject(createErrorObject("disconnect", reason));
            });

            this.addConnectionListener("connect_document_success", (response: IConnected) => {
<<<<<<< HEAD
                /* Issue #1566: Backward compat */
                if (response.initialMessages === undefined) {
                    response.initialMessages = [];
                }
                if (response.initialClients === undefined) {
                    response.initialClients = [];
                }
                if (response.initialContents === undefined) {
                    response.initialContents = [];
                }
                if (response.initialSignals === undefined) {
                    response.initialSignals = [];
=======
                // If we sent a nonce and the server supports nonces, check that the nonces match
                if (connectMessage.nonce !== undefined &&
                    response.nonce !== undefined &&
                    response.nonce !== connectMessage.nonce) {
                    return;
>>>>>>> 9a302901
                }

                this.removeTrackedListeners(true);
                resolve(response);
            });

            // WARNING: this has to stay as addTrackedListener listener and not be removed after successful connection.
            // Reason: this.on() implementation does not subscribe to "error" socket events to propagate it to consumers
            // of this class - it relies on this code to do so.
            this.addTrackedListener("error", ((error) => {
                // First, raise an error event, to give clients a chance to observe error contents
                // This includes "Invalid namespace" error, which we consider critical (reconnecting will not help)
                const errorObj = createErrorObject("error", error, error !== "Invalid namespace");
                reject(errorObj);
                this.emit("error", errorObj);

                // Safety net - disconnect socket if client did not do so as result of processing "error" event.
                this.disconnect(true);
            }));

            this.addConnectionListener("connect_document_error", ((error) => {
                // This is not an error for the socket - it's a protocol error.
                // In this case we disconnect the socket and indicate that we were unable to create the
                // DocumentDeltaConnection.
                this.disconnect(false);
                reject(createErrorObject("connect_document_error", error));
            }));

            this.socket.emit("connect_document", connectMessage);

            // Give extra 2 seconds for handshake on top of socket connection timeout
            setTimeout(() => {
                reject(createErrorObject("Timeout waiting for handshake from ordering service", undefined));
            }, timeout + 2000);
        });
    }

    private earlyOpHandler ?= (documentId: string, msgs: ISequencedDocumentMessage[]) => {
        debug("Queued early ops", msgs.length);
        this.queuedMessages.push(...msgs);
    };

    private earlyContentHandler ?= (msg: IContentMessage) => {
        debug("Queued early contents");
        this.queuedContents.push(msg);
    };

    private earlySignalHandler ?= (msg: ISignalMessage) => {
        debug("Queued early signals");
        this.queuedSignals.push(msg);
    };

    private removeEarlyOpHandler() {
        if (this.earlyOpHandler) {
            this.socket.removeListener("op", this.earlyOpHandler);
            this.earlyOpHandler = undefined;
        }
    }

    private removeEarlyContentsHandler() {
        if (this.earlyContentHandler) {
            this.socket.removeListener("op-content", this.earlyContentHandler);
            this.earlyContentHandler = undefined;
        }
    }

    private removeEarlySignalHandler() {
        if (this.earlySignalHandler) {
            this.socket.removeListener("signal", this.earlySignalHandler);
            this.earlySignalHandler = undefined;
        }
    }

    private addConnectionListener(event: string, listener: (...args: any[]) => void) {
        this.socket.on(event, listener);
        this.trackedListeners.push({ event, connectionListener: true, listener });
    }

    protected addTrackedListener(event: string, listener: (...args: any[]) => void) {
        this.socket.on(event, listener);
        this.trackedListeners.push({ event, connectionListener: false, listener });
    }

    private removeTrackedListeners(connectionListenerOnly) {
        const remaining: IEventListener[] = [];
        for (const { event, connectionListener, listener } of this.trackedListeners) {
            if (!connectionListenerOnly || connectionListener) {
                this.socket.off(event, listener);
            } else {
                remaining.push({ event, connectionListener, listener });
            }
        }
        this.trackedListeners = remaining;

        if (!connectionListenerOnly) {
            this.removeEarlyOpHandler();
            this.removeEarlyContentsHandler();
            this.removeEarlySignalHandler();
        }
    }
}<|MERGE_RESOLUTION|>--- conflicted
+++ resolved
@@ -386,7 +386,13 @@
             });
 
             this.addConnectionListener("connect_document_success", (response: IConnected) => {
-<<<<<<< HEAD
+                // If we sent a nonce and the server supports nonces, check that the nonces match
+                if (connectMessage.nonce !== undefined &&
+                    response.nonce !== undefined &&
+                    response.nonce !== connectMessage.nonce) {
+                    return;
+                }
+
                 /* Issue #1566: Backward compat */
                 if (response.initialMessages === undefined) {
                     response.initialMessages = [];
@@ -399,13 +405,6 @@
                 }
                 if (response.initialSignals === undefined) {
                     response.initialSignals = [];
-=======
-                // If we sent a nonce and the server supports nonces, check that the nonces match
-                if (connectMessage.nonce !== undefined &&
-                    response.nonce !== undefined &&
-                    response.nonce !== connectMessage.nonce) {
-                    return;
->>>>>>> 9a302901
                 }
 
                 this.removeTrackedListeners(true);
