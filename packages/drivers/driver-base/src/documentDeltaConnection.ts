/*!
 * Copyright (c) Microsoft Corporation and contributors. All rights reserved.
 * Licensed under the MIT License.
 */

import { assert, BatchManager, TypedEventEmitter } from "@fluidframework/common-utils";
import {
    IDocumentDeltaConnection,
    IDocumentDeltaConnectionEvents,
    DriverError,
} from "@fluidframework/driver-definitions";
import { createGenericNetworkError } from "@fluidframework/driver-utils";
import {
    ConnectionMode,
    IClientConfiguration,
    IConnect,
    IConnected,
    IDocumentMessage,
    ISequencedDocumentMessage,
    ISignalClient,
    ISignalMessage,
    ITokenClaims,
    ScopeType,
} from "@fluidframework/protocol-definitions";
import { IDisposable, ITelemetryLogger } from "@fluidframework/common-definitions";
import {
<<<<<<< HEAD
    ITelemetryLoggerWithConfig,
=======
    TelemetryLoggerWithConfig,
>>>>>>> 072350ee
    mixinChildLoggerWithConfigProvider,
} from "@fluidframework/telemetry-utils";

// Local storage key to disable the BatchManager
const batchManagerDisabledKey = "FluidDisableBatchManager";

// See #8129.
// Need to move to common-utils (tracked as #8165)
// Borrowed from https://developer.mozilla.org/en-US/docs/Web/JavaScript/Reference/Errors/Cyclic_object_value#examples
// Avoids runtime errors with circular references.
// Not ideal, as will cut values that are not necessarily circular references.
// Could be improved by implementing Node's util.inspect() for browser (minus all the coloring code)
const getCircularReplacer = () => {
    const seen = new WeakSet();
    return (key: string, value: any): any => {
        // eslint-disable-next-line no-null/no-null
        if (typeof value === "object" && value !== null) {
            if (seen.has(value)) {
                return "<removed/circular>";
            }
            seen.add(value);
        }
        // eslint-disable-next-line @typescript-eslint/no-unsafe-return
        return value;
    };
};

/**
 * Represents a connection to a stream of delta updates
 */
export class DocumentDeltaConnection
    extends TypedEventEmitter<IDocumentDeltaConnectionEvents>
    implements IDocumentDeltaConnection, IDisposable {
    static readonly eventsToForward = ["nack", "op", "signal", "pong"];

    // WARNING: These are critical events that we can't miss, so registration for them has to be in place at all times!
    // Including before handshake is over, and after that (but before DeltaManager had a chance to put its own handlers)
    static readonly eventsAlwaysForwarded = ["disconnect", "error"];

    /**
     * Last known sequence number to ordering service at the time of connection
     * It may lap actual last sequence number (quite a bit, if container  is very active).
     * But it's best information for client to figure out how far it is behind, at least
     * for "read" connections. "write" connections may use own "join" op to similar information,
     * that is likely to be more up-to-date.
     */
    public checkpointSequenceNumber: number | undefined;

    // Listen for ops sent before we receive a response to connect_document
    protected readonly queuedMessages: ISequencedDocumentMessage[] = [];
    protected readonly queuedSignals: ISignalMessage[] = [];
    /**
     * A flag to indicate whether we have our handler attached.  If it's attached, we're queueing incoming ops
     * to later be retrieved via initialMessages.
     */
    private earlyOpHandlerAttached: boolean = false;

    private socketConnectionTimeout: ReturnType<typeof setTimeout> | undefined;

    protected readonly submitManager: BatchManager<IDocumentMessage[]>;

    private _details: IConnected | undefined;

    // Listeners only needed while the connection is in progress
    private readonly connectionListeners: Map<string, (...args: any[]) => void> = new Map();
    // Listeners used throughout the lifetime of the DocumentDeltaConnection
    private readonly trackedListeners: Map<string, (...args: any[]) => void> = new Map();

    protected get hasDetails(): boolean {
        return !!this._details;
    }

    public get disposed() {
        assert(this._disposed || this.socket.connected, 0x244 /* "Socket is closed, but connection is not!" */);
        return this._disposed;
    }
    /**
     * Flag to indicate whether the DocumentDeltaConnection is expected to still be capable of sending messages.
     * After disconnection, we flip this to prevent any stale messages from being emitted.
     */
    protected _disposed: boolean = false;
<<<<<<< HEAD
    protected readonly logger: ITelemetryLoggerWithConfig;
=======
    protected readonly logger: TelemetryLoggerWithConfig;
>>>>>>> 072350ee
    protected readonly isBatchManagerDisabled: boolean = false;

    public get details(): IConnected {
        if (!this._details) {
            throw new Error("Internal error: calling method before _details is initialized!");
        }
        return this._details;
    }

    /**
     * @param socket - websocket to be used
     * @param documentId - ID of the document
     */
    protected constructor(
        protected readonly socket: SocketIOClient.Socket,
        public documentId: string,
        logger: ITelemetryLogger,
    ) {
        super();

        this.logger = mixinChildLoggerWithConfigProvider(logger, "DeltaConnection");

        this.submitManager = new BatchManager<IDocumentMessage[]>(
            (submitType, work) => this.emitMessages(submitType, work));

        this.on("newListener", (event, listener) => {
            assert(!this.disposed, 0x20a /* "register for event on disposed object" */);

            // Some events are already forwarded - see this.addTrackedListener() calls in initialize().
            if (DocumentDeltaConnection.eventsAlwaysForwarded.includes(event)) {
                assert(this.trackedListeners.has(event), 0x245 /* "tracked listener" */);
                return;
            }

            if (!DocumentDeltaConnection.eventsToForward.includes(event)) {
                throw new Error(`DocumentDeltaConnection: Registering for unknown event: ${event}`);
            }

            // Whenever listener is added, we should subscribe on same event on socket, so these two things
            // should be in sync. This currently assumes that nobody unregisters and registers back listeners,
            // and that there are no "internal" listeners installed (like "error" case we skip above)
            // Better flow might be to always unconditionally register all handlers on successful connection,
            // though some logic (naming assert in initialMessages getter) might need to be adjusted (it becomes noop)
            assert((this.listeners(event).length !== 0) === this.trackedListeners.has(event), 0x20b /* "mismatch" */);
            if (!this.trackedListeners.has(event)) {
                this.addTrackedListener(
                    event,
                    (...args: any[]) => {
                        this.emit(event, ...args);
                    });
            }
        });

        this.isBatchManagerDisabled =
<<<<<<< HEAD
            this.logger.getConfig(batchManagerDisabledKey, "boolean") ?? false;
=======
            this.logger.config.getConfig(batchManagerDisabledKey, "boolean") ?? false;
>>>>>>> 072350ee
    }

    /**
     * Get the ID of the client who is sending the message
     *
     * @returns the client ID
     */
    public get clientId(): string {
        return this.details.clientId;
    }

    /**
     * Get the mode of the client
     *
     * @returns the client mode
     */
    public get mode(): ConnectionMode {
        return this.details.mode;
    }

    /**
     * Get the claims of the client who is sending the message
     *
     * @returns client claims
     */
    public get claims(): ITokenClaims {
        return this.details.claims;
    }

    /**
     * Get whether or not this is an existing document
     *
     * @returns true if the document exists
     */
    public get existing(): boolean {
        return this.details.existing;
    }

    /**
     * Get the maximum size of a message before chunking is required
     *
     * @returns the maximum size of a message before chunking is required
     */
    public get maxMessageSize(): number {
        return this.details.serviceConfiguration.maxMessageSize;
    }

    /**
     * Semver of protocol being used with the service
     */
    public get version(): string {
        return this.details.version;
    }

    /**
     * Configuration details provided by the service
     */
    public get serviceConfiguration(): IClientConfiguration {
        return this.details.serviceConfiguration;
    }

    private checkNotClosed() {
        assert(!this.disposed, 0x20c /* "connection disposed" */);
    }

    /**
     * Get messages sent during the connection
     *
     * @returns messages sent during the connection
     */
    public get initialMessages(): ISequencedDocumentMessage[] {
        this.checkNotClosed();

        // If we call this when the earlyOpHandler is not attached, then the queuedMessages may not include the
        // latest ops.  This could possibly indicate that initialMessages was called twice.
        assert(this.earlyOpHandlerAttached, 0x08e /* "Potentially missed initial messages" */);
        // We will lose ops and perf will tank as we need to go to storage to become current!
        assert(this.listeners("op").length !== 0, 0x08f /* "No op handler is setup!" */);

        this.removeEarlyOpHandler();

        if (this.queuedMessages.length > 0) {
            // Some messages were queued.
            // add them to the list of initialMessages to be processed
            this.details.initialMessages.push(...this.queuedMessages);
            this.details.initialMessages.sort((a, b) => a.sequenceNumber - b.sequenceNumber);
            this.queuedMessages.length = 0;
        }
        return this.details.initialMessages;
    }

    /**
     * Get signals sent during the connection
     *
     * @returns signals sent during the connection
     */
    public get initialSignals(): ISignalMessage[] {
        this.checkNotClosed();
        assert(this.listeners("signal").length !== 0, 0x090 /* "No signal handler is setup!" */);

        this.removeEarlySignalHandler();

        if (this.queuedSignals.length > 0) {
            // Some signals were queued.
            // add them to the list of initialSignals to be processed
            this.details.initialSignals.push(...this.queuedSignals);
            this.queuedSignals.length = 0;
        }
        return this.details.initialSignals;
    }

    /**
     * Get initial client list
     *
     * @returns initial client list sent during the connection
     */
    public get initialClients(): ISignalClient[] {
        this.checkNotClosed();
        return this.details.initialClients;
    }

    protected emitMessages(type: string, messages: IDocumentMessage[][]) {
        // Although the implementation here disconnects the socket and does not reuse it, other subclasses
        // (e.g. OdspDocumentDeltaConnection) may reuse the socket.  In these cases, we need to avoid emitting
        // on the still-live socket.
        if (!this.disposed) {
            this.socket.emit(type, this.clientId, messages);
        }
    }

    protected submitCore(type: string, messages: IDocumentMessage[]) {
        if (this.isBatchManagerDisabled) {
            this.emitMessages(type, [messages]);
        } else {
            this.submitManager.add(type, messages);
        }
    }

    /**
     * Submits a new delta operation to the server
     *
     * @param message - delta operation to submit
     */
    public submit(messages: IDocumentMessage[]): void {
        this.checkNotClosed();
        this.submitCore("submitOp", messages);
    }

    /**
     * Submits a new signal to the server
     *
     * @param message - signal to submit
     */
    public submitSignal(message: IDocumentMessage): void {
        this.checkNotClosed();
        this.submitCore("submitSignal", [message]);
    }

    /**
     * Disconnect from the websocket, and permanently disable this DocumentDeltaConnection.
     */
    public dispose() {
        this.disposeCore(
            false, // socketProtocolError
            createGenericNetworkError("clientClosingConnection", undefined, true /* canRetry */));
    }

    protected disposeCore(socketProtocolError: boolean, err: any) {
        // Can't check this.disposed here, as we get here on socket closure,
        // so _disposed & socket.connected might be not in sync while processing
        // "dispose" event.
        if (this._disposed) {
            return;
        }

        // We set the disposed flag as a part of the contract for overriding the disconnect method. This is used by
        // DocumentDeltaConnection to determine if emitting messages (ops) on the socket is allowed, which is
        // important since OdspDocumentDeltaConnection reuses the socket rather than truly disconnecting it. Note that
        // OdspDocumentDeltaConnection may still send disconnect_document which is allowed; this is only intended
        // to prevent normal messages from being emitted.
        this._disposed = true;

        this.removeTrackedListeners();
        this.disconnect(socketProtocolError, err);
    }

    /**
     * Disconnect from the websocket.
     * @param socketProtocolError - true if error happened on socket / socket.io protocol level
     *  (not on Fluid protocol level)
     * @param reason - reason for disconnect
     */
    protected disconnect(socketProtocolError: boolean, reason: any) {
        this.socket.disconnect();
    }

    protected async initialize(connectMessage: IConnect, timeout: number) {
        this.socket.on("op", this.earlyOpHandler);
        this.socket.on("signal", this.earlySignalHandler);
        this.earlyOpHandlerAttached = true;

        this._details = await new Promise<IConnected>((resolve, reject) => {
            const fail = (socketProtocolError: boolean, err: DriverError) => {
                this.disposeCore(socketProtocolError, err);
                reject(err);
            };

            // Listen for connection issues
            this.addConnectionListener("connect_error", (error) => {
                try {
                    const description = error?.description;
                    if (description && typeof description === "object") {
                        // That's a WebSocket. Clear it as we can't log it.
                        description.target = undefined;
                    }
                } catch(_e) {}
                fail(true, this.createErrorObject("connectError", error));
            });

            // Listen for timeouts
            this.addConnectionListener("connect_timeout", () => {
                fail(true, this.createErrorObject("connectTimeout"));
            });

            this.addConnectionListener("connect_document_success", (response: IConnected) => {
                // If we sent a nonce and the server supports nonces, check that the nonces match
                if (connectMessage.nonce !== undefined &&
                    response.nonce !== undefined &&
                    response.nonce !== connectMessage.nonce) {
                    return;
                }

                const requestedMode = connectMessage.mode;
                const actualMode = response.mode;
                const writingPermitted = response.claims.scopes.includes(ScopeType.DocWrite);

                if (writingPermitted) {
                    // The only time we expect a mismatch in requested/actual is if we lack write permissions
                    // In this case we will get "read", even if we requested "write"
                    if (actualMode !== requestedMode) {
                        fail(false, this.createErrorObject(
                            "connectDocumentSuccess",
                            "Connected in a different mode than was requested",
                            false,
                        ));
                        return;
                    }
                } else {
                    if (actualMode === "write") {
                        fail(false, this.createErrorObject(
                            "connectDocumentSuccess",
                            "Connected in write mode without write permissions",
                            false,
                        ));
                        return;
                    }
                }

                this.checkpointSequenceNumber = response.checkpointSequenceNumber;

                this.removeConnectionListeners();
                resolve(response);
            });

            // Socket can be disconnected while waiting for Fluid protocol messages
            // (connect_document_error / connect_document_success), as well as before DeltaManager
            // had a chance to register its handlers.
            this.addTrackedListener("disconnect", (reason) => {
                const err = this.createErrorObject("disconnect", reason);
                this.emit("disconnect", err);
                fail(true, err);
            });

            this.addTrackedListener("error", ((error) => {
                // First, raise an error event, to give clients a chance to observe error contents
                // This includes "Invalid namespace" error, which we consider critical (reconnecting will not help)
                const err = this.createErrorObject("error", error, error !== "Invalid namespace");
                this.emit("error", err);
                // Disconnect socket - required if happened before initial handshake
                fail(true, err);
            }));

            this.addConnectionListener("connect_document_error", ((error) => {
                // If we sent a nonce and the server supports nonces, check that the nonces match
                if (connectMessage.nonce !== undefined &&
                    error.nonce !== undefined &&
                    error.nonce !== connectMessage.nonce) {
                    return;
                }

                // This is not an socket.io error - it's Fluid protocol error.
                // In this case fail connection and indicate that we were unable to create connection
                fail(false, this.createErrorObject("connectDocumentError", error));
            }));

            this.socket.emit("connect_document", connectMessage);

            // Give extra 2 seconds for handshake on top of socket connection timeout
            this.socketConnectionTimeout = setTimeout(() => {
                fail(false, this.createErrorObject("orderingServiceHandshakeTimeout"));
            }, timeout + 2000);
        });

        assert(!this.disposed, 0x246 /* "checking consistency of socket & _disposed flags" */);
    }

    protected earlyOpHandler = (documentId: string, msgs: ISequencedDocumentMessage[]) => {
        this.queuedMessages.push(...msgs);
    };

    protected earlySignalHandler = (msg: ISignalMessage) => {
        this.queuedSignals.push(msg);
    };

    private removeEarlyOpHandler() {
        this.socket.removeListener("op", this.earlyOpHandler);
        this.earlyOpHandlerAttached = false;
    }

    private removeEarlySignalHandler() {
        this.socket.removeListener("signal", this.earlySignalHandler);
    }

    private addConnectionListener(event: string, listener: (...args: any[]) => void) {
        assert(!DocumentDeltaConnection.eventsAlwaysForwarded.includes(event),
            0x247 /* "Use addTrackedListener instead" */);
        assert(!DocumentDeltaConnection.eventsToForward.includes(event),
            0x248 /* "should not subscribe to forwarded events" */);
        this.socket.on(event, listener);
        assert(!this.connectionListeners.has(event), 0x20d /* "double connection listener" */);
        this.connectionListeners.set(event, listener);
    }

    protected addTrackedListener(event: string, listener: (...args: any[]) => void) {
        this.socket.on(event, listener);
        assert(!this.trackedListeners.has(event), 0x20e /* "double tracked listener" */);
        this.trackedListeners.set(event, listener);
    }

    private removeTrackedListeners() {
        for (const [event, listener] of this.trackedListeners.entries()) {
            this.socket.off(event, listener);
        }
        // removeTrackedListeners removes all listeners, including connection listeners
        this.removeConnectionListeners();

        this.removeEarlyOpHandler();
        this.removeEarlySignalHandler();

        this.trackedListeners.clear();
    }

    private removeConnectionListeners() {
        if (this.socketConnectionTimeout !== undefined) {
            clearTimeout(this.socketConnectionTimeout);
        }

        for (const [event, listener] of this.connectionListeners.entries()) {
            this.socket.off(event, listener);
        }
        this.connectionListeners.clear();
    }

    /**
     * Error raising for socket.io issues
     */
    protected createErrorObject(handler: string, error?: any, canRetry = true): DriverError {
        // Note: we suspect the incoming error object is either:
        // - a string: log it in the message (if not a string, it may contain PII but will print as [object Object])
        // - an Error object thrown by socket.io engine. Be careful with not recording PII!
        let message = `socket.io (${handler})`;
        if (typeof error !== "object") {
            message = `${message}: ${error}`;
        } else if (error?.type === "TransportError") {
            // JSON.stringify drops Error.message
            if (error?.message !== undefined) {
                message = `${message}: ${error.message}`;
            }
            // Websocket errors reported by engine.io-client.
            // They are Error objects with description containing WS error and description = "TransportError"
            // Please see https://github.com/socketio/engine.io-client/blob/7245b80/lib/transport.ts#L44,
            message = `${message}: ${JSON.stringify(error, getCircularReplacer())}`;
        } else {
            message = `${message}: [object omitted]`;
        }
        const errorObj = createGenericNetworkError(
            `socketError [${handler}]`,
            message,
            canRetry,
        );

        return errorObj;
    }
}<|MERGE_RESOLUTION|>--- conflicted
+++ resolved
@@ -24,11 +24,7 @@
 } from "@fluidframework/protocol-definitions";
 import { IDisposable, ITelemetryLogger } from "@fluidframework/common-definitions";
 import {
-<<<<<<< HEAD
-    ITelemetryLoggerWithConfig,
-=======
     TelemetryLoggerWithConfig,
->>>>>>> 072350ee
     mixinChildLoggerWithConfigProvider,
 } from "@fluidframework/telemetry-utils";
 
@@ -110,11 +106,7 @@
      * After disconnection, we flip this to prevent any stale messages from being emitted.
      */
     protected _disposed: boolean = false;
-<<<<<<< HEAD
-    protected readonly logger: ITelemetryLoggerWithConfig;
-=======
     protected readonly logger: TelemetryLoggerWithConfig;
->>>>>>> 072350ee
     protected readonly isBatchManagerDisabled: boolean = false;
 
     public get details(): IConnected {
@@ -169,11 +161,7 @@
         });
 
         this.isBatchManagerDisabled =
-<<<<<<< HEAD
-            this.logger.getConfig(batchManagerDisabledKey, "boolean") ?? false;
-=======
             this.logger.config.getConfig(batchManagerDisabledKey, "boolean") ?? false;
->>>>>>> 072350ee
     }
 
     /**
