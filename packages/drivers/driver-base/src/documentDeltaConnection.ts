--- conflicted
+++ resolved
@@ -28,11 +28,9 @@
 
 // Local storage key to disable the BatchManager
 const batchManagerDisabledKey = "FluidDisableBatchManager";
-
-<<<<<<< HEAD
 // Local storage key to enable message size tracking
 const messageSizeTrackingEnabledKey = "FluidEnableMessageSizeTracking";
-=======
+
 // See #8129.
 // Need to move to common-utils (tracked as #8165)
 // Borrowed from https://developer.mozilla.org/en-US/docs/Web/JavaScript/Reference/Errors/Cyclic_object_value#examples
@@ -53,7 +51,6 @@
         return value;
     };
 };
->>>>>>> b2cf0b0b
 
 /**
  * Represents a connection to a stream of delta updates
