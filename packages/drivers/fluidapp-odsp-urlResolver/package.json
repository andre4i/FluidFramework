--- conflicted
+++ resolved
@@ -1,10 +1,6 @@
 {
   "name": "@fluid-tools/fluidapp-odsp-urlresolver",
-<<<<<<< HEAD
-  "version": "2.0.0-internal.2.2.0",
-=======
   "version": "2.0.0-internal.3.0.0",
->>>>>>> 2a9c8894
   "description": "Url Resolver for Fluid app urls.",
   "homepage": "https://fluidframework.com",
   "repository": {
@@ -40,17 +36,10 @@
   },
   "dependencies": {
     "@fluidframework/common-utils": "^1.0.0",
-<<<<<<< HEAD
-    "@fluidframework/core-interfaces": ">=2.0.0-internal.2.2.0 <2.0.0-internal.3.0.0",
-    "@fluidframework/driver-definitions": ">=2.0.0-internal.2.2.0 <2.0.0-internal.3.0.0",
-    "@fluidframework/odsp-driver": ">=2.0.0-internal.2.2.0 <2.0.0-internal.3.0.0",
-    "@fluidframework/odsp-driver-definitions": ">=2.0.0-internal.2.2.0 <2.0.0-internal.3.0.0"
-=======
     "@fluidframework/core-interfaces": ">=2.0.0-internal.3.0.0 <2.0.0-internal.4.0.0",
     "@fluidframework/driver-definitions": ">=2.0.0-internal.3.0.0 <2.0.0-internal.4.0.0",
     "@fluidframework/odsp-driver": ">=2.0.0-internal.3.0.0 <2.0.0-internal.4.0.0",
     "@fluidframework/odsp-driver-definitions": ">=2.0.0-internal.3.0.0 <2.0.0-internal.4.0.0"
->>>>>>> 2a9c8894
   },
   "devDependencies": {
     "@fluid-tools/build-cli": "^0.5.0",
@@ -58,11 +47,7 @@
     "@fluidframework/build-common": "^1.1.0",
     "@fluidframework/build-tools": "^0.5.0",
     "@fluidframework/eslint-config-fluid": "^1.1.0",
-<<<<<<< HEAD
-    "@fluidframework/mocha-test-setup": ">=2.0.0-internal.2.2.0 <2.0.0-internal.3.0.0",
-=======
     "@fluidframework/mocha-test-setup": ">=2.0.0-internal.3.0.0 <2.0.0-internal.4.0.0",
->>>>>>> 2a9c8894
     "@rushstack/eslint-config": "^2.5.1",
     "@types/mocha": "^9.1.1",
     "concurrently": "^6.2.0",
