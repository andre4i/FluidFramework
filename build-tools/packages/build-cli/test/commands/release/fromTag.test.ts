--- conflicted
+++ resolved
@@ -24,11 +24,7 @@
 describe("flub release fromTag", () => {
 	const expected = {
 		version: "0.26.1",
-<<<<<<< HEAD
-		date: "2023-11-10T16:50:59.000Z",
-=======
 		date: "2023-10-26T19:35:13.000Z",
->>>>>>> cd717b1a
 		packageOrReleaseGroup: "build-tools",
 		previousTag: "build-tools_v0.26.0",
 		previousVersion: "0.26.0",
