## 0.45 Breaking changes
- [Changes to local testing in insecure environments and associated bundle size increase](#changes-to-local-testing-in-insecure-environments-and-associated-bundle-size-increase)
- [Property removed from IFluidDataStoreRuntime](#Property-removed-from-IFluidDataStoreRuntime)
- [Changes to client-api Document](#changes-to-client-api-Document)
- [Changes to PureDataObject](#changes-to-PureDataObject)
- [Changes to DataObject](#changes-to-DataObject)
- [Changes to PureDataObjectFactory](#changes-to-PureDataObjectFactory)
- [webpack-fluid-loader package name changed](#webpack-fluid-loader-package-name-changed)
<<<<<<< HEAD
- [Creating new containers with Container.load is no longer supported](#Creating-new-containers-with-Containerload-is-no-longer-supported)
=======
- [Loggers without tag support now deprecated in ContainerContext](#loggers-without-tag-support-now-deprecated-in-containercontext)
>>>>>>> 425a5b8d

### Changes to local testing in insecure environments and associated bundle size increase
Previously the `@fluidframework/common-utils` package exposed a `setInsecureContextHashFn` function so users could set an override when testing locally in insecure environments because the `crypto.subtle` library is not available.  This is now done automatically as a fallback and the function is removed.  The fallback exists as a dynamic import of our equivalent Node platform implementation, and will show as a chunk named "FluidFramework-HashFallback" and be up to ~25KB parsed in size.  It will not be served when running normally in a modern browser.

### Property removed from IFluidDataStoreRuntime
- the `existing` property from `IFluidDataStoreRuntime` (and `FluidDataStoreRuntime`) has been removed. There is no need for this property in the class, as the flag can be supplied as a parameter to `FluidDataStoreRuntime.load` or to the constructor of `FluidDataStoreRuntime`. The `IFluidDataStoreFactory.instantiateDataStore` function has an `existing` parameter which can be supplied to the `FluidDataStoreRuntime` when the latter is created.

### Changes to client-api Document
- The `existing` property from the `Document` class in `@fluid-internal/client-api` has been removed. It can be assumed that the property would have always been `true`.

### Changes to PureDataObject
- The `initializeInternal` and the `finishInitialization` functions have a mandatory `existing` parameter to differentiate creating vs loading.

### Changes to DataObject
- The `initializeInternal` function has a mandatory `existing` parameter to differentiate creating vs loading.

### Changes to PureDataObjectFactory
- The `createDataObject` in `PureDataObjectFactory` has a mandatory `existing` parameter to differentiate creating vs loading.

### `webpack-fluid-loader` package name changed
The `webpack-fluid-loader` utility was previously available from a package named `@fluidframework/webpack-fluid-loader`.  However, since it is a tool and should not be used in production, it is now available under the tools scope `@fluid-tools/webpack-fluid-loader`.

<<<<<<< HEAD
### Creating new containers with Container.load is no longer supported
- See [Creating new containers with Container.load has been deprecated](#Creating-new-containers-with-Containerload-has-been-deprecated)
- The `createOnLoad` flag to inside `IContainerLoadOptions` has been removed.
- `LegacyCreateOnLoadEnvironmentKey` from `@fluidframework/container-loader` has been removed.
=======
### Loggers without tag support now deprecated in ContainerContext
The `logger` property of `ContainerContext` has been marked deprecated. Loggers passed to ContainerContext will need to support tagged events.
>>>>>>> 425a5b8d

## 0.44 Breaking changes
- [Property removed from ContainerRuntime class](#Property-removed-from-the-ContainerRuntime-class)
- [attach() should only be called once](#attach-should-only-be-called-once)
- [Loader access in data stores is removed](#loader-access-in-data-stores-is-removed)

### Property removed from the ContainerRuntime class
- the `existing` property from `ContainerRuntime` has been removed. Inspecting this property in order to decide whether or not to perform initialization operations should be replaced with extending the `RuntimeFactoryHelper` abstract class from `@fluidframework/runtime-utils` and overriding `instantiateFirstTime` and `instantiateFromExisting`. Alternatively, any class implementing `IRuntimeFactory` can supply an `existing` parameter to the `instantiateRuntime` method.

### attach() should only be called once
`Container.attach()` will now throw if called more than once. Once called, it is responsible for retrying on retriable errors or closing the container on non-retriable errors.

### Loader access in data stores is removed
Following the deprecation warning [Loader in data stores deprecated](#loader-in-data-stores-deprecated), the associated APIs have now been removed.  In addition to the original deprecation notes, users will automatically have an `ILoader` available on the container scope object as the `ILoader` property if the container was created through a `Loader`.

## 0.43 Breaking changes

- [TinyliciousClient and FrsClient are no longer static](#TinyliciousClient-and-FrsClient-are-no-longer-static)
- [Routerlicious Driver DeltaStorageService constructor changed](#Routerlicious-Driver-DeltaStorageService-constructor-changed)
- [addGlobalAgentSchedulerAndLeaderElection removed](#addGlobalAgentSchedulerAndLeaderElection-removed)
- [Property removed from the Container class](#Property-removed-from-the-Container-class)
- [Creating new containers with Container.load has been deprecated](#Creating-new-containers-with-Containerload-has-been-deprecated)
- [Changes to client-api](#changes-to-client-api)

### TinyliciousClient and FrsClient are no longer static
`TinyliciousClient` and `FrsClient` global static properties are removed. Instead, object instantiation is now required.

### Property removed from the Container class
- the `existing` property from `Container` has been removed. The caller should differentiate on how the container has been created (`Container.load` vs `Container.createDetached`). See also [Creating new containers with Container.load has been deprecated](#Creating-new-containers-with-Containerload-has-been-deprecated).

### Routerlicious Driver DeltaStorageService constructor changed
`DeltaStorageService` from `@fluidframework/routerlicious-driver` now takes a `RestWrapper` as the second constructor parameter, rather than a TokenProvider.

### addGlobalAgentSchedulerAndLeaderElection removed
In 0.38, the `IContainerRuntimeOptions` option `addGlobalAgentSchedulerAndLeaderElection` was added (on by default), which could be explicitly disabled to remove the built-in `AgentScheduler` and leader election functionality.  This flag was turned off by default in 0.40.  In 0.43 the flag (and the functionality it enabled) has been removed.

See [AgentScheduler-related deprecations](#AgentScheduler-related-deprecations) for more information on this deprecation and back-compat support, as well as recommendations on how to migrate away from the built-in.

### Creating new containers with Container.load has been deprecated
- `Container.load` with inexistent files will fail instead of creating a new container. Going forward, please use `Container.createDetached` for this scenario.
- To enable the legacy scenario, set the `createOnLoad` flag to true inside `IContainerLoadOptions`. `Loader.request` and `Loader.resolve` will enable the legacy scenario if the `IClientDetails.environment` property inside `IRequest.headers` contains the string `enable-legacy-create-on-load` (see `LegacyCreateOnLoadEnvironmentKey` from `@fluidframework/container-loader`).

### Changes to client-api
- The `load` function from `document.ts` will fail the container does not exist. Going forward, please use the `create` function to handle this scenario.

## 0.42 Breaking changes

- [Package renames](#0.42-package-renames)
- [IContainerRuntime property removed](#IContainerRuntime-property-removed)
- [IContainerRuntimeEvents changes](#IContainerRuntimeEvents-changes)
- [Removed IParsedUrl interface, parseUrl, getSnapshotTreeFromSerializedContainer and convertProtocolAndAppSummaryToSnapshotTree api from export](#Removed-IParsedUrl-interface,-parseUrl,-getSnapshotTreeFromSerializedContainer-and-convertProtocolAndAppSummaryToSnapshotTree-api-from-export)

### 0.42 package renames

We have renamed some packages to better reflect their status. See the [npm package
scopes](https://github.com/microsoft/FluidFramework/wiki/npm-package-scopes) page in the wiki for more information about
the npm scopes.

- `@fluidframework/react-inputs` is renamed to `@fluid-experimental/react-inputs`
- `@fluidframework/react` is renamed to `@fluid-experimental/react`

### IContainerRuntimeEvents changes
- `fluidDataStoreInstantiated` has been removed from the interface and will no longer be emitted by the `ContainerRuntime`.

### IContainerRuntime property removed
- the `existing` property from `IContainerRuntime` has been removed.

### Removed IParsedUrl interface, parseUrl, getSnapshotTreeFromSerializedContainer and convertProtocolAndAppSummaryToSnapshotTree api from export
These interface and apis are not supposed to be used outside the package. So stop exposing them.

## 0.41 Breaking changes

- [Package renames](#0.41-package-renames)
- [LoaderHeader.version could not be null](#LoaderHeader.version-could-not-be-null)
- [Leadership API surface removed](#Leadership-API-surface-removed)
- [IContainerContext and Container storage API return type changed](#IContainerContext-and-Container-storage-API-return-type-changed)

### 0.41 package renames

We have renamed some packages to better reflect their status. See the [npm package
scopes](https://github.com/microsoft/FluidFramework/wiki/npm-package-scopes) page in the wiki for more information about
the npm scopes.

- `@fluidframework/last-edited-experimental` is renamed to `@fluid-experimental/last-edited`

### LoaderHeader.version could not be null
`LoaderHeader.version` in ILoader can not be null as we always load from existing snapshot in `container.load()`;

### Leadership API surface removed
In 0.38, the leadership API surface was deprecated, and in 0.40 it was turned off by default.  In 0.41 it has now been removed.  If you still require leadership functionality, you can use a `TaskSubscription` in combination with an `AgentScheduler`.

See [AgentScheduler-related deprecations](#AgentScheduler-related-deprecations) for more information on how to use `TaskSubscription` to migrate away from leadership election.

### IContainerContext and Container storage API return type changed
IContainerContext and Container now will always have storage even in Detached mode, so its return type has changed and undefined is removed.

## 0.40 Breaking changes

- [AgentScheduler removed by default](#AgentScheduler-removed-by-default)
- [ITelemetryProperties may be tagged for privacy purposes](#itelemetryproperties-may-be-tagged-for-privacy-purposes)
- [IContainerRuntimeDirtyable removed](#IContainerRuntimeDirtyable-removed)
- [Most RouterliciousDocumentServiceFactory params removed](#Most-RouterliciousDocumentServiceFactory-params-removed)

### AgentScheduler removed by default
In 0.38, the `IContainerRuntimeOptions` option `addGlobalAgentSchedulerAndLeaderElection` was added (on by default), which could be explicitly disabled to remove the built-in `AgentScheduler` and leader election functionality.  This flag has now been turned off by default.  If you still depend on this functionality, you can re-enable it by setting the flag to `true`, though this option will be removed in a future release.

See [AgentScheduler-related deprecations](#AgentScheduler-related-deprecations) for more information on this deprecation and back-compat support, as well as recommendations on how to migrate away from the built-in.

### ITelemetryProperties may be tagged for privacy purposes
Telemetry properties on logs *can (but are **not** yet required to)* now be tagged. This is **not** a breaking change in 0.40, but users are strongly encouraged to add support for tags (see [UPCOMING.md](./UPCOMING.md) for more details).

_\[edit\]_

This actually was a breaking change in 0.40, in that the type of the `event` parameter of `ITelemetryBaseLogger.send` changed to
a more inclusive type which needs to be accounted for in implementations.  However, in releases 0.40 through 0.44,
_no tagged events are sent to any ITelemetryBaseLogger by the Fluid Framework_.  We are preparing to do so
soon, and will include an entry in BREAKING.md when we do.

### IContainerRuntimeDirtyable removed
The `IContainerRuntimeDirtyable` interface and `isMessageDirtyable()` method were deprecated in release 0.38.  They have now been removed in 0.40.  Please refer to the breaking change notice in 0.38 for instructions on migrating away from use of this interface.

### Most RouterliciousDocumentServiceFactory params removed

The `RouterliciousDocumentServiceFactory` constructor no longer accepts the following params: `useDocumentService2`, `disableCache`, `historianApi`, `gitCache`, and `credentials`. Please open an issue if these flags/params were important to your project so that they can be re-incorporated into the upcoming `IRouterliciousDriverPolicies` param.

## 0.39 Breaking changes
- [connect event removed from Container](#connect-event-removed-from-Container)
- [LoaderHeader.pause](#LoaderHeader.pause)
- [ODSP driver definitions](#ODSP-driver-definitions)
- [ITelemetryLogger Remove redundant methods](#ITelemetryLogger-Remove-redundant-methods)
- [fileOverwrittenInStorage](#fileOverwrittenInStorage)
- [absolutePath use in IFluidHandle is deprecated](#absolutepath-use-in-ifluidhandle-is-deprecated)

### connect event removed from Container
The `"connect"` event would previously fire on the `Container` after `connect_document_success` was received from the server (which likely happens before the client's own join message is processed).  This event does not represent a safe-to-use state, and has been removed.  To detect when the `Container` is fully connected, the `"connected"` event should be used instead.

### LoaderHeader.pause
LoaderHeader.pause has been removed. instead of
```typescript
[LoaderHeader.pause]: true
```
use
```typescript
[LoaderHeader.loadMode]: { deltaConnection: "none" }
```

### ODSP driver definitions
A lot of definitions have been moved from @fluidframework/odsp-driver to @fluidframework/odsp-driver-definitions. This change is required in preparation for driver to be dynamically loaded by host.
This new package contains all the dependencies of ODSP driver factory (like HostStoragePolicy, IPersistedCache, TokenFetcher) as well as outputs (OdspErrorType).
@fluidframework/odsp-driver will continue to have defintions for non-factory functionality (like URI resolver, helper functionality to deal with sharing links, URI parsing, etc.)

### ITelemetryLogger Remove redundant methods
Remove deprecated `shipAssert` `debugAssert` `logException` `logGenericError` in favor of `sendErrorEvent` as they provide the same behavior and semantics as `sendErrorEvent`and in general are relatively unused. These methods were deprecated in 0.36.

### fileOverwrittenInStorage
Please use `DriverErrorType.fileOverwrittenInStorage` instead of `OdspErrorType.epochVersionMismatch`

### absolutePath use in IFluidHandle is deprecated
Rather than retrieving the absolute path, ostensibly to be stored, one should instead store the handle itself. To load, first retrieve the handle and then call `get` on it to get the actual object. Note that it is assumed that the container is responsible both for mapping an external URI to an internal object and for requesting resolved objects with any remaining tail of the external URI. For example, if a container has some map that maps `/a --> <some handle>`, then a request like `request(/a/b/c)` should flow like `request(/a/b/c) --> <some handle> --> <object> -->  request(/b/c)`.

## 0.38 Breaking changes
- [IPersistedCache changes](#IPersistedCache-changes)
- [ODSP Driver Type Unification](#ODSP-Driver-Type-Unification)
- [ODSP Driver url resolver for share link parameter consolidation](#ODSP-Driver-url-resolver-for-share-link-parameter-consolidation)
- [AgentScheduler-related deprecations](#AgentScheduler-related-deprecations)
- [Removed containerUrl from IContainerLoadOptions and IContainerConfig](#Removed-containerUrl-from-IContainerLoadOptions-and-IContainerConfig)

### IPersistedCache changes
IPersistedCache implementation no longer needs to implement updateUsage() method (removed form interface).
Same goes for sequence number / maxOpCount arguments.
put() changed from fire-and-forget to promise, with intention of returning write errors back to caller. Driver could use this information to stop recording any data about given file if driver needs to follow all-or-nothing strategy in regards to info about a file.
Please note that format of data stored by driver changed. It will ignore cache entries recorded by previous versions of driver.

## ODSP Driver Type Unification
This change reuses existing contracts to reduce redundancy improve consistency.

The breaking portion of this change does rename some parameters to some helper functions, but the change are purely mechanical. In most cases you will likely find you are pulling properties off an object individually to pass them as params, whereas now you can just pass the object itself.

``` typescript
// before:
createOdspUrl(
    siteUrl,
    driveId,
    fileId,
    "/",
    containerPackageName,
);
fetchJoinSession(
    driveId,
    itemId,
    siteUrl,
    ...
)
getFileLink(
    getToken,
    something.driveId,
    something.itemId,
    something.siteUrl,
    ...
)

// After:
createOdspUrl({
    siteUrl,
    driveId,
    itemId: fileId,
    dataStorePath: "/",
    containerPackageName,
});

fetchJoinSession(
    {driveId, itemId, siteUrl},
    ...
);

getFileLink(
    getToken,
    something,
    ...
)
```

## ODSP Driver url resolver for share link parameter consolidation
OdspDriverUrlResolverForShareLink constructor signature has been changed to simplify instance
creation in case resolver is not supposed to generate share link. Instead of separately specifying
constructor parameters that are used to fetch share link there will be single parameter in shape of
object that consolidates all properties that are necessary to get share link.

``` typescript
// before:
new OdspDriverUrlResolverForShareLink(
    tokenFetcher,
    identityType,
    logger,
    appName,
);

// After:
new OdspDriverUrlResolverForShareLink(
    { tokenFetcher, identityType },
    logger,
    appName,
);
```

### AgentScheduler-related deprecations
`AgentScheduler` is currently a built-in part of `ContainerRuntime`, but will be removed in an upcoming release.  Correspondingly, the API surface of `ContainerRuntime` that relates to or relies on the `AgentScheduler` is deprecated.

#### Leadership deprecation
A `.leader` property and `"leader"`/`"notleader"` events are currently exposed on the `ContainerRuntime`, `FluidDataStoreContext`, and `FluidDataStoreRuntime`.  These are deprecated and will be removed in an upcoming release.

A `TaskSubscription` has been added to the `@fluidframework/agent-scheduler` package which can be used in conjunction with an `AgentScheduler` to get equivalent API surface:

```typescript
const leadershipTaskSubscription = new TaskSubscription(agentScheduler, "leader");
if (leadershipTaskSubscription.haveTask()) {
    // client is the leader
}
leadershipTaskSubscription.on("gotTask", () => {
    // client just became leader
});
leadershipTaskSubscription.on("lostTask", () => {
    // client is no longer leader
});
```

The `AgentScheduler` can be one of your choosing, or the built-in `AgentScheduler` can be retrieved for this purpose using `ContainerRuntime.getRootDataStore()` (however, as noted above this will be removed in an upcoming release):

```typescript
const agentScheduler = await requestFluidObject<IAgentScheduler>(
    await containerRuntime.getRootDataStore("_scheduler"),
    "",
);
```

#### IContainerRuntimeDirtyable deprecation
The `IContainerRuntimeDirtyable` interface provides the `isMessageDirtyable()` method, for use with last-edited functionality.  This is only used to differentiate messages for the built-in `AgentScheduler`.  With the deprecation of the `AgentScheduler`, this interface and method are no longer necessary and so are deprecated and will be removed in an upcoming release.  From the `ContainerRuntime`'s perspective all messages are considered dirtyable with this change.

If you continue to use the built-in `AgentScheduler` and want to replicate this filtering in your last-edited behavior, you can use the following in your `shouldDiscardMessage()` check:

```typescript
import { ContainerMessageType } from "@fluidframework/container-runtime";
import { IEnvelope, InboundAttachMessage } from "@fluidframework/runtime-definitions";

// In shouldDiscardMessage()...
if (type === ContainerMessageType.Attach) {
    const attachMessage = contents as InboundAttachMessage;
    if (attachMessage.id === "_scheduler") {
        return true;
    }
} else if (type === ContainerMessageType.FluidDataStoreOp) {
    const envelope = contents as IEnvelope;
    if (envelope.address === "_scheduler") {
        return true;
    }
}
// Otherwise, proceed with other discard logic...
```

#### Deprecation of AgentScheduler in the container registry and instantiation of the _scheduler
Finally, the automatic addition to the registry and creation of the `AgentScheduler` with ID `_scheduler` is deprecated and will also be removed in an upcoming release.  To prepare for this, you can proactively opt-out of the built-in by turning off the `IContainerRuntimeOptions` option `addGlobalAgentSchedulerAndLeaderElection` in your calls to `Container.load` or in the constructor of your `BaseContainerRuntimeFactory` or `ContainerRuntimeFactoryWithDefaultDataStore`.

For backwards compat with documents created prior to this change, you'll need to ensure the `AgentSchedulerFactory.registryEntry` is present in the container registry.  You can add it explicitly in your calls to `Container.load` or in the constructor of your `BaseContainerRuntimeFactory` or `ContainerRuntimeFactoryWithDefaultDataStore`.  The examples below show how to opt-out of the built-in while maintaining backward-compat with documents that were created with a built-in `AgentScheduler`.

```typescript
const runtime = await ContainerRuntime.load(
    context,
    [
        // Any other registry entries...
        AgentSchedulerFactory.registryEntry,
    ],
    requestHandler,
    // Opt-out of adding the AgentScheduler
    { addGlobalAgentSchedulerAndLeaderElection: false },
    scope);
```

```typescript
const SomeContainerRuntimeFactory = new ContainerRuntimeFactoryWithDefaultDataStore(
    DefaultFactory,
    new Map([
        // Any other registry entries...
        AgentSchedulerFactory.registryEntry,
    ]),
    providerEntries,
    requestHandlers,
    // Opt-out of adding the AgentScheduler
    { addGlobalAgentSchedulerAndLeaderElection: false },
);
```

If you use `AgentScheduler` functionality, it is recommended to instantiate this as a normal (non-root) data store (probably on your root data object).  But if you are not yet ready to migrate away from the root data store, you can instantiate it yourself on new containers (you should do this while the container is still detached):

```typescript
if (!context.existing) {
    await runtime.createRootDataStore(AgentSchedulerFactory.type, "_scheduler");
}
```

The option will be turned off by default in an upcoming release before being turned off permanently, so it is recommended to make these updates proactively.

### Removed containerUrl from IContainerLoadOptions and IContainerConfig
Removed containerUrl from IContainerLoadOptions and IContainerConfig. This is no longer needed to route request.

## 0.37 Breaking changes

-   [OpProcessingController marked for deprecation](#opprocessingcontroller-marked-for-deprecation)
-   [Loader in data stores deprecated](#Loader-in-data-stores-deprecated)
-   [TelemetryLogger Properties Format](#TelemetryLogger-Properties-Format)
-   [IContainerRuntimeOptions Format Change](#IContainerRuntimeOptions-Format-Change)
-   [AgentScheduler moves and renames](#AgentScheduler-moves-and-renames)

### OpProcessingController marked for deprecation

`OpProcessingController` is marked for deprecation and we be removed in 0.38.
`LoaderContainerTracker` is the replacement with better tracking. The API differs from `OpProcessingController` in the following ways:

-   Loader is added for tracking and any Container created/loaded will be automatically tracked
-   The op control APIs accept Container instead of DeltaManager

### Loader in data stores deprecated

The `loader` property on the `IContainerRuntime`, `IFluidDataStoreRuntime`, and `IFluidDataStoreContext` interfaces is now deprecated and will be removed in an upcoming release. Data store objects will no longer have access to an `ILoader` by default. To replicate the same behavior, existing users can make the `ILoader` used to create a `Container` available on the `scope` property of these interfaces instead by setting the `provideScopeLoader` `ILoaderOptions` flag when creating the loader.

```typescript
const loader = new Loader({
    urlResolver,
    documentServiceFactory,
    codeLoader,
    options: { provideScopeLoader: true },
});
```

```typescript
const loader: ILoader | undefined = this.context.scope.ILoader;
```

### TelemetryLogger Properties Format

The TelemetryLogger's properties format has been updated to support error only properties. This includes: `ChildLogger`, `MultiSinkLogger`,`DebugLogger`.
The previous format was just a property bag:
`ChildLogger.create(logger, undefined, { someProperty: uuid() });`
Whereas now it has nested property bags for error categories including `all` and `error`:
`ChildLogger.create(logger, undefined, {all:{ someProperty: uuid() }});`

### IContainerRuntimeOptions Format Change

The runtime options passed into `ContainerRuntime` have been subdivided into nested objects, because all of them fall under two categories currently:

-   `summaryOptions` - contains all summary/summarizer related options
    -   `generateSummaries`
    -   `initialSummarizerDelayMs`
    -   `summaryConfigOverrides`
    -   `disableIsolatedChannels`
-   `gcOptions` - contains all Garbage Collection related options
    -   `disableGC`
    -   `gcAllowed` (new)
    -   `runFullGC`

For a few versions we will keep supporting the old format, but the typings have already been updated.

### AgentScheduler moves and renames

`IAgentScheduler` and `IProvideAgentScheduler` have been moved to the `@fluidframework/agent-scheduler` package, and `taskSchedulerId` has been renamed to `agentSchedulerId`.

## 0.36 Breaking changes

-   [Some `ILoader` APIs moved to `IHostLoader`](#Some-ILoader-APIs-moved-to-IHostLoader)
-   [TaskManager removed](#TaskManager-removed)
-   [ContainerRuntime registerTasks removed](#ContainerRuntime-registerTasks-removed)
-   [getRootDataStore](#getRootDataStore)
-   [Share link generation no longer exposed externally](#Share-link-generation-no-longer-exposed-externally)
-   [ITelemetryLogger redundant method deprecation](#ITelemetryLogger-redundant-method-deprecation)

### Some `ILoader` APIs moved to `IHostLoader`

The `createDetachedContainer` and `rehydrateDetachedContainerFromSnapshot` APIs are removed from the `ILoader` interface, and have been moved to the new `IHostLoader` interface. The `Loader` class now implements `IHostLoader` instead, and consumers who need these methods should operate on an `IHostLoader` instead of an `ILoader`, such as by creating a `Loader`.

### TaskManager removed

The `TaskManager` has been removed, as well as methods to access it (e.g. the `.taskManager` member on `DataObject`). The `AgentScheduler` should be used instead for the time being and can be accessed via a request on the `ContainerRuntime` (e.g. `await this.context.containerRuntime.request({ url: "/_scheduler" })`), though we expect this will also be deprecated and removed in a future release when an alternative is made available (see #4413).

### ContainerRuntime registerTasks removed

The `registerTasks` method has been removed from `ContainerRuntime`. The `AgentScheduler` should be used instead for task scheduling.

### getRootDataStore

IContainerRuntime.getRootDataStore() used to have a backdoor allowing accessing any store, including non-root stores. This back door is removed - you can only access root data stores using this API.

### Share link generation no longer exposed externally

Share link generation implementation has been refactored to remove options for generating share links of various kinds.
Method for generating share link is no longer exported.
ShareLinkTokenFetchOptions has been removed and OdspDriverUrlResolverForShareLink constructor has been changed to accept tokenFetcher parameter which will pass OdspResourceTokenFetchOptions instead of ShareLin kTokenFetchOptions.

### ITelemetryLogger redundant method deprecation

Deprecate `shipAssert` `debugAssert` `logException` `logGenericError` in favor of `sendErrorEvent` as they provide the same behavior and semantics as `sendErrorEvent`and in general are relatively unused.

## 0.35 Breaking changes

-   [Removed some api implementations from odsp driver](#Removed-some-api-implemenations-from-odsp-driver)
-   [get-tinylicious-container and get-session-storage-container moved](#get-tinylicious-container-and-get-session-storage-container-moved)
-   [Moved parseAuthErrorClaims from @fluidframework/odsp-driver to @fluidframework/odsp-doclib-utils](#Moved-parseAuthErrorClaims-from-@fluidframework/odsp-driver-to-@fluidframework/odsp-doclib-utils)
-   [Refactored token fetcher types in odsp-driver](#refactored-token-fetcher-types-in-odsp-driver)
-   [DeltaManager `readonly` and `readOnlyPermissions` properties deprecated](#DeltaManager-`readonly`-and-`readOnlyPermissions`-properties-deprecated)
-   [DirtyDocument events and property](#DirtyDocument-events-and-property)
-   [Removed `createDocumentService` and `createDocumentService2` from r11s driver](#Removed-`createDocumentService`-and-`createDocumentService2`-from-r11s-driver)

### Removed-some-api-implementations-from-odsp-driver

Removed `authorizedFetchWithRetry`, `AuthorizedRequestTokenPolicy`, `AuthorizedFetchProps`, `asyncWithCache`, `asyncWithRetry`,
`fetchWithRetry` implementation from odspdriver.

### get-tinylicious-container and get-session-storage-container moved

The functionality from the packages `@fluidframework/get-tinylicious-container` and `@fluidframework/get-session-storage-container` has been moved to the package `@fluid-experimental/get-container`.

### Moved parseAuthErrorClaims from @fluidframework/odsp-driver to @fluidframework/odsp-doclib-utils

Moved `parseAuthErrorClaims` from `@fluidframework/odsp-driver` to `@fluidframework/odsp-doclib-utils`

### Refactored token fetcher types in odsp-driver

Streamlined interfaces and types used to facilitate access tokens needed by odsp-driver to call ODSP implementation of Fluid services.
Added support for passing siteUrl when fetching token that is used to establish co-authoring session for Fluid content stored in ODSP file which is hosted in external tenant. This token is used by ODSP ordering service implementation (aka ODSP Push service).

### DeltaManager `readonly` and `readOnlyPermissions` properties deprecated

`DeltaManager.readonly`/`Container.readonly` and `DeltaManager.readOnlyPermissions`/`Container.readOnlyPermissions` have been deprecated. Please use `DeltaManager.readOnlyInfo`/`Container.readOnlyInfo` instead, which exposes the same information.

### DirtyDocument events and property

The following 3 names have been deprecated - please use new names:
"dirtyDocument" event -> "dirty" event
"savedDocument" event -> "saved" event
isDocumentDirty property -> isDirty property

### Removed `createDocumentService` and `createDocumentService2` from r11s driver

Removed the deprecated methods `createDocumentService` and `createDocumentService2`. Please use `DocumentServiceFactory.createDocumentService` instead.

## 0.34 Breaking changes

-   [Aqueduct writeBlob() and BlobHandle implementation removed](#Aqueduct-writeBlob-and-BlobHandle-implementation-removed)
-   [Connected events raised on registration](#Connected-events-raised-on-registration)

### Aqueduct writeBlob() and BlobHandle implementation removed

`writeBlob()` and `BlobHandle` have been removed from aqueduct. Please use `FluidDataStoreRuntime.uploadBlob()` or `ContainerRuntime.uploadBlob()` instead.

### Connected events raised on registration

Connected / disconnected listeners are called on registration.
Please see [Connectivity events](packages/loader/container-loader/README.md#Connectivity-events) section of Loader readme.md for more details

## 0.33 Breaking changes

-   [Normalizing enum ContainerErrorType](#normalizing-enum-containererrortype)
-   [Map and Directory typing changes from enabling strictNullCheck](#map-and-directory-typing-changes-from-enabling-strictNullCheck)
-   [MergeTree's ReferencePosition.getTileLabels and ReferencePosition.getRangeLabels() return undefined if it doesn't exist](#mergetree-referenceposition-gettilelabels-getrangelabels-changes)
-   [Containers from Loader.request() are now cached by default](<#Containers-from-Loader.request()-are-now-cached-by-default>)

### Normalizing enum ContainerErrorType

In an effort to clarify error categorization, a name and value in this enumeration were changed.

### Map and Directory typing changes from enabling strictNullCheck

Typescript compile options `strictNullCheck` is enabled for the `@fluidframework/map` package. Some of the API signature is updated to include possibility of `undefined` and `null`, which can cause new typescript compile error when upgrading. Existing code may need to update to handle the possiblity of `undefined` or `null.

### MergeTree ReferencePosition getTileLabels getRangeLabels changes

This includes LocalReference and Marker. getTileLabels and getRangeLabels methods will return undefined instead of creating an empty if the properties for tile labels and range labels is not set.

### Containers from Loader.request() are now cached by default

Some loader request header options that previously prevented caching (`pause: true` and `reconnect: false`) no longer do. Callers must now explicitly spcify `cache: false` in the request header to prevent caching of the returned container. Containers are evicted from the cache in their `closed` event, and closed containers that are requested are not cached.

## 0.32 Breaking changes

-   [Node version 12.17 required](#Node-version-update)
-   [getAttachSnapshot removed IFluidDataStoreChannel](#getAttachSnapshot-removed-from-IFluidDataStoreChannel)
-   [resolveDataStore replaced](#resolveDataStore-replaced)

### Node version updated to 12.17

Due to changes in server packages and introduction of AsyncLocalStorage module which requires Node version 12.17 or above, you will need to update Node version to 12.17 or above.

### getAttachSnapshot removed from IFluidDataStoreChannel

`getAttachSnapshot()` has been removed from `IFluidDataStoreChannel`. It is replaced by `getAttachSummary()`.

### resolveDataStore replaced

The resolveDataStore method manually exported by the ODSP resolver has been replaced with checkUrl() from the same package.

## 0.30 Breaking Changes

-   [Branching removed](#Branching-removed)
-   [removeAllEntriesForDocId api name and signature change](#removeAllEntriesForDocId-api-name-and-signature-change)
-   [snapshot removed from IChannel and ISharedObject](#snapshot-removed-from-IChannel-and-ISharedObject)

### Branching removed

The branching feature has been removed. This includes all related members, methods, etc. such as `parentBranch`, `branchId`, `branch()`, etc.

### removeAllEntriesForDocId api name and signature change

`removeAllEntriesForDocId` api renamed to `removeEntries`. Now it takes `IFileEntry` as argument instead of just docId.

### snapshot removed from IChannel and ISharedObject

`snapshot` has been removed from `IChannel` and `ISharedObject`. It is replaced by `summarize` which should be used to get a summary of the channel / shared object.

## 0.29 Breaking Changes

-   [OdspDriverUrlResolver2 renamed to OdspDriverUrlResolverForShareLink](#OdspDriverUrlResolver2-renamed-to-OdspDriverUrlResolverForShareLink)
-   [removeAllEntriesForDocId api in host storage changed](#removeAllEntriesForDocId-api-in-host-storage-changed)
-   [IContainerRuntimeBase.IProvideFluidDataStoreRegistry](#IContainerRuntimeBase.IProvideFluidDataStoreRegistry)
-   [\_createDataStoreWithProps returns IFluidRouter](#_createDataStoreWithProps-returns-IFluidRouter)
-   [FluidDataStoreRuntime.registerRequestHandler deprecated](#FluidDataStoreRuntime.registerRequestHandler-deprecated)
-   [snapshot removed from IFluidDataStoreRuntime](#snapshot-removed-from-IFluidDataStoreRuntime)
-   [getAttachSnapshot deprecated in IFluidDataStoreChannel](#getAttachSnapshot-deprecated-in-IFluidDataStoreChannel)

### OdspDriverUrlResolver2 renamed to OdspDriverUrlResolverForShareLink

`OdspDriverUrlResolver2` renamed to `OdspDriverUrlResolverForShareLink`

### removeAllEntriesForDocId api in host storage changed

`removeAllEntriesForDocId` api in host storage is now an async api.

### IContainerRuntimeBase.IProvideFluidDataStoreRegistry

`IProvideFluidDataStoreRegistry` implementation moved from IContainerRuntimeBase to IContainerRuntime. Data stores and objects should not have access to global state in container.
`IProvideFluidDataStoreRegistry` is removed from IFluidDataStoreChannel - it has not been implemented there for a while (it moved to context).

### \_createDataStoreWithProps returns IFluidRouter

`IContainerRuntimeBase._createDataStoreWithProps` returns IFluidRouter instead of IFluidDataStoreChannel. This is done to be consistent with other APIs create data stores, and ensure we do not return internal interfaces. This likely to expose areas where IFluidDataStoreChannel.bindToContext() was called manually on data store. Such usage should be re-evaluate - lifetime management should be left up to runtime, storage of any handle form data store in attached DDS will result in automatic attachment of data store (and all of its objects) to container. If absolutely needed, and only for staging, casting can be done to implement old behavior.

### FluidDataStoreRuntime.registerRequestHandler deprecated

Please use mixinRequestHandler() as a way to create custom data store runtime factory/object and append request handling to existing implementation.

### snapshot removed from IFluidDataStoreRuntime

`snapshot` has been removed from `IFluidDataStoreRuntime`.

### getAttachSnapshot deprecated in IFluidDataStoreChannel

`getAttachSnapshot()` has been deprecated in `IFluidDataStoreChannel`. It is replaced by `getAttachSummary()`.

## 0.28 Breaking Changes

-   [FileName should contain extension for ODSP driver create new path](#FileName-should-contain-extension-for-ODSP-driver-create-new-path)
-   [ODSP Driver IPersistedCache changes](#ODSP-Driver-IPersistedCache-Changes)
-   [IFluidPackage Changes](#IFluidPackage-Changes)
-   [DataObject changes](#DataObject-changes)
-   [RequestParser](#RequestParser)
-   [IFluidLodable.url is removed](#IFluidLodable.url-is-removed)
-   [Loader Constructor Changes](#Loader-Constructor-Changes)
-   [Moving DriverHeader and merge with CreateNewHeader](#moving-driverheader-and-merge-with-createnewheader)
-   [ODSP status codes moved from odsp-driver to odsp-doclib-utils](#ODSP-status-codes-moved-modules-from-odsp-driver-to-odsp-doclib-utils)

### FileName should contain extension for ODSP driver create new path

Now the ODSP driver expects file extension in the file name while creating a new detached container.

### ODSP Driver IPersistedCache-Changes

Added api `removeAllEntriesForDocId` which allows removal of all entries for a given document id. Also the schema for entries stored inside odsp `IPersistedCache` has changed.
It now stores/expect values as `IPersistedCacheValueWithEpoch`. So host needs to clear its cached entries in this version.

### IFluidPackage Changes

-   Moving IFluidPackage and IFluidCodeDetails from "@fluidframework/container-definitions" to '@fluidframework/core-interfaces'
-   Remove npm specific IPackage interface
-   Simplify the IFluidPackage by removing browser and npm specific properties
-   Add new interface IFluidBrowserPackage, and isFluidBrowserPackage which defines browser specific properties
-   Added resolveFluidPackageEnvironment helper for resolving a package environment

### DataObject changes

DataObject are now always created when Data Store is created. Full initialization for existing objects (in file) continues to happen to be on demand, i.e. when request() is processed. Full DataObject initialization does happen for newly created (detached) DataObjects.
The impact of that change is that all changed objects would get loaded by summarizer container, but would not get initialized. Before this change, summarizer would not be loading any DataObjects.
This change

1. Ensures that initial summary generated for when data store attaches to container has fully initialized object, with all DDSs created. Before this change this initial snapshot was empty in most cases.
2. Allows DataObjects to modify FluidDataStoreRuntime behavior before it gets registered and used by the rest of the system, including setting various hooks.

But it also puts more constraints on DataObject - its constructor should be light and not do any expensive work (all such work should be done in corresponding initialize methods), or access any data store runtime functionality that requires fully initialized runtime (like loading DDSs will not work in this state)

### RequestParser

RequestParser's ctor is made protected. Please replace this code

```
    const a = new RequestParser(request);
```

with this one:

```
    const a = RequestParser.create(request);
```

### IFluidLodable.url is removed

`url` property is removed. If you need a path to an object (in a container), you can use IFluidLoadable.handle.absolutePath instead.

### Loader Constructor Changes

The loader constructor has changed to now take a props object, rather than a series of paramaters. This should make it easier to construct loaders as the optional services can be easily excluded.

Before:

```typescript
const loader = new Loader(
    urlResolver,
    documentServiceFactory,
    codeLoader,
    { blockUpdateMarkers: true },
    {},
    new Map()
);
```

After:

```typescript
const loader = new Loader({
    urlResolver,
    documentServiceFactory,
    codeLoader,
});
```

if for some reason this change causes you problems, we've added a deprecated `Loader._create` method that has the same parameters as the previous constructor which can be used in the interim.

### Moving DriverHeader and merge with CreateNewHeader

Compile time only API breaking change between runtime and driver. Only impacts driver implementer.
No back-compat or mix version impact.

DriverHeader is a driver concept, so move from core-interface to driver-definitions. CreateNewHeader is also a kind of driver header, merged it into DriverHeader.

### ODSP status codes moved modules from odsp-driver to odsp-doclib-utils

Error/status codes like `offlineFetchFailureStatusCode` which used to be imported like `import { offlineFetchFailureStatusCode } from '@fluidframework/@odsp-driver';` have been moved to `odspErrorUtils.ts` in `odsp-doclib-utils`.

## 0.27 Breaking Changes

-   [Local Web Host Removed](#Local-Web-Host-Removed)

### Local Web Host Removed

Local Web host is removed. Users who are using the local web host can use examples/utils/get-session-storage-container which provides the same functionality with the detached container flow.

## 0.25 Breaking Changes

-   [External Component Loader and IComponentDefaultFactoryName removed](#External-Component-Loader-and-IComponentDefaultFactoryName-removed)
-   [MockFluidDataStoreRuntime api rename](#MockFluidDataStoreRuntime-api-rename)
-   [Local Web Host API change](#Local-Web-Host-API-change)
-   [Container runtime event changes](#Container-runtime-event-changes)
-   [Component is removed from telemetry event names](#Component-is-removed-from-telemetry-event-names)
-   [IComponentContextLegacy is removed](#IComponentContextLegacy-is-removed)
-   [~~IContainerRuntimeBase.\_createDataStoreWithProps() is removed~~](#IContainerRuntimeBase._createDataStoreWithProps-is-removed)
-   [\_createDataStore() APIs are removed](#_createDataStore-APIs-are-removed)
-   [createDataStoreWithRealizationFn() APIs are removed](<#createDataStoreWithRealizationFn()-APIs-are-removed>)
-   [getDataStore() APIs is removed](<#getDataStore()-APIs-is-removed>)
-   [Package Renames](#package-renames)
-   [IComponent and IComponent Interfaces Removed](#IComponent-and-IComponent-Interfaces-Removed)
-   [@fluidframework/odsp-utils - Minor renames and signature changes](#odsp-utils-Changes)
-   [LastEditedTrackerComponent renamed to LastEditedTrackerDataObject](#lasteditedtrackercomponent-renamed)
-   [ComponentProvider renamed to FluidObjectProvider in @fluidframework/synthesize](#componentProvider-renamed-to-fluidobjectPpovider)

### External Component Loader and IComponentDefaultFactoryName removed

The @fluidframework/external-component-loader package has been removed from the repo. In addition to this, the IFluidExportDefaultFactoryName and the corresponding IProvideFluidExportDefaultFactoryName interfaces have also been dropped.

### MockFluidDataStoreRuntime api rename

Runtime Test Utils's MockFluidDataStoreRuntime now has "requestDataStore" instead of "requestComponent"

### Local Web Host API change

The renderDefaultComponent function has been updated to be renderDefaultFluidObject

### Container runtime event changes

Container runtime now emits the event "fluidDataStoreInstantiated" instead of "componentInstantiated"

### Component is removed from telemetry event names

The following telemetry event names have been updated to drop references to the term component:

ComponentRuntimeDisposeError -> ChannelDisposeError
ComponentContextDisposeError -> FluidDataStoreContextDisposeError
SignalComponentNotFound -> SignalFluidDataStoreNotFound

### IComponentContextLegacy is removed

Deprecated in 0.18, removed.

### IContainerRuntimeBase.\_createDataStoreWithProps is removed

**Note: This change has been reverted for 0.25 and will be pushed to a later release.**

`IContainerRuntimeBase._createDataStoreWithProps()` has been removed. Please use `IContainerRuntimeBase.createDataStore()` (returns IFluidRouter).
If you need to pass props to data store, either use request() route to pass initial props directly, or to query Fluid object to interact with it (pass props / call methods to configure object).

### \_createDataStore APIs are removed

`IFluidDataStoreContext._createDataStore()` & `IContainerRuntimeBase._createDataStore()` are removed
Please switch to using one of the following APIs:

1. `IContainerRuntime.createRootDataStore()` - data store created that way is automatically bound to container. It will immediately be visible to remote clients (when/if container is attached). Such data stores are never garbage collected. Note that this API is on `IContainerRuntime` interface, which is not directly accessible to data stores. The intention is that only container owners are creating roots.
2. `IContainerRuntimeBase.createDataStore()` - creates data store that is not bound to container. In order for this store to be bound to container (and thus be observable on remote clients), ensure that handle to it (or any of its objects / DDS) is stored into any other DDS that is already bound to container. In other words, newly created data store has to be reachable (there has to be a path) from some root data store in container. If, in future, such data store becomes unreachable from one of the roots, it will be garbage collected (implementation pending).

### createDataStoreWithRealizationFn() APIs are removed

Removed from IFluidDataStoreContext & IContainerRuntime.
Consider using (Pure)DataObject(Factory) for your objects - they support passing initial args.
Otherwise consider implementing similar flow of exposing interface from your Fluid object that is used to initialize object after creation.

## getDataStore() APIs is removed

IContainerRuntime.getDataStore() is removed. Only IContainerRuntime.getRootDataStore() is available to retrieve root data stores.
For couple versions we will allow retrieving non-root data stores using this API, but this functionality is temporary and will be removed soon.
You can use handleFromLegacyUri() for creating handles from container-internal URIs (i.e., in format `/${dataStoreId}`) and resolving those containers to get to non-root data stores. Please note that this functionality is strictly added for legacy files! In future, not using handles to refer to content (and storing handles in DDSes) will result in such data stores not being reachable from roots, and thus garbage collected (deleted) from file.

### Package Renames

As a follow up to the changes in 0.24 we are updating a number of package names

-   `@fluidframework/component-core-interfaces` is renamed to `@fluidframework/core-interfaces`
-   `@fluidframework/component-runtime-definitions` is renamed to `@fluidframework/datastore-definitions`
-   `@fluidframework/component-runtime` is renamed to `@fluidframework/datastore`
-   `@fluidframework/webpack-component-loader` is renamed to `@fluidframework/webpack-fluid-loader`

### IComponent and IComponent Interfaces Removed

In 0.24 IComponent and IComponent interfaces were deprecated, they are being removed in this build. Please move to IFluidObject and IFluidObject interfaces.

### odsp-utils Changes

To support additional authentication scenarios, the signature and/or name of a few auth-related functions was modified.

### LastEditedTrackerComponent renamed

It is renamed to LastEditedTrackerDataObject

### ComponentProvider renamed to FluidObjectProvider

In the package @fluidframework/synthesize, these types are renamed:

ComponentKey -> FluidObjectKey
ComponentSymbolProvider -> FluidObjectProvider
AsyncRequiredcomponentProvider -> AsyncRequiredFluidObjectProvider
AsyncOptionalComponentProvider -> AsyncOptionalFluidObjectProvider
AsyncComponentProvider -> AsyncFluidObjectProvider
NonNullableComponent -> NonNullableFluidObject

## 0.24 Breaking Changes

This release only contains renames. There are no functional changes in this release. You should ensure you have integrated and validated up to release 0.23 before integrating this release.

This is a followup to the forward compat added in release 0.22: [Forward Compat For Loader IComponent Interfaces](#Forward-Compat-For-Loader-IComponent-Interfaces)

You should ensure all container and components hosts are running at least 0.22 before integrating this release.

The below json describes all the renames done in this release. If you have a large typescript code base, we have automation that may help. Please contact us if that is the case.

All renames are 1-1, and global case senstive and whole word find replace for all should be safe. For IComponent Interfaces, both the type and property name were re-named.

```json
{
    "dataStore": {
        "types": {
            "IComponentRuntimeChannel": "IFluidDataStoreChannel",
            "IComponentAttributes": "IFluidDataStoretAttributes",

            "IComponentContext": "IFluidDataStoreContext",
            "ComponentContext": "FluidDataStoreContext",
            "LocalComponentContext": "LocalFluidDataStoreContext",
            "RemotedComponentContext": "RemotedFluidDataStoreContext ",

            "IComponentRuntime": "IFluidDataStoreRuntime",
            "ComponentRuntime": "FluidDataStoreRuntime",
            "MockComponentRuntime": "MockFluidDataStoreRuntime"
        },
        "methods": {
            "createComponent": "_createDataStore",
            "createComponentContext": "createDataStoreContext",
            "createComponentWithProps": "createDataStoreWithProps",
            "_createComponentWithProps": "_createDataStoreWithProps",
            "createComponentWithRealizationFn": "createDataStoreWithRealizationFn",
            "getComponentRuntime": "getDataStore",
            "notifyComponentInstantiated": "notifyDataStoreInstantiated"
        }
    },

    "aquaduct": {
        "IComponentInterfaces": {
            "IProvideComponentDefaultFactoryName": "IProvideFluidExportDefaultFactoryName",
            "IComponentDefaultFactoryName": "IFluidExportDefaultFactoryName"
        },
        "types": {
            "SharedComponentFactory": "PureDataObjectFactory",
            "SharedComponent": "PureDataObject",

            "PrimedComponentFactory": "DataObjectFactory",
            "PrimedComponent": "DataObject",

            "ContainerRuntimeFactoryWithDefaultComponent": "ContainerRuntimeFactoryWithDefaultDataStore",

            "defaultComponentRuntimeRequestHandler": "defaultRouteRequestHandler"
        },
        "methods": {
            "getComponent": "requestFluidObject",
            "asComponent": "asFluidObject",
            "createAndAttachComponent": "createAndAttachDataStore",
            "getComponentFromDirectory": "getFluidObjectFromDirectory",
            "getComponent_UNSAFE": "requestFluidObject_UNSAFE",
            "componentInitializingFirstTime": "initializingFirstTime",
            "componentInitializingFromExisting": "initializingFromExisting",
            "componentHasInitialized": "hasInitialized"
        }
    },

    "fluidObject": {
        "IComponentInterfaces": {
            "IProvideComponentRouter": "IProvideFluidRouter",
            "IComponentRouter": "IFluidRouter",

            "IProvideComponentLoadable": "IProvideFluidLoadable",
            "IComponentLoadable": "IFluidLoadable",

            "IProvideComponentHandle": "IProvideFluidHandle",
            "IComponentHandle": "IFluidHandle",

            "IProvideComponentHandleContext": "IProvideFluidHandleContext",
            "IComponentHandleContext": "IFluidHandleContext",

            "IProvideComponentSerializer": "IProvideFluidSerializer",
            "IComponentSerializer": "IFluidSerializer",

            "IProvideComponentRunnable": "IProvideFluidRunnable",
            "IComponentRunnable": "IFluidRunnable",

            "IProvideComponentConfiguration": "IProvideFluidConfiguration",
            "IComponentConfiguration": "IFluidConfiguration",

            "IProvideComponentHTMLView": "IProvideFluidHTMLView",
            "IComponentHTMLView": "IFluidHTMLView",
            "IComponentHTMLOptions": "IFluidHTMLOptions",

            "IProvideComponentMountableView": "IProvideFluidMountableView",
            "IComponentMountableViewClass": "IFluidMountableViewClass",
            "IComponentMountableView": "IFluidMountableView",

            "IProvideComponentLastEditedTracker": "IProvideFluidLastEditedTracker",
            "IComponentLastEditedTracker": "IFluidLastEditedTracker",

            "IProvideComponentRegistry": "IProvideFluidDataStoreRegistry",
            "IComponentRegistry": "IFluidDataStoreRegistry",

            "IProvideComponentFactory": "IProvideFluidDataStoreFactory",
            "IComponentFactory": "IFluidDataStoreFactory",

            "IProvideComponentCollection": "IProvideFluidObjectCollection",
            "IComponentCollection": "IFluidObjectCollection",

            "IProvideComponentDependencySynthesizer": "IProvideFluidDependencySynthesizer",
            "IComponentDependencySynthesizer": "IFluidDependencySynthesizer",

            "IProvideComponentTokenProvider": "IProvideFluidTokenProvider",
            "IComponentTokenProvider": "IFluidTokenProvider"
        },
        "types": {
            "IComponent": "IFluidObject",
            "fluid/component": "fluid/object",

            "SharedObjectComponentHandle": "SharedObjectHandle",
            "RemoteComponentHandle": "RemoteFluidObjectHandle",
            "ComponentHandle": "FluidObjectHandle",
            "ComponentSerializer": "FluidSerializer",

            "ComponentHandleContext": "FluidHandleContext",

            "ComponentRegistryEntry": "FluidDataStoreRegistryEntry",
            "NamedComponentRegistryEntry": "NamedFluidDataStoreRegistryEntry",
            "NamedComponentRegistryEntries": "NamedFluidDataStoreRegistryEntries",
            "ComponentRegistry": "FluidDataStoreRegistry",
            "ContainerRuntimeComponentRegistry": "ContainerRuntimeDataStoreRegistry"
        },
        "methods": {
            "instantiateComponent": "instantiateDataStore"
        }
    }
}
```

## 0.23 Breaking Changes

-   [Removed `collaborating` event on IComponentRuntime](#Removed-`collaborating`-event-on-IComponentRuntime)
-   [ISharedObjectFactory rename](#ISharedObjectFactory)
-   [LocalSessionStorageDbFactory moved to @fluidframework/local-driver](LocalSessionStorageDbFactory-moved-to-@fluidframework/local-driver)

### Removed `collaborating` event on IComponentRuntime

Component Runtime no longer fires the collaborating event on attaching. Now it fires `attaching` event.

### ISharedObjectFactory

`ISharedObjectFactory` renamed to `IChannelFactory` and moved from `@fluidframework/shared-object-base` to `@fluidframework/datastore-definitions`

### LocalSessionStorageDbFactory moved to @fluidframework/local-driver

Previously, `LocalSessionStorageDbFactory` was part of the `@fluidframework/webpack-component-loader` package. It has been moved to the `@fluidframework/local-driver` package.

## 0.22 Breaking Changes

-   [Deprecated `path` from `IComponentHandleContext`](#Deprecated-`path`-from-`IComponentHandleContext`)
-   [Dynamically loaded components compiled against older versions of runtime](#Dynamically-loaded-components)
-   [ContainerRuntime.load Request Handler Changes](#ContainerRuntime.load-Request-Handler-Changes)
-   [IComponentHTMLVisual removed](#IComponentHTMLVisual-removed)
-   [IComponentReactViewable deprecated](#IComponentReactViewable-deprecated)
-   [Forward Compat For Loader IComponent Interfaces](#Forward-Compat-For-Loader-IComponent-Interfaces)
-   [Add Undefined to getAbsoluteUrl return type](#Add-Undefined-to-getAbsoluteUrl-return-type)
-   [Renamed TestDeltaStorageService, TestDocumentDeltaConnection, TestDocumentService, TestDocumentServiceFactory and TestResolver](#Renamed-TestDeltaStorageService,-TestDocumentDeltaConnection,-TestDocumentService,-TestDocumentServiceFactory-and-TestResolver)
-   [DocumentDeltaEventManager has been renamed and moved to "@fluidframework/test-utils"](#DocumentDeltaEventManager-has-been-renamed-and-moved-to-"@fluidframework/test-utils")
-   [`isAttached` replaced with `attachState` property](#`isAttached`-replaced-with-`attachState`-property)

### Deprecated `path` from `IComponentHandleContext`

Deprecated the `path` field from the interface `IComponentHandleContext`. This means that `IComponentHandle` will not have this going forward as well.

Added an `absolutePath` field to `IComponentHandleContext` which is the absolute path to reach it from the container runtime.

### Dynamically loaded components

Components that were compiled against Fluid Framework <= 0.19.x releases will fail to load. A bunch of APIs has been deprecated in 0.20 & 0.21 and back compat support is being removed in 0.22. Some of the key APIs are:

-   IComponentRuntime.attach
-   ContainerContext.isAttached
-   ContainerContext.isLocal
    Such components needs to be compiled against >= 0.21 runtime and can be used in container that is built using >= 0.21 runtime as well.

### ContainerRuntime.load Request Handler Changes

ContainerRuntime.load no longer accepts an array of RuntimeRequestHandlers. It has been changed to a single function parameter with a compatible signature:
`requestHandler?: (request: IRequest, runtime: IContainerRuntime) => Promise<IResponse>`

To continue to use RuntimeRequestHandlers you can used the `RuntimeRequestHandlerBuilder` in the package `@fluidframework/request-handler`

example:

```typescript
const builder = new RuntimeRequestHandlerBuilder();
builder.pushHandler(...this.requestHandlers);
builder.pushHandler(defaultRouteRequestHandler("defaultComponent"));
builder.pushHandler(innerRequestHandler());

const runtime = await ContainerRuntime.load(
    context,
    this.registryEntries,
    async (req, rt) => builder.handleRequest(req, rt),
    undefined,
    scope
);
```

Additionally the class `RequestParser` has been moved to the `@fluidframework/runtime-utils` package

This will allow consumers of our ContainerRuntime to substitute other routing frameworks more easily.

### IComponentHTMLVisual removed

The `IComponentHTMLVisual` interface was deprecated in 0.21, and is now removed in 0.22. To support multiview scenarios, consider split view/model patterns like those demonstrated in the multiview sample.

### IComponentReactViewable deprecated

The `IComponentReactViewable` interface is deprecated and will be removed in an upcoming release. For multiview scenarios, instead use a pattern like the one demonstrated in the sample in /components/experimental/multiview. This sample demonstrates how to create multiple views for a component.

### Forward Compat For Loader IComponent Interfaces

As part of the Fluid Data Library (FDL) and Fluid Component Library (FCL) split we will be renaming a significant number of out interfaces. Some of these interfaces are used across the loader -> runtime boundary. For these interfaces we have introduced the newly renamed interfaces in this release. This will allow Host's to implment forward compatbitiy for these interfaces, so they are not broken when the implementations themselves are renamed.

-   `IComponentLastEditedTracker` will become `IFluidLastEditedTracker`
-   `IComponentHTMLView` will become `IFluidHTMLView`
-   `IComponentMountableViewClass` will become `IFluidMountableViewClass`
-   `IComponentLoadable` will become `IFluidLoadable`
-   `IComponentRunnable` will become `IFluidRunnable`
-   `IComponentConfiguration` will become `IFluidConfiguration`
-   `IComponentRouter` will become `IFluidRouter`
-   `IComponentHandleContext` will become `IFluidHandleContext`
-   `IComponentHandle` will become `IFluidHandle`
-   `IComponentSerializer `will become `IFluidSerializer`
-   `IComponentTokenProvider` will become `IFluidTokenProvider`

`IComponent` will also become `IFluidObject`, and the mime type for for requests will change from `fluid/component` to `fluid/object`

To ensure forward compatability when accessing the above interfaces outside the context of a container e.g. from the host, you should use the nullish coalesing operator (??).

For example

```typescript
        if (response.status !== 200 ||
            !(
                response.mimeType === "fluid/component" ||
                response.mimeType === "fluid/object"
            )) {
            return undefined;
        }

        const fluidObject = response.value as IComponent & IFluidObject;
        return fluidObject.IComponentHTMLView ?? fluidObject.IFluidHTMLView.

```

### Add Undefined to getAbsoluteUrl return type

getAbsoluteUrl on the container runtime and component context now returns `string | undefined`. `undefined` will be returned if the container or component is not attached. You can determine if a component is attached and get its url with the below snippit:

```typescript
import { waitForAttach } from "@fluidframework/aqueduct";


protected async hasInitialized() {
        waitForAttach(this.runtime)
            .then(async () => {
                const url = await this.context.getAbsoluteUrl(this.url);
                this._absoluteUrl = url;
                this.emit("stateChanged");
            })
            .catch(console.error);
}
```

### Renamed TestDeltaStorageService, TestDocumentDeltaConnection, TestDocumentService, TestDocumentServiceFactory and TestResolver

Renamed the following in "@fluidframework/local-driver" since these are used beyond testing:

-   `TestDeltaStorageService` -> `LocalDeltaStorageService`
-   `TestDocumentDeltaConnection` -> `LocalDocumentDeltaConnection`
-   `TestDocumentService` -> `LocalDocumentService`
-   `TestDocumentServiceFactory` -> `LocalDocumentServiceFactory`
-   `TestResolver` -> `LocalResolver`

### DocumentDeltaEventManager has been renamed and moved to "@fluidframework/test-utils"

`DocumentDeltaEventManager` has moved to "@fluidframework/test-utils" and renamed to `OpProcessingController`.

The `registerDocuments` method has been renamed to `addDeltaManagers` and should be called with a list of delta managers. Similarly, all the other methods have been updated to be called with delta managers.

So, the usage has now changed to pass in the deltaManager from the object that was passed earlier. For example:

```typescript
// Old usage
containerDeltaEventManager = new DocumentDeltaEventManager(
    deltaConnectionServer
);
containerDeltaEventManager.registerDocuments(
    component1.runtime,
    component2.runtime
);

// New usage
opProcessingController = new OpProcessingController(deltaConnectionServer);
opProcessingController.addDeltaManagers(
    component1.runtime.deltaManager,
    component2.runtime.deltaManager
);
```

### `isAttached` replaced with `attachState` property

`isAttached` is replaced with `attachState` property on `IContainerContext`, `IContainerRuntime` and `IComponentContext`.
`isAttached` returned true when the entity was either attaching or attached to the storage.
So if `attachState` is `AttachState.Attaching` or `AttachState.Attached` then `isAttached` would have returned true.
Attaching is introduced in regards to Detached container where there is a time where state is neither AttachState.Detached nor AttachState.Attached.

## 0.21 Breaking Changes

-   [Removed `@fluidframework/local-test-utils`](#removed-`@fluidframework/local-test-utils`)
-   [IComponentHTMLVisual deprecated](#IComponentHTMLVisual-deprecated)
-   [createValueType removed from SharedMap and SharedDirectory](#createValueType-removed-from-SharedMap-and-SharedDirectory)
-   [Sequence snapshot format change](#Sequence-snapshot-format-change)
-   [isLocal api removed](#isLocal-api-removed)
-   [register/attach api renames on handles, components and dds](#register/attach-api-rename-on-handles,-components-and-dds)
-   [Error handling changes](#Error-handling-changes)

### Removed `@fluidframework/local-test-utils`

Removed this package so classes like `TestHost` are no longer supported. Please contact us if there were dependencies on this or if any assistance in required to get rid of it.

### IComponentHTMLVisual deprecated

The `IComponentHTMLVisual` interface is deprecated and will be removed in an upcoming release. For multiview scenarios, instead use a pattern like the one demonstrated in the sample in /components/experimental/multiview. This sample demonstrates how to create multiple views for a component.

### createValueType removed from SharedMap and SharedDirectory

The `createValueType()` method on `SharedMap` and `SharedDirectory` was deprecated in 0.20, and is now removed in 0.21. If `Counter` functionality is required, the `@fluidframework/counter` DDS can be used for counter functionality.

### isLocal api removed

isLocal api is removed from the repo. It is now replaced with isAttached which tells that the entity is attached or getting attached to storage. So its meaning is opposite to isLocal.

### register/attach api renames on handles, components and dds

Register on dds and attach on data store runtime is renamed to bindToContext(). attach on handles is renamed to attachGraph().

### Error handling changes

ErrorType enum has been broken into 3 distinct enums / layers:

1. [ContainerErrorType](./packages/loader/container-definitions/src/error.ts) - errors & warnings raised at loader level
2. [OdspErrorType](./packages/drivers/odsp-driver/src/odspError.ts) and [R11sErrorType](./packages/drivers/routerlicious-driver/src/documentDeltaConnection.ts) - errors raised by ODSP and R11S drivers.
3. Runtime errors, like `"summarizingError"`, `"dataCorruptionError"`. This class of errors it not pre-determined and depends on type of container loaded.

[ICriticalContainerError.errorType](./packages/loader/container-definitions/src/error.ts) is now a string, not enum, as loader has no visibility into full set of errors that can be potentially raised. Hosting application may package different drivers and open different types of containers, thus making errors list raised at container level dynamic.

### Sequence snapshot format change

Due to a change in the sequence's snapshot format clients running a version less than 0.19 will not be able to load snapshots generated in 0.21. This will affect all sequence types includes shared string, and sparse matrix. If you need to support pre-0.19 clients please contact us for mitigations.

## 0.20 Breaking Changes

-   [Value types deprecated on SharedMap and SharedDirectory](#Value-types-deprecated-on-sharedmap-and-shareddirectory)
-   [rename @fluidframework/aqueduct-react to @fluidframework/react-inputs](#rename-@fluidframework/aqueduct-react-to-@fluidframework/react-inputs)

### Value types deprecated on SharedMap and SharedDirectory

The `Counter` value type and `createValueType()` method on `SharedMap` and `SharedDirectory` are now deprecated and will be removed in an upcoming release. Instead, the `@fluidframework/counter` DDS can be used for counter functionality.

### rename @fluidframework/aqueduct-react to @fluidframework/react-inputs

aqueduct-react is actually just a react library and renamed it to reflect such.

## 0.19 Breaking Changes

-   [Container's "error" event](#Container-Error-Event)
-   [IUrlResolver change from requestUrl to getAbsoluteUrl](#IUrlResolver-change-from-requestUrl-to-getAbsoluteUrl)
-   [Package rename from `@microsoft/fluid-*` to `@fluidframework/*`](#package-rename)

### Package rename

Package with the prefix "@microsoft/fluid-" is renamed to "@fluidframework/" to take advanage a separate namespace for Fluid Framework SDK packages.

### Container Error Event

"error" event is gone. All critical errors are raised on "closed" event via optiona error object.
"warning" event is added to expose warnings. Currently it contains summarizer errors and throttling errors.

### IUrlResolver change from requestUrl to getAbsoluteUrl

As we continue to refine our API around detached containers, and component urls, we've renamed IUrlResolver from requestUrl to getAbsoluteUrl

## 0.18 Breaking Changes

-   [App Id removed as a parameter to OdspDocumentServiceFactory](#App-Id-removed-as-a-parameter-to-OdspDocumentServiceFactory)
-   [ConsensusRegisterCollection now supports storing handles](#ConsensusRegisterCollection-now-supports-storing-handles)
-   [Summarizing errors on parent container](#Summarizing-errors-on-parent-container)
-   [OdspDocumentServiceFactory no longer requires a logger]
    (#OdspDocumentServiceFactory-no-longer-requires-a-logger)

### `App Id` removed as a parameter to OdspDocumentServiceFactory

`@microsoft/fluid-odsp-driver` no longer requires consumers to pass in an app id as an input. Consumers should simply remove this parameter from the OdspDocumentServiceFactory/OdspDocumentServiceFactoryWithCodeSplit constructor.

### ConsensusRegisterCollection now supports storing handles

ConsensusRegisterCollection will properly serialize/deserialize handles added as values.

### Summarizing errors on parent container

The parent container of the summarizing container will now raise "error" events related to summarization problems. These will be of type `ISummarizingError` and will have a description indicating either a problem creating the summarizing container, a problem generating a summary, or a nack or ack wait timeout from the server.

### OdspDocumentServiceFactory no longer requires a logger

The logger will be passed in on createDocumentService or createContainer, no need to pass in one on construction of OdspDocumentServiceFactory.

## 0.17 and earlier Breaking Changes

For older versions' breaking changes, go [here](https://github.com/microsoft/FluidFramework/blob/release/0.17.x/BREAKING.md)<|MERGE_RESOLUTION|>--- conflicted
+++ resolved
@@ -6,11 +6,8 @@
 - [Changes to DataObject](#changes-to-DataObject)
 - [Changes to PureDataObjectFactory](#changes-to-PureDataObjectFactory)
 - [webpack-fluid-loader package name changed](#webpack-fluid-loader-package-name-changed)
-<<<<<<< HEAD
+- [Loggers without tag support now deprecated in ContainerContext](#loggers-without-tag-support-now-deprecated-in-containercontext)
 - [Creating new containers with Container.load is no longer supported](#Creating-new-containers-with-Containerload-is-no-longer-supported)
-=======
-- [Loggers without tag support now deprecated in ContainerContext](#loggers-without-tag-support-now-deprecated-in-containercontext)
->>>>>>> 425a5b8d
 
 ### Changes to local testing in insecure environments and associated bundle size increase
 Previously the `@fluidframework/common-utils` package exposed a `setInsecureContextHashFn` function so users could set an override when testing locally in insecure environments because the `crypto.subtle` library is not available.  This is now done automatically as a fallback and the function is removed.  The fallback exists as a dynamic import of our equivalent Node platform implementation, and will show as a chunk named "FluidFramework-HashFallback" and be up to ~25KB parsed in size.  It will not be served when running normally in a modern browser.
@@ -33,15 +30,13 @@
 ### `webpack-fluid-loader` package name changed
 The `webpack-fluid-loader` utility was previously available from a package named `@fluidframework/webpack-fluid-loader`.  However, since it is a tool and should not be used in production, it is now available under the tools scope `@fluid-tools/webpack-fluid-loader`.
 
-<<<<<<< HEAD
+### Loggers without tag support now deprecated in ContainerContext
+The `logger` property of `ContainerContext` has been marked deprecated. Loggers passed to ContainerContext will need to support tagged events.
+
 ### Creating new containers with Container.load is no longer supported
 - See [Creating new containers with Container.load has been deprecated](#Creating-new-containers-with-Containerload-has-been-deprecated)
 - The `createOnLoad` flag to inside `IContainerLoadOptions` has been removed.
 - `LegacyCreateOnLoadEnvironmentKey` from `@fluidframework/container-loader` has been removed.
-=======
-### Loggers without tag support now deprecated in ContainerContext
-The `logger` property of `ContainerContext` has been marked deprecated. Loggers passed to ContainerContext will need to support tagged events.
->>>>>>> 425a5b8d
 
 ## 0.44 Breaking changes
 - [Property removed from ContainerRuntime class](#Property-removed-from-the-ContainerRuntime-class)
