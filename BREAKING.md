--- conflicted
+++ resolved
@@ -18,22 +18,17 @@
 
 ## 0.58 Upcoming changes
 - [Doing operations not allowed on deleted sub directory](#Doing-operations-not-allowed-on-deleted-sub-directory)
-<<<<<<< HEAD
+- [IDirectory extends IDisposable](#IDirectory-extends-IDisposable)
 - [`IContainerRuntimeBase.setFlushMode` is deprecated](#icontainerruntimebasesetflushmode-is-deprecated)
-=======
-- [IDirectory extends IDisposable](#IDirectory-extends-IDisposable)
->>>>>>> 85fc9746
 
 ### Doing operations not allowed on deleted sub directory
 Users will not be allowed to do operations on a deleted directory. Users can subscribe to `disposed` event to know if a sub directory is deleted. Accessing deleted sub directory will throw `UsageError` exception now.
 
-<<<<<<< HEAD
+### IDirectory extends IDisposable
+IDirectory has started extending IDisposable. This means that users implementing the IDirectory interface needs to implement IDisposable too now.
+
 ### `IContainerRuntimeBase.setFlushMode` is deprecated
 `IContainerRuntimeBase.setFlushMode` is deprecated and will be removed in a future release. FlushMode will become an immutable property for the container runtime, optionally provided at creation time via the `IContainerRuntimeOptions` interface. See [#9480](https://github.com/microsoft/FluidFramework/issues/9480#issuecomment-1084790977)
-=======
-### IDirectory extends IDisposable
-IDirectory has started extending IDisposable. This means that users implementing the IDirectory interface needs to implement IDisposable too now.
->>>>>>> 85fc9746
 
 ## 0.58 Breaking changes
 - [Move IntervalType from merge-tree to sequence package](#Move-IntervalType-from-merge-tree-to-sequence-package)
