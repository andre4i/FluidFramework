--- conflicted
+++ resolved
@@ -1,10 +1,6 @@
 {
   "name": "@fluid-example/webflow",
-<<<<<<< HEAD
-  "version": "1.2.0",
-=======
   "version": "2.0.0",
->>>>>>> 6f4c1dbf
   "private": true,
   "description": "Collaborative markdown editor.",
   "homepage": "https://fluidframework.com",
@@ -78,19 +74,6 @@
     "temp-directory": "nyc/.nyc_output"
   },
   "dependencies": {
-<<<<<<< HEAD
-    "@fluid-example/example-utils": "^1.2.0",
-    "@fluidframework/aqueduct": "^1.2.0",
-    "@fluidframework/common-definitions": "^0.20.1",
-    "@fluidframework/common-utils": "^0.32.1",
-    "@fluidframework/core-interfaces": "^1.2.0",
-    "@fluidframework/data-object-base": "^1.2.0",
-    "@fluidframework/map": "^1.2.0",
-    "@fluidframework/merge-tree": "^1.2.0",
-    "@fluidframework/runtime-definitions": "^1.2.0",
-    "@fluidframework/sequence": "^1.2.0",
-    "@fluidframework/view-interfaces": "^1.2.0",
-=======
     "@fluid-example/example-utils": "^2.0.0",
     "@fluidframework/aqueduct": "^2.0.0",
     "@fluidframework/common-definitions": "^0.20.1",
@@ -102,21 +85,11 @@
     "@fluidframework/runtime-definitions": "^2.0.0",
     "@fluidframework/sequence": "^2.0.0",
     "@fluidframework/view-interfaces": "^2.0.0",
->>>>>>> 6f4c1dbf
     "debug": "^4.1.1",
     "react": "^16.10.2",
     "react-dom": "^16.10.2"
   },
   "devDependencies": {
-<<<<<<< HEAD
-    "@fluid-tools/webpack-fluid-loader": "^1.2.0",
-    "@fluidframework/build-common": "^0.24.0-0",
-    "@fluidframework/eslint-config-fluid": "^0.28.2000",
-    "@fluidframework/mocha-test-setup": "^1.2.0",
-    "@fluidframework/runtime-utils": "^1.2.0",
-    "@fluidframework/test-utils": "^1.2.0",
-    "@fluidframework/test-version-utils": "^1.2.0",
-=======
     "@fluid-tools/webpack-fluid-loader": "^2.0.0",
     "@fluidframework/build-common": "^0.24.0-0",
     "@fluidframework/eslint-config-fluid": "^0.28.2000",
@@ -124,7 +97,6 @@
     "@fluidframework/runtime-utils": "^2.0.0",
     "@fluidframework/test-utils": "^2.0.0",
     "@fluidframework/test-version-utils": "^2.0.0",
->>>>>>> 6f4c1dbf
     "@rushstack/eslint-config": "^2.5.1",
     "@types/debug": "^4.1.5",
     "@types/mocha": "^9.1.1",
