--- conflicted
+++ resolved
@@ -52,12 +52,8 @@
     "temp-directory": "nyc/.nyc_output"
   },
   "dependencies": {
-<<<<<<< HEAD
+    "@fluid-experimental/sequence-deprecated": ">=2.0.0-internal.1.0.0 <2.0.0-internal.2.0.0",
     "@fluidframework/aqueduct": ">=2.0.0-internal.1.5.0 <2.0.0-internal.2.0.0",
-=======
-    "@fluid-experimental/sequence-deprecated": ">=2.0.0-internal.1.0.0 <2.0.0-internal.2.0.0",
-    "@fluidframework/aqueduct": ">=2.0.0-internal.1.3.0 <2.0.0-internal.2.0.0",
->>>>>>> 018b0bf0
     "@fluidframework/common-definitions": "^0.20.1",
     "@fluidframework/common-utils": "^1.0.0",
     "@fluidframework/core-interfaces": ">=2.0.0-internal.1.5.0 <2.0.0-internal.2.0.0",
