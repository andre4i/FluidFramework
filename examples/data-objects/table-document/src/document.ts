/*!
 * Copyright (c) Microsoft Corporation. All rights reserved.
 * Licensed under the MIT License.
 */

import { DataObject, DataObjectFactory } from "@fluidframework/aqueduct";
import { IEvent } from "@fluidframework/common-definitions";
import { IFluidHandle } from "@fluidframework/core-interfaces";
import { ICombiningOp, IntervalType, LocalReference, PropertySet } from "@fluidframework/merge-tree";
import { ISequencedDocumentMessage } from "@fluidframework/protocol-definitions";
import {
    positionToRowCol,
    rowColToPosition,
    SharedNumberSequence,
    SparseMatrix,
    SequenceDeltaEvent,
} from "@fluidframework/sequence";
import { CellRange } from "./cellrange";
import { TableDocumentType } from "./componentTypes";
import { ConfigKey } from "./configKey";
import { debug } from "./debug";
import { TableSlice } from "./slice";
import { ITable, TableDocumentItem } from "./table";

export interface ITableDocumentEvents extends IEvent {
    (event: "op",
        listener: (op: ISequencedDocumentMessage, local: boolean, target: SharedNumberSequence | SparseMatrix) => void);
    (event: "sequenceDelta",
        listener: (delta: SequenceDeltaEvent, target: SharedNumberSequence | SparseMatrix) => void);
}

/**
<<<<<<< HEAD
 * @deprecated - Use SharedMatrix instead
=======
 * @deprecated - TableDocument is an abandoned prototype.  Please use SharedMatrix with
 *               the IMatrixProducer/Consumer interfaces instead.
>>>>>>> b2c3072c
 */
// eslint-disable-next-line @typescript-eslint/ban-types
export class TableDocument extends DataObject<{}, {}, ITableDocumentEvents> implements ITable {
    public static getFactory() { return TableDocument.factory; }

    // eslint-disable-next-line @typescript-eslint/ban-types
    private static readonly factory = new DataObjectFactory<TableDocument, object, object, IEvent>(
        TableDocumentType,
        TableDocument,
        [
            SparseMatrix.getFactory(),
            SharedNumberSequence.getFactory(),
        ],
        {},
        [
            TableSlice.getFactory().registryEntry,
        ],
    );

    public get numCols() { return this.maybeCols.getLength(); }
    public get numRows() { return this.matrix.numRows; }

    private get matrix(): SparseMatrix { return this.maybeMatrix; }

    private maybeRows?: SharedNumberSequence;
    private maybeCols?: SharedNumberSequence;
    private maybeMatrix?: SparseMatrix;

    public getCellValue(row: number, col: number): TableDocumentItem {
        return this.matrix.getItem(row, col);
    }

    public setCellValue(row: number, col: number, value: TableDocumentItem, properties?: PropertySet) {
        this.matrix.setItems(row, col, [value], properties);
    }

    public async getRange(label: string) {
        const intervals = this.matrix.getIntervalCollection(label);
        const interval = (await intervals.getView()).nextInterval(0);
        return new CellRange(interval, this.localRefToRowCol);
    }

    public async createSlice(
        sliceId: string,
        name: string,
        minRow: number,
        minCol: number,
        maxRow: number,
        maxCol: number): Promise<ITable> {
        const component = await TableSlice.getFactory().createChildInstance(
            this.context,
            { docId: this.runtime.id, name, minRow, minCol, maxRow, maxCol },
        );
        this.root.set(sliceId, component.handle);
        return component;
    }

    public annotateRows(startRow: number, endRow: number, properties: PropertySet, op?: ICombiningOp) {
        this.maybeRows.annotateRange(startRow, endRow, properties, op);
    }

    public getRowProperties(row: number): PropertySet {
        return this.maybeRows.getPropertiesAtPosition(row);
    }

    public annotateCols(startCol: number, endCol: number, properties: PropertySet, op?: ICombiningOp) {
        this.maybeCols.annotateRange(startCol, endCol, properties, op);
    }

    public getColProperties(col: number): PropertySet {
        return this.maybeCols.getPropertiesAtPosition(col);
    }

    public annotateCell(row: number, col: number, properties: PropertySet) {
        this.matrix.annotatePosition(row, col, properties);
    }

    public getCellProperties(row: number, col: number): PropertySet {
        return this.matrix.getPositionProperties(row, col);
    }

    // For internal use by TableSlice: Please do not use.
    public createInterval(label: string, minRow: number, minCol: number, maxRow: number, maxCol: number) {
        debug(`createInterval(${label}, ${minRow}:${minCol}..${maxRow}:${maxCol})`);
        const start = rowColToPosition(minRow, minCol);
        const end = rowColToPosition(maxRow, maxCol);
        const intervals = this.matrix.getIntervalCollection(label);
        intervals.add(start, end, IntervalType.SlideOnRemove);
    }

    public insertRows(startRow: number, numRows: number) {
        this.matrix.insertRows(startRow, numRows);
        this.maybeRows.insert(startRow, new Array(numRows).fill(0));
    }

    public removeRows(startRow: number, numRows: number) {
        this.matrix.removeRows(startRow, numRows);
        this.maybeRows.remove(startRow, startRow + numRows);
    }

    public insertCols(startCol: number, numCols: number) {
        this.matrix.insertCols(startCol, numCols);
        this.maybeCols.insert(startCol, new Array(numCols).fill(0));
    }

    public removeCols(startCol: number, numCols: number) {
        this.matrix.removeCols(startCol, numCols);
        this.maybeCols.remove(startCol, startCol + numCols);
    }

    protected async initializingFirstTime() {
        const rows = SharedNumberSequence.create(this.runtime, "rows");
        this.root.set("rows", rows.handle);

        const cols = SharedNumberSequence.create(this.runtime, "cols");
        this.root.set("cols", cols.handle);

        const matrix = SparseMatrix.create(this.runtime, "matrix");
        this.root.set("matrix", matrix.handle);

        this.root.set(ConfigKey.docId, this.runtime.id);
    }

    protected async hasInitialized() {
        const [maybeMatrixHandle, maybeRowsHandle, maybeColsHandle] = await Promise.all([
            this.root.wait<IFluidHandle<SparseMatrix>>("matrix"),
            this.root.wait<IFluidHandle<SharedNumberSequence>>("rows"),
            this.root.wait<IFluidHandle<SharedNumberSequence>>("cols"),
        ]);

        this.maybeMatrix = await maybeMatrixHandle.get();
        this.maybeRows = await maybeRowsHandle.get();
        this.maybeCols = await maybeColsHandle.get();

        this.forwardEvent(this.maybeCols, "op", "sequenceDelta");
        this.forwardEvent(this.maybeRows, "op", "sequenceDelta");
        this.forwardEvent(this.matrix, "op", "sequenceDelta");
    }

    private readonly localRefToRowCol = (localRef: LocalReference) => {
        const position = localRef.toPosition();
        return positionToRowCol(position);
    };
}<|MERGE_RESOLUTION|>--- conflicted
+++ resolved
@@ -30,12 +30,8 @@
 }
 
 /**
-<<<<<<< HEAD
- * @deprecated - Use SharedMatrix instead
-=======
  * @deprecated - TableDocument is an abandoned prototype.  Please use SharedMatrix with
  *               the IMatrixProducer/Consumer interfaces instead.
->>>>>>> b2c3072c
  */
 // eslint-disable-next-line @typescript-eslint/ban-types
 export class TableDocument extends DataObject<{}, {}, ITableDocumentEvents> implements ITable {
