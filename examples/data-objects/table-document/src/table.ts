/*!
 * Copyright (c) Microsoft Corporation. All rights reserved.
 * Licensed under the MIT License.
 */

import { Serializable } from "@fluidframework/datastore-definitions";
import { ICombiningOp, PropertySet } from "@fluidframework/merge-tree";

export type TableDocumentItem = Serializable;

/**
<<<<<<< HEAD
 * @deprecated - Use SharedMatrix with IMatrixProducer/Consumer interfaces instead.
 */
=======
 * @deprecated - ITable is an abandoned prototype.  Please use SharedMatrix with
 *               the IMatrixProducer/Consumer interfaces instead. */
>>>>>>> b2c3072c
export interface ITable {
    readonly numRows: number;
    readonly numCols: number;

    getCellValue(row: number, col: number): TableDocumentItem;
    setCellValue(row: number, col: number, value: TableDocumentItem, properties?: PropertySet);
    annotateRows(startRow: number, endRow: number, properties: PropertySet, op?: ICombiningOp);
    getRowProperties(row: number): PropertySet;
    annotateCols(startCol: number, endCol: number, properties: PropertySet, op?: ICombiningOp);
    getColProperties(col: number): PropertySet;
    annotateCell(row: number, col: number, properties: PropertySet);
    getCellProperties(row: number, col: number): PropertySet;
    insertRows(startRow: number, numRows: number): void;
    removeRows(startRow: number, numRows: number): void;
    insertCols(startCol: number, numCols: number): void;
    removeCols(startCol: number, numCols: number): void;
}<|MERGE_RESOLUTION|>--- conflicted
+++ resolved
@@ -9,13 +9,9 @@
 export type TableDocumentItem = Serializable;
 
 /**
-<<<<<<< HEAD
- * @deprecated - Use SharedMatrix with IMatrixProducer/Consumer interfaces instead.
+ * @deprecated - ITable is an abandoned prototype.  Please use SharedMatrix with
+ *               the IMatrixProducer/Consumer interfaces instead.
  */
-=======
- * @deprecated - ITable is an abandoned prototype.  Please use SharedMatrix with
- *               the IMatrixProducer/Consumer interfaces instead. */
->>>>>>> b2c3072c
 export interface ITable {
     readonly numRows: number;
     readonly numCols: number;
