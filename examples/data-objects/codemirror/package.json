--- conflicted
+++ resolved
@@ -1,10 +1,6 @@
 {
   "name": "@fluid-example/codemirror",
-<<<<<<< HEAD
-  "version": "1.3.0",
-=======
   "version": "2.0.0",
->>>>>>> 27be1e84
   "private": true,
   "description": "Simple markdown editor",
   "homepage": "https://fluidframework.com",
@@ -44,23 +40,6 @@
     "webpack:dev": "webpack --env=\"development\""
   },
   "dependencies": {
-<<<<<<< HEAD
-    "@fluidframework/aqueduct": "^1.3.0",
-    "@fluidframework/container-definitions": "^1.3.0",
-    "@fluidframework/container-runtime": "^1.3.0",
-    "@fluidframework/container-runtime-definitions": "^1.3.0",
-    "@fluidframework/core-interfaces": "^1.3.0",
-    "@fluidframework/datastore": "^1.3.0",
-    "@fluidframework/datastore-definitions": "^1.3.0",
-    "@fluidframework/map": "^1.3.0",
-    "@fluidframework/merge-tree": "^1.3.0",
-    "@fluidframework/request-handler": "^1.3.0",
-    "@fluidframework/runtime-definitions": "^1.3.0",
-    "@fluidframework/runtime-utils": "^1.3.0",
-    "@fluidframework/sequence": "^1.3.0",
-    "@fluidframework/view-adapters": "^1.3.0",
-    "@fluidframework/view-interfaces": "^1.3.0",
-=======
     "@fluidframework/aqueduct": "^2.0.0",
     "@fluidframework/container-definitions": "^2.0.0",
     "@fluidframework/container-runtime": "^2.0.0",
@@ -76,16 +55,11 @@
     "@fluidframework/sequence": "^2.0.0",
     "@fluidframework/view-adapters": "^2.0.0",
     "@fluidframework/view-interfaces": "^2.0.0",
->>>>>>> 27be1e84
     "@types/codemirror": "0.0.76",
     "codemirror": "^5.48.4"
   },
   "devDependencies": {
-<<<<<<< HEAD
-    "@fluid-tools/webpack-fluid-loader": "^1.3.0",
-=======
     "@fluid-tools/webpack-fluid-loader": "^2.0.0",
->>>>>>> 27be1e84
     "@fluidframework/build-common": "^0.24.0",
     "@fluidframework/eslint-config-fluid": "^0.28.2000",
     "@rushstack/eslint-config": "^2.5.1",
