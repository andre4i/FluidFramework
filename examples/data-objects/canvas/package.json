--- conflicted
+++ resolved
@@ -1,10 +1,6 @@
 {
   "name": "@fluid-example/canvas",
-<<<<<<< HEAD
-  "version": "1.3.0",
-=======
   "version": "2.0.0",
->>>>>>> 27be1e84
   "private": true,
   "description": "Fluid ink canvas",
   "homepage": "https://fluidframework.com",
@@ -46,17 +42,6 @@
     "webpack:dev": "webpack --env development"
   },
   "dependencies": {
-<<<<<<< HEAD
-    "@fluid-example/example-utils": "^1.3.0",
-    "@fluidframework/aqueduct": "^1.3.0",
-    "@fluidframework/common-definitions": "^0.20.1",
-    "@fluidframework/core-interfaces": "^1.3.0",
-    "@fluidframework/ink": "^1.3.0",
-    "react": "^16.10.2"
-  },
-  "devDependencies": {
-    "@fluid-tools/webpack-fluid-loader": "^1.3.0",
-=======
     "@fluid-example/example-utils": "^2.0.0",
     "@fluidframework/aqueduct": "^2.0.0",
     "@fluidframework/common-definitions": "^0.20.1",
@@ -66,7 +51,6 @@
   },
   "devDependencies": {
     "@fluid-tools/webpack-fluid-loader": "^2.0.0",
->>>>>>> 27be1e84
     "@fluidframework/build-common": "^0.24.0",
     "@fluidframework/eslint-config-fluid": "^0.28.2000",
     "@fluidframework/test-tools": "^0.2.3074",
