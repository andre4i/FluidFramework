--- conflicted
+++ resolved
@@ -1,10 +1,6 @@
 {
   "name": "@fluid-example/contact-collection",
-<<<<<<< HEAD
-  "version": "1.2.0",
-=======
   "version": "2.0.0",
->>>>>>> 6f4c1dbf
   "private": true,
   "description": "Example of using a Fluid Object as a collection of items",
   "homepage": "https://fluidframework.com",
@@ -41,21 +37,12 @@
     "webpack:dev": "webpack --env development"
   },
   "dependencies": {
-<<<<<<< HEAD
-    "@fluid-experimental/get-container": "^1.2.0",
-    "@fluidframework/aqueduct": "^1.2.0",
-    "@fluidframework/common-definitions": "^0.20.1",
-    "@fluidframework/container-runtime-definitions": "^1.2.0",
-    "@fluidframework/core-interfaces": "^1.2.0",
-    "@fluidframework/runtime-utils": "^1.2.0",
-=======
     "@fluid-experimental/get-container": "^2.0.0",
     "@fluidframework/aqueduct": "^2.0.0",
     "@fluidframework/common-definitions": "^0.20.1",
     "@fluidframework/container-runtime-definitions": "^2.0.0",
     "@fluidframework/core-interfaces": "^2.0.0",
     "@fluidframework/runtime-utils": "^2.0.0",
->>>>>>> 6f4c1dbf
     "css-loader": "^1.0.0",
     "react": "^16.10.2",
     "react-dom": "^16.10.2",
