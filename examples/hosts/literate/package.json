{
  "name": "@fluid-example/hosts-sample",
<<<<<<< HEAD
  "version": "0.20.0",
=======
  "version": "0.19.1",
>>>>>>> 04de2ac4
  "private": true,
  "description": "Sample Fluid container host",
  "license": "MIT",
  "author": "Microsoft",
  "main": "dist/index.js",
  "scripts": {
    "build": "concurrently npm:build:compile npm:lint",
    "build:compile": "npm run tsc",
    "build:full": "concurrently npm:build npm:webpack",
    "build:full:compile": "concurrently npm:build:compile npm:webpack",
    "clean": "rimraf dist *.tsbuildinfo *.build.log",
    "eslint": "eslint --ext=ts,tsx --format stylish src",
    "eslint:fix": "eslint --ext=ts,tsx --format stylish src --fix",
    "lint": "npm run eslint",
    "lint:fix": "npm run eslint:fix",
    "prepack": "npm run webpack",
    "start": "webpack-dev-server --config webpack.config.js",
    "tsc": "tsc",
    "webpack": "webpack --config webpack.config.js"
  },
  "dependencies": {
<<<<<<< HEAD
    "@fluidframework/component-core-interfaces": "^0.20.0",
    "@fluidframework/container-definitions": "^0.20.0",
    "@fluidframework/container-loader": "^0.20.0",
    "@fluidframework/protocol-definitions": "^0.1006.0",
    "@fluidframework/routerlicious-driver": "^0.20.0",
    "@fluidframework/test-runtime-utils": "^0.20.0",
    "@fluidframework/view-interfaces": "^0.20.0",
    "@fluidframework/web-code-loader": "^0.20.0",
=======
    "@fluidframework/component-core-interfaces": "^0.19.1",
    "@fluidframework/container-definitions": "^0.19.1",
    "@fluidframework/container-loader": "^0.19.1",
    "@fluidframework/protocol-definitions": "^0.1006.0",
    "@fluidframework/routerlicious-driver": "^0.19.1",
    "@fluidframework/test-runtime-utils": "^0.19.1",
    "@fluidframework/view-interfaces": "^0.19.1",
    "@fluidframework/web-code-loader": "^0.19.1",
>>>>>>> 04de2ac4
    "@types/jsonwebtoken": "^8.3.2",
    "jsonwebtoken": "^8.4.0"
  },
  "devDependencies": {
    "@fluidframework/build-common": "^0.16.0",
    "@fluidframework/eslint-config-fluid": "^0.17.0",
    "@typescript-eslint/eslint-plugin": "~2.17.0",
    "@typescript-eslint/parser": "~2.17.0",
    "concurrently": "^5.2.0",
    "eslint": "~6.8.0",
    "eslint-plugin-eslint-comments": "~3.1.2",
    "eslint-plugin-import": "2.20.0",
    "eslint-plugin-no-null": "~1.0.2",
    "eslint-plugin-optimize-regex": "~1.1.7",
    "eslint-plugin-prefer-arrow": "~1.1.7",
    "eslint-plugin-react": "~7.18.0",
    "eslint-plugin-unicorn": "~15.0.1",
    "rimraf": "^2.6.2",
    "source-map-loader": "^0.2.4",
    "ts-loader": "^6.1.2",
    "typescript": "~3.7.4",
    "webpack": "^4.43.0",
    "webpack-cli": "^3.3.11",
    "webpack-dev-server": "^3.8.0"
  }
}<|MERGE_RESOLUTION|>--- conflicted
+++ resolved
@@ -1,10 +1,6 @@
 {
   "name": "@fluid-example/hosts-sample",
-<<<<<<< HEAD
   "version": "0.20.0",
-=======
-  "version": "0.19.1",
->>>>>>> 04de2ac4
   "private": true,
   "description": "Sample Fluid container host",
   "license": "MIT",
@@ -26,7 +22,6 @@
     "webpack": "webpack --config webpack.config.js"
   },
   "dependencies": {
-<<<<<<< HEAD
     "@fluidframework/component-core-interfaces": "^0.20.0",
     "@fluidframework/container-definitions": "^0.20.0",
     "@fluidframework/container-loader": "^0.20.0",
@@ -35,16 +30,6 @@
     "@fluidframework/test-runtime-utils": "^0.20.0",
     "@fluidframework/view-interfaces": "^0.20.0",
     "@fluidframework/web-code-loader": "^0.20.0",
-=======
-    "@fluidframework/component-core-interfaces": "^0.19.1",
-    "@fluidframework/container-definitions": "^0.19.1",
-    "@fluidframework/container-loader": "^0.19.1",
-    "@fluidframework/protocol-definitions": "^0.1006.0",
-    "@fluidframework/routerlicious-driver": "^0.19.1",
-    "@fluidframework/test-runtime-utils": "^0.19.1",
-    "@fluidframework/view-interfaces": "^0.19.1",
-    "@fluidframework/web-code-loader": "^0.19.1",
->>>>>>> 04de2ac4
     "@types/jsonwebtoken": "^8.3.2",
     "jsonwebtoken": "^8.4.0"
   },
