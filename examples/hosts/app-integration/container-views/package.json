{
  "name": "@fluid-example/app-integration-container-views",
  "version": "0.42.0",
  "description": "Minimal Fluid Container & data store sample to implement a collaborative dice roller as a standalone app.",
  "homepage": "https://fluidframework.com",
  "repository": "https://github.com/microsoft/FluidFramework",
  "license": "MIT",
  "author": "Microsoft and contributors",
  "main": "dist/index.js",
  "module": "lib/index.js",
  "types": "dist/index.d.ts",
  "scripts": {
    "build": "concurrently npm:build:compile npm:lint",
    "build:compile": "concurrently npm:tsc npm:build:esnext",
    "build:esnext": "tsc --project ./tsconfig.esnext.json",
    "build:full": "concurrently npm:build npm:webpack",
    "build:full:compile": "concurrently npm:build:compile npm:webpack",
    "clean": "rimraf dist lib *.tsbuildinfo *.build.log",
    "eslint": "eslint --format stylish src",
    "eslint:fix": "eslint --format stylish src --fix",
    "lint": "npm run eslint",
    "lint:fix": "npm run eslint:fix",
    "prepack": "npm run webpack",
    "start": "webpack-dev-server",
    "test": "npm run test:jest",
    "test:jest": "jest",
    "test:jest:verbose": "cross-env FLUID_TEST_VERBOSE=1 jest",
    "tsc": "tsc",
    "tsfmt": "tsfmt --verify",
    "tsfmt:fix": "tsfmt --replace",
    "webpack": "webpack --env.production",
    "webpack:dev": "webpack --env.development"
  },
  "dependencies": {
    "@fluid-experimental/get-container": "^0.42.0",
    "@fluidframework/aqueduct": "^0.42.0",
    "@fluidframework/common-definitions": "^0.20.1",
<<<<<<< HEAD
    "@fluidframework/container-definitions": "^0.40.0-0",
    "@fluidframework/container-loader": "^0.41.0",
=======
    "@fluidframework/container-definitions": "^0.39.0",
    "@fluidframework/container-loader": "^0.42.0",
>>>>>>> bc9a32f7
    "@fluidframework/core-interfaces": "^0.39.0",
    "@fluidframework/map": "^0.42.0",
    "@fluidframework/view-adapters": "^0.42.0",
    "@fluidframework/view-interfaces": "^0.42.0",
    "react": "^16.10.2",
    "react-dom": "^16.10.2"
  },
  "devDependencies": {
    "@fluidframework/build-common": "^0.22.0",
    "@fluidframework/eslint-config-fluid": "^0.23.0",
    "@fluidframework/test-tools": "^0.2.3074",
    "@types/expect-puppeteer": "2.2.1",
    "@types/jest": "22.2.3",
    "@types/jest-environment-puppeteer": "2.2.0",
    "@types/node": "^12.19.0",
    "@types/puppeteer": "1.3.0",
    "@types/react": "^16.9.15",
    "@types/react-dom": "^16.9.4",
    "@typescript-eslint/eslint-plugin": "~4.14.0",
    "@typescript-eslint/parser": "~4.14.0",
    "clean-webpack-plugin": "^3.0.0",
    "concurrently": "^5.2.0",
    "cross-env": "^7.0.2",
    "eslint": "~7.18.0",
    "eslint-plugin-eslint-comments": "~3.2.0",
    "eslint-plugin-import": "~2.22.1",
    "eslint-plugin-no-null": "~1.0.2",
    "eslint-plugin-prefer-arrow": "~1.2.2",
    "eslint-plugin-react": "~7.22.0",
    "eslint-plugin-unicorn": "~26.0.1",
    "html-webpack-plugin": "^4.3.0",
    "jest": "^26.6.3",
    "jest-junit": "^10.0.0",
    "jest-puppeteer": "^4.3.0",
    "puppeteer": "^1.20.0",
    "rimraf": "^2.6.2",
    "ts-jest": "^26.4.4",
    "ts-loader": "^6.1.2",
    "typescript": "~4.1.3",
    "typescript-formatter": "7.1.0",
    "webpack": "^4.43.0",
    "webpack-cli": "^3.3.11",
    "webpack-dev-server": "^3.8.0",
    "webpack-merge": "^4.1.4"
  },
  "fluid": {
    "browser": {
      "umd": {
        "files": [
          "main.bundle.js"
        ],
        "library": "main"
      }
    }
  },
  "jest-junit": {
    "outputDirectory": "nyc",
    "outputName": "jest-junit-report.xml"
  }
}<|MERGE_RESOLUTION|>--- conflicted
+++ resolved
@@ -35,13 +35,8 @@
     "@fluid-experimental/get-container": "^0.42.0",
     "@fluidframework/aqueduct": "^0.42.0",
     "@fluidframework/common-definitions": "^0.20.1",
-<<<<<<< HEAD
-    "@fluidframework/container-definitions": "^0.40.0-0",
-    "@fluidframework/container-loader": "^0.41.0",
-=======
     "@fluidframework/container-definitions": "^0.39.0",
     "@fluidframework/container-loader": "^0.42.0",
->>>>>>> bc9a32f7
     "@fluidframework/core-interfaces": "^0.39.0",
     "@fluidframework/map": "^0.42.0",
     "@fluidframework/view-adapters": "^0.42.0",
