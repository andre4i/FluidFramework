--- conflicted
+++ resolved
@@ -4,77 +4,7 @@
 
 ```ts
 
-<<<<<<< HEAD
-import { IGarbageCollectionData } from '@fluidframework/runtime-definitions';
-import { IGarbageCollectionDetailsBase } from '@fluidframework/runtime-definitions';
-import { IGarbageCollectionSnapshotData } from '@fluidframework/runtime-definitions';
-import { IGarbageCollectionState } from '@fluidframework/runtime-definitions';
-import { ISnapshotTree } from '@fluidframework/protocol-definitions';
-
 // @public @deprecated
-export function cloneGCData(gcData: IGarbageCollectionData): IGarbageCollectionData;
-
-// @public @deprecated
-export function concatGarbageCollectionData(gcData1: IGarbageCollectionData, gcData2: IGarbageCollectionData): IGarbageCollectionData;
-
-// @public @deprecated
-export function concatGarbageCollectionStates(gcState1: IGarbageCollectionState, gcState2: IGarbageCollectionState): IGarbageCollectionState;
-
-// @public @deprecated (undocumented)
-export class GCDataBuilder implements IGarbageCollectionData {
-    // (undocumented)
-    addNode(id: string, outboundRoutes: string[]): void;
-    // (undocumented)
-    addNodes(gcNodes: {
-        [id: string]: string[];
-    }): void;
-    addRouteToAllNodes(outboundRoute: string): void;
-    // (undocumented)
-    get gcNodes(): {
-        [id: string]: string[];
-    };
-    // (undocumented)
-    getGCData(): IGarbageCollectionData;
-    prefixAndAddNodes(prefixId: string, gcNodes: {
-        [id: string]: string[];
-    }): void;
-}
-
-// @public @deprecated
-export function getGCDataFromSnapshot(gcSnapshotTree: ISnapshotTree, readAndParseBlob: <T>(id: string) => Promise<T>): Promise<IGarbageCollectionSnapshotData>;
-
-// @public @deprecated
-export interface IGCResult {
-    deletedNodeIds: string[];
-    referencedNodeIds: string[];
-}
-
-// @public @deprecated
-export function removeRouteFromAllNodes(gcNodes: {
-    [id: string]: string[];
-}, outboundRoute: string): void;
-
-// @public @deprecated
-export function runGarbageCollection(referenceGraph: {
-    [id: string]: string[];
-}, rootIds: string[]): IGCResult;
-
-// @public @deprecated
-export function trimLeadingAndTrailingSlashes(str: string): string;
-
-// @public @deprecated
-export function trimLeadingSlashes(str: string): string;
-
-// @public @deprecated
-export function trimTrailingSlashes(str: string): string;
-
-// @public @deprecated
-export function unpackChildNodesGCDetails(gcDetails: IGarbageCollectionDetailsBase): Map<string, IGarbageCollectionDetailsBase>;
-
-// @public @deprecated
-=======
-// @public
->>>>>>> bb7d6974
 export function unpackChildNodesUsedRoutes(usedRoutes: string[]): Map<string, string[]>;
 
 // (No @packageDocumentation comment for this package)
