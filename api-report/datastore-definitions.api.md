## API Report File for "@fluidframework/datastore-definitions"

> Do not edit this file. It is a report generated by [API Extractor](https://api-extractor.com/).

```ts

import { AttachState } from '@fluidframework/container-definitions';
import { FluidObject } from '@fluidframework/core-interfaces';
import { IAudience } from '@fluidframework/container-definitions';
import { IDeltaManager } from '@fluidframework/container-definitions';
import { IDisposable } from '@fluidframework/common-definitions';
import { IDocumentMessage } from '@fluidframework/protocol-definitions';
import { IEvent } from '@fluidframework/common-definitions';
import { IEventProvider } from '@fluidframework/common-definitions';
import { IFluidHandle } from '@fluidframework/core-interfaces';
import { IFluidHandleContext } from '@fluidframework/core-interfaces';
import { IFluidLoadable } from '@fluidframework/core-interfaces';
import { IFluidRouter } from '@fluidframework/core-interfaces';
import { IGarbageCollectionData } from '@fluidframework/runtime-definitions';
import { IInboundSignalMessage } from '@fluidframework/runtime-definitions';
import { ILoaderOptions } from '@fluidframework/container-definitions';
import { IProvideFluidDataStoreRegistry } from '@fluidframework/runtime-definitions';
import { IQuorumClients } from '@fluidframework/protocol-definitions';
import { ISequencedDocumentMessage } from '@fluidframework/protocol-definitions';
import { ISummaryTreeWithStats } from '@fluidframework/runtime-definitions';
import { ITelemetryContext } from '@fluidframework/runtime-definitions';
import { ITelemetryLogger } from '@fluidframework/common-definitions';

// @public (undocumented)
export interface IChannel extends IFluidLoadable {
    // (undocumented)
    readonly attributes: IChannelAttributes;
    connect(services: IChannelServices): void;
    getAttachSummary(fullTree?: boolean, trackState?: boolean, telemetryContext?: ITelemetryContext): ISummaryTreeWithStats;
    getGCData(fullGC?: boolean): IGarbageCollectionData;
    readonly id: string;
    isAttached(): boolean;
    // (undocumented)
    readonly owner?: string;
    summarize(fullTree?: boolean, trackState?: boolean, telemetryContext?: ITelemetryContext): Promise<ISummaryTreeWithStats>;
}

// @public
export interface IChannelAttributes {
    readonly packageVersion?: string;
    readonly snapshotFormatVersion: string;
    readonly type: string;
}

// @public
export interface IChannelFactory {
    readonly attributes: IChannelAttributes;
    create(runtime: IFluidDataStoreRuntime, id: string): IChannel;
    load(runtime: IFluidDataStoreRuntime, id: string, services: IChannelServices, channelAttributes: Readonly<IChannelAttributes>): Promise<IChannel>;
    readonly type: string;
}

// @public
export interface IChannelServices {
    // (undocumented)
    deltaConnection: IDeltaConnection;
    // (undocumented)
    objectStorage: IChannelStorageService;
}

// @public
export interface IChannelStorageService {
    contains(path: string): Promise<boolean>;
    list(path: string): Promise<string[]>;
    readBlob(path: string): Promise<ArrayBufferLike>;
}

// @public
export interface IDeltaConnection {
    addedGCOutboundReference?(srcHandle: IFluidHandle, outboundHandle: IFluidHandle): void;
    attach(handler: IDeltaHandler): void;
    // (undocumented)
    connected: boolean;
    dirty(): void;
    submit(messageContent: any, localOpMetadata: unknown): void;
}

// @public
export interface IDeltaHandler {
    applyStashedOp(message: any): unknown;
    process: (message: ISequencedDocumentMessage, local: boolean, localOpMetadata: unknown) => void;
    reSubmit(message: any, localOpMetadata: unknown): void;
    rollback?(message: any, localOpMetadata: unknown): void;
    setConnectionState(connected: boolean): void;
}

// @public
export interface IFluidDataStoreRuntime extends IFluidRouter, IEventProvider<IFluidDataStoreRuntimeEvents>, IDisposable, Partial<IProvideFluidDataStoreRegistry> {
    readonly attachState: AttachState;
    bindChannel(channel: IChannel): void;
    // (undocumented)
    readonly channelsRoutingContext: IFluidHandleContext;
    // (undocumented)
    readonly clientId: string | undefined;
    // (undocumented)
    readonly connected: boolean;
    createChannel(id: string | undefined, type: string): IChannel;
    // (undocumented)
    readonly deltaManager: IDeltaManager<ISequencedDocumentMessage, IDocumentMessage>;
<<<<<<< HEAD
    readonly entryPoint?: IFluidHandle<FluidObject>;
=======
    ensureNoDataModelChanges<T>(callback: () => T): T;
>>>>>>> e02de826
    getAudience(): IAudience;
    getChannel(id: string): Promise<IChannel>;
    getQuorum(): IQuorumClients;
    // (undocumented)
    readonly id: string;
    // (undocumented)
    readonly IFluidHandleContext: IFluidHandleContext;
    // (undocumented)
    readonly logger: ITelemetryLogger;
    // (undocumented)
    readonly objectsRoutingContext: IFluidHandleContext;
    // (undocumented)
    readonly options: ILoaderOptions;
    // (undocumented)
    readonly rootRoutingContext: IFluidHandleContext;
    submitSignal(type: string, content: any): void;
    uploadBlob(blob: ArrayBufferLike): Promise<IFluidHandle<ArrayBufferLike>>;
    waitAttached(): Promise<void>;
}

// @public (undocumented)
export interface IFluidDataStoreRuntimeEvents extends IEvent {
    // (undocumented)
    (event: "disconnected" | "dispose" | "attaching" | "attached", listener: () => void): any;
    // (undocumented)
    (event: "op", listener: (message: ISequencedDocumentMessage) => void): any;
    // (undocumented)
    (event: "signal", listener: (message: IInboundSignalMessage, local: boolean) => void): any;
    // (undocumented)
    (event: "connected", listener: (clientId: string) => void): any;
}

// @public
export type Jsonable<T = any, TReplaced = void> = T extends undefined | null | boolean | number | string | TReplaced ? T : Extract<T, Function> extends never ? {
    [K in keyof T]: Extract<K, symbol> extends never ? Jsonable<T[K], TReplaced> : never;
} : never;

// @public
export type Serializable<T = any> = Jsonable<T, IFluidHandle>;

```<|MERGE_RESOLUTION|>--- conflicted
+++ resolved
@@ -102,11 +102,8 @@
     createChannel(id: string | undefined, type: string): IChannel;
     // (undocumented)
     readonly deltaManager: IDeltaManager<ISequencedDocumentMessage, IDocumentMessage>;
-<<<<<<< HEAD
+    ensureNoDataModelChanges<T>(callback: () => T): T;
     readonly entryPoint?: IFluidHandle<FluidObject>;
-=======
-    ensureNoDataModelChanges<T>(callback: () => T): T;
->>>>>>> e02de826
     getAudience(): IAudience;
     getChannel(id: string): Promise<IChannel>;
     getQuorum(): IQuorumClients;
