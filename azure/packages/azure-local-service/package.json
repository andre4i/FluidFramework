{
	"name": "@fluidframework/azure-local-service",
	"version": "2.0.0-internal.5.3.0",
	"description": "Local implementation of the Azure Fluid Relay service for testing/development use",
	"homepage": "https://fluidframework.com",
	"repository": {
		"type": "git",
		"url": "https://github.com/microsoft/FluidFramework.git",
		"directory": "azure/packages/azure-local-service"
	},
	"license": "MIT",
	"author": "Microsoft and contributors",
	"main": "dist/index.js",
	"typings": "dist/index.d.ts",
	"bin": "dist/index.js",
	"scripts": {
		"build": "fluid-build . --task build",
		"build:compile": "fluid-build . --task compile",
		"build:docs": "api-extractor run --local",
		"ci:build:docs": "api-extractor run",
		"clean": "rimraf dist lib *.tsbuildinfo *.build.log",
		"eslint": "eslint --format stylish src",
		"eslint:fix": "eslint --format stylish src --fix --fix-type problem,suggestion,layout",
		"format": "npm run prettier:fix",
		"lint": "npm run prettier && npm run eslint",
		"lint:fix": "npm run prettier:fix && npm run eslint:fix",
		"prettier": "prettier --check . --ignore-path ../../../.prettierignore",
		"prettier:fix": "prettier --write . --ignore-path ../../../.prettierignore",
		"start": "forever start dist/index.js",
		"start:debug": "node --inspect=0.0.0.0:9229 dist/index.js",
		"stop": "forever stop dist/index.js",
		"test": "echo \"Error: no test specified\" && exit 1",
		"tsc": "tsc"
	},
	"dependencies": {
		"tinylicious": "^1.0.0"
	},
	"devDependencies": {
<<<<<<< HEAD
		"@fluidframework/build-common": "^1.2.0",
		"@fluidframework/build-tools": "^0.21.0",
=======
		"@fluidframework/build-common": "^2.0.0",
		"@fluidframework/build-tools": "^0.20.0",
>>>>>>> d3ade380
		"@fluidframework/eslint-config-fluid": "^2.0.0",
		"@microsoft/api-extractor": "^7.34.4",
		"concurrently": "^7.6.0",
		"copyfiles": "^2.4.1",
		"eslint": "~8.6.0",
		"eslint-plugin-jsdoc": "~39.3.0",
		"forever": "^4.0.3",
		"prettier": "~2.6.2",
		"rimraf": "^4.4.0",
		"ts-node": "^8.6.2",
		"typescript": "~4.5.5"
	},
	"engines": {
		"node": ">=16.16.0"
	},
	"typeValidation": {
		"disabled": true,
		"broken": {}
	}
}<|MERGE_RESOLUTION|>--- conflicted
+++ resolved
@@ -36,13 +36,8 @@
 		"tinylicious": "^1.0.0"
 	},
 	"devDependencies": {
-<<<<<<< HEAD
-		"@fluidframework/build-common": "^1.2.0",
+		"@fluidframework/build-common": "^2.0.0",
 		"@fluidframework/build-tools": "^0.21.0",
-=======
-		"@fluidframework/build-common": "^2.0.0",
-		"@fluidframework/build-tools": "^0.20.0",
->>>>>>> d3ade380
 		"@fluidframework/eslint-config-fluid": "^2.0.0",
 		"@microsoft/api-extractor": "^7.34.4",
 		"concurrently": "^7.6.0",
