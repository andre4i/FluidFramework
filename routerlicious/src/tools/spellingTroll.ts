--- conflicted
+++ resolved
@@ -195,8 +195,9 @@
 }
 
 let theSpeller: Speller;
-<<<<<<< HEAD
 async function initSpell(id: string) {
+    SharedString.MergeTree.blockUpdateMarkers = true;
+
     const document = await API.load(id);
     const root = await document.getRoot().getView();
     if (!root.has("text")) {
@@ -205,16 +206,6 @@
     const sharedString = root.get("text");
     console.log("partial load fired");
     sharedString.on("loadFinshed", (data: SharedString.MergeTreeChunk, existing: boolean) => {
-=======
-function initSpell(id: string) {
-    SharedString.MergeTree.blockUpdateMarkers = true;
-    const extension = API.defaultRegistry.getExtension(SharedString.CollaboritiveStringExtension.Type);
-    const sharedString = extension.load(id, API.getDefaultServices(), API.defaultRegistry) as SharedString.SharedString;
-    sharedString.on("partialLoad", (data) => {
-        console.log("partial load fired");
-    });
-    sharedString.on("loadFinshed", (data: API.MergeTreeChunk, existing: boolean) => {
->>>>>>> bd2538fd
         theSpeller = new Speller(sharedString);
         theSpeller.initialSpellCheck();
     });
