{
  "name": "routerlicious",
  "version": "0.1.0",
  "description": "Server to assign sequence numbers and route deltas between connected clients",
  "main": "dist/index.js",
  "types": "dist/index.d.ts",
  "scripts": {
    "browserify": "mkdirp public/scripts/dist && npm run browserify:all",
    "browserify:all": "concurrently \"npm run browserify:api\" \"npm run browserify:ui\" \"npm run browserify:controllers\" \"npm run browserify:agent\"",
    "browserify:all:min": "concurrently \"npm run browserify:api:min\" \"npm run browserify:ui:min\" \"npm run browserify:controllers:min\" \"npm run browserify:agent:min\"",
    "browserify:controllers": "browserify src/alfred/controllers/index.ts --debug -s controller -p [ tsify ] | exorcist public/scripts/dist/index.js.map > public/scripts/dist/index.js",
    "browserify:controllers:min": "browserify src/alfred/controllers/index.ts --debug -s controller -p [ tsify ] | uglifyjs --source-map content=inline,url=index.min.js.map -o public/scripts/dist/index.min.js",
    "browserify:api": "browserify src/client-api/index.ts --debug -s prague -p [ tsify ] | exorcist public/scripts/dist/api.js.map > public/scripts/dist/api.js",
    "browserify:api:min": "browserify src/client-api/index.ts --debug -s prague -p [ tsify ] | uglifyjs --source-map content=inline,url=api.min.js.map -o public/scripts/dist/api.min.js",
    "browserify:ui": "browserify src/client-ui/index.ts --debug -s pragueUi -p [ tsify ] | exorcist public/scripts/dist/ui.js.map > public/scripts/dist/ui.js",
    "browserify:ui:min": "browserify src/client-ui/index.ts --debug -s pragueUi -p [ tsify ] | uglifyjs --source-map content=inline,url=ui.min.js.map -o public/scripts/dist/ui.min.js",
    "browserify:agent": "browserify src/agent/index.ts --debug -s pragueAgent -p [ tsify ] | exorcist public/scripts/dist/agent.js.map > public/scripts/dist/agent.js",
    "browserify:agent:min": "browserify src/agent/index.ts --debug -s pragueAgent -p [ tsify ] | uglifyjs --source-map content=inline,url=agent.min.js.map -o public/scripts/dist/agent.min.js",
    "build": "concurrently \"npm run tslint\" \"npm run tsc\" \"npm run browserify\" \"npm run less\"",
    "build:dts": "dts-bundle --main dist/client-api/index.d.ts --name prague --baseDir ./dist --out ../public/scripts/dist/prague.d.ts",
    "build:full": "npm run build && npm run browserify:all:min",
    "build:watch": "watch 'npm run tsc && npm run browserify' src",
    "less": "lessc src/stylesheets/style.less public/stylesheets/dist/style.css",
    "alfred": "node dist/alfred/www.js",
    "alfred:debug": "node --inspect=0.0.0.0:5858 dist/alfred/www.js",
    "alfred:watch": "nodemon --exitcrash dist/alfred/www.js -w dist",
    "deli": "node dist/deli/index.js",
    "deli:debug": "node --inspect=0.0.0.0:5858 dist/deli/index.js",
    "deli:watch": "nodemon --exitcrash dist/deli/index.js -w dist",
    "docker-run": "docker run -v $(pwd):/usr/src/server -w /usr/src/server node:8.9.3-alpine",
    "paparazzi": "node dist/paparazzi/index.js",
    "paparazzi:debug": "node --inspect=0.0.0.0:5858 dist/paparazzi/index.js",
    "paparazzi:watch": "nodemon --exitcrash dist/paparazzi/index.js -w dist",
    "registryAuth": "docker login -u prague -p /vM3i=D+K4+vj+pgha=cg=55OQLDWj3w prague.azurecr.io",
    "scriptorium": "node dist/scriptorium/index.js",
    "scriptorium:debug": "node --inspect=0.0.0.0:5858 dist/scriptorium/index.js",
    "scriptorium:watch": "nodemon --exitcrash dist/scriptorium/index.js -w dist",
    "tmz": "node dist/tmz/index.js",
    "tmz:debug": "node --inspect=0.0.0.0:5858 dist/tmz/index.js",
    "tmz:watch": "nodemon --exitcrash dist/tmz/index.js -w dist",
    "docker-restart": "docker-compose restart alfred && docker-compose restart deli && docker-compose restart scriptorium && docker-compose restart tmz && docker-compose restart paparazzi",
    "start": "docker-compose -f docker-compose.yml -f docker-compose.dev.yml up",
    "start:debug": "docker-compose -f docker-compose.yml -f docker-compose.dev.yml -f docker-compose.debug.yml up",
    "test": "mocha --recursive dist/test",
    "test:coverage": "nyc npm test -- --reporter mocha-junit-reporter --reporter-options mochaFile=nyc/junit-report.xml",
    "tsc": "tsc",
    "tslint": "tslint 'src/**/*.ts'",
    "beast": "npm test -- --beast --grep beastTest",
    "perf:deli:debug": "nodemon --exitcrash --inspect=0.0.0.0:5858 dist/perf/deli.js -w dist",
    "pretest:perf:deli": "docker-compose -f docker-compose.test.deli.yml down --remove-orphans",
    "test:perf:deli": "npm run pretest:perf:deli; docker-compose -f docker-compose.test.deli.yml up",
    "perf:scriptorium:debug": "nodemon --exitcrash --inspect=0.0.0.0:5858 dist/perf/scriptorium.js -w dist",
    "pretest:perf:scriptorium": "docker-compose -f docker-compose.test.scriptorium.yml down --remove-orphans",
    "postinstall": "npm run registryAuth",
    "test:perf:scriptorium": "npm run pretest:perf:scriptorium; docker-compose -f docker-compose.test.scriptorium.yml up",
    "perf:alfred:debug": "nodemon --exitcrash --inspect=0.0.0.0:5858 dist/perf/alfred.js -w dist",
    "pretest:perf:alfred": "docker-compose -f docker-compose.test.alfred.yml down --remove-orphans",
    "test:perf:alfred": "npm run pretest:perf:alfred; docker-compose -f docker-compose.test.alfred.yml up",
    "perf:client:debug": "nodemon --exitcrash --inspect=0.0.0.0:5858 dist/perf/client.js -w dist",
    "pretest:perf:client": "docker-compose -f docker-compose.test.client.yml down --remove-orphans",
    "test:perf:client": "npm run pretest:perf:client; docker-compose -f docker-compose.test.client.yml up",
    "perf:kafka:producer:debug": "nodemon --exitcrash --inspect=0.0.0.0:5858 dist/perf/kafkaproducer.js -w dist",
    "perf:kafka:consumer:debug": "nodemon --exitcrash --inspect=0.0.0.0:5859 dist/perf/kafkaconsumer.js -w dist",
    "perf:kafka:debug": "concurrently \"npm run perf:kafka:producer:debug\" \"npm run perf:kafka:consumer:debug\"",
    "pretest:perf:kafka": "docker-compose -f docker-compose.test.kafka.yml down --remove-orphans",
    "test:perf:kafka": "npm run pretest:perf:kafka; docker-compose -f docker-compose.test.kafka.yml up",
    "test:ml:debug": "nodemon --exitcrash --inspect=0.0.0.0:5858 dist/perf/mltest.js -w dist"
  },
  "author": "Microsoft",
  "license": "Apache-2.0",
  "repository": "microsoft/prague",
  "devDependencies": {
    "@types/amqplib": "^0.5.1",
    "@types/async": "^2.0.40",
    "@types/commander": "^2.12.2",
    "@types/compression": "0.0.33",
    "@types/debug": "0.0.29",
    "@types/diff": "^3.2.0",
    "@types/jquery": "^2.0.41",
    "@types/jsdom": "^11.0.2",
    "@types/kafka-node": "^1.3.5",
    "@types/lodash": "^4.14.88",
    "@types/minimist": "^1.2.0",
    "@types/mkdirp": "^0.3.29",
    "@types/mocha": "^2.2.40",
    "@types/mongodb": "^2.1.42",
    "@types/morgan": "^1.7.32",
    "@types/mqtt": "0.0.34",
    "@types/nconf": "0.0.34",
    "@types/passport": "^0.3.3",
    "@types/progress": "^2.0.0",
    "@types/random-js": "^1.0.28",
    "@types/redis": "^2.8.2",
    "@types/request": "0.0.45",
    "@types/rimraf": "^2.0.2",
    "@types/serve-favicon": "^2.2.28",
    "@types/socket.io": "^1.4.31",
    "@types/socket.io-client": "^1.4.31",
    "@types/socket.io-redis": "^1.0.22",
    "@types/split": "^0.3.28",
    "@types/string-hash": "^1.1.1",
    "@types/supertest": "^2.0.3",
    "@types/uuid": "^3.4.3",
    "@types/winston": "^2.3.3",
<<<<<<< HEAD
    "@types/ws": "^3.2.0",
=======
    "@types/ws": "^3.2.1",
>>>>>>> f53e4bc3
    "@types/youtube": "0.0.31",
    "browserify": "^14.1.0",
    "browserify-shim": "^3.8.13",
    "concurrently": "^3.4.0",
    "dts-bundle": "^0.7.3",
    "exorcist": "^0.4.0",
    "jsdom": "^11.2.0",
    "kafka-rest": "0.0.5",
    "less": "^2.7.2",
    "minimist": "^1.2.0",
    "mocha": "^3.2.0",
    "mocha-junit-reporter": "^1.13.0",
<<<<<<< HEAD
    "nodemon": "^1.11.0",
    "nyc": "^11.2.0",
    "string-hash": "^1.1.3",
=======
    "nodemon": "^1.12.5",
    "nyc": "^11.4.0",
>>>>>>> f53e4bc3
    "supertest": "^3.0.0",
    "tsify": "^3.0.4",
    "tslint": "^4.5.1",
    "typescript": "^2.6.1",
    "uglify-es": "^3.2.2"
  },
  "dependencies": {
    "amqp10": "^3.0.0",
    "amqplib": "^0.5.1",
    "async": "^2.6.0",
    "azure-event-hubs": "0.0.7",
    "azure-iot-device": "1.2.2",
    "azure-iot-device-mqtt": "1.2.3",
    "azure-iothub": "1.2.1",
    "azure-sb": "^0.10.4",
    "azure-storage": "^2.1.0",
    "body-parser": "^1.17.1",
    "commander": "^2.12.2",
    "compression": "^1.7.0",
    "cors": "^2.8.4",
    "crypto-js": "^3.1.9-1",
    "debug": "^2.6.8",
    "diff": "^3.2.0",
    "es6-promisify": "^5.0.0",
    "express": "^4.15.2",
    "gitgraph.js": "^1.11.4",
    "gitresources": "https://praguenpm.blob.core.windows.net/packages/gitresources-0.3.1.tgz",
    "hjs": "0.0.6",
    "jquery": "^3.2.1",
    "kafka-node": "^2.3.0",
    "lodash": "^4.17.4",
    "minio": "^3.2.2",
    "mkdirp": "^0.5.1",
    "mongodb": "^2.2.30",
    "moniker": "^0.1.2",
    "morgan": "^1.8.1",
    "nconf": "^0.8.4",
    "openpgp": "^2.6.0",
    "passport": "^0.3.2",
    "performance-now": "^2.1.0",
    "progress": "^2.0.0",
    "random-js": "^1.0.8",
    "redis": "^2.7.1",
    "request": "^2.81.0",
    "rimraf": "^2.6.2",
    "serve-favicon": "^2.4.1",
    "shape-detector": "^0.2.1",
    "socket.io": "^2.0.4",
    "socket.io-emitter": "^3.1.1",
    "socket.io-redis": "^5.2.0",
    "split": "^1.0.0",
    "static-expiry": "0.0.11",
    "telegrafjs": "^0.1.3",
    "unzip-stream": "^0.2.1",
    "uuid": "^3.1.0",
    "webpack": "^3.10.0",
    "winston": "^2.4.0",
    "ws": "^3.2.0",
    "xhr": "^2.4.0"
  },
  "browser": {
    "request": "xhr"
  },
  "browserify": {
    "transform": [
      "browserify-shim"
    ]
  },
  "browserify-shim": {
    "../client-api": "global:prague",
    "../../client-api": "global:prague",
    "../client-ui": "global:pragueUi",
    "../../client-ui": "global:pragueUi",
    "../agent": "global:pragueAgent",
    "../../agent": "global:pragueAgent",
    "jquery": "global:$"
  },
  "nyc": {
    "all": true,
    "exclude": [
      "src/test/**/*.ts",
      "dist/test/**/*.js"
    ],
    "include": [
      "src/**/*.ts",
      "dist/**/*.js"
    ],
    "reporter": [
      "cobertura",
      "html",
      "text"
    ],
    "temp-directory": "nyc/.nyc_output",
    "cache-dir": "nyc/.cache",
    "report-dir": "nyc/report"
  }
}<|MERGE_RESOLUTION|>--- conflicted
+++ resolved
@@ -98,15 +98,10 @@
     "@types/socket.io-client": "^1.4.31",
     "@types/socket.io-redis": "^1.0.22",
     "@types/split": "^0.3.28",
-    "@types/string-hash": "^1.1.1",
     "@types/supertest": "^2.0.3",
     "@types/uuid": "^3.4.3",
     "@types/winston": "^2.3.3",
-<<<<<<< HEAD
-    "@types/ws": "^3.2.0",
-=======
     "@types/ws": "^3.2.1",
->>>>>>> f53e4bc3
     "@types/youtube": "0.0.31",
     "browserify": "^14.1.0",
     "browserify-shim": "^3.8.13",
@@ -119,14 +114,8 @@
     "minimist": "^1.2.0",
     "mocha": "^3.2.0",
     "mocha-junit-reporter": "^1.13.0",
-<<<<<<< HEAD
-    "nodemon": "^1.11.0",
-    "nyc": "^11.2.0",
-    "string-hash": "^1.1.3",
-=======
     "nodemon": "^1.12.5",
     "nyc": "^11.4.0",
->>>>>>> f53e4bc3
     "supertest": "^3.0.0",
     "tsify": "^3.0.4",
     "tslint": "^4.5.1",
